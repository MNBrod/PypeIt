"""
Module for performing two-dimensional coaddition of spectra.

.. include common links, assuming primary doc root is up one directory
.. include:: ../include/links.rst
"""
from pathlib import Path
import os
import copy

from IPython import embed

import numpy as np
from scipy import ndimage
from matplotlib import pyplot as plt
from astropy.table import Table, vstack
from astropy.io import fits

from pypeit import msgs
from pypeit import io
from pypeit import utils
from pypeit import specobjs
from pypeit import slittrace
from pypeit import extraction
from pypeit import find_objects
from pypeit.images import pypeitimage
from pypeit.core import findobj_skymask
from pypeit.core.wavecal import wvutils
from pypeit.core import coadd
#from pypeit.core import parse
from pypeit import calibrations
from pypeit import spec2dobj
from pypeit.core.moment import moment1d
from pypeit.manual_extract import ManualExtractionObj


class CoAdd2D:

    """
    Main routine to run the extraction for 2d coadds.

    Algorithm steps are as follows:
        - Fill this in.

    This performs 2d coadd specific tasks, and then also performs some
    of the tasks analogous to the pypeit.extract_one method. Docs coming
    soon....
    """
    # Superclass factory method generates the subclass instance
    @classmethod
    def get_instance(cls, spec2dfiles, spectrograph, par, det=1, offsets=None, weights='auto',
                     spec_samp_fact=1.0, spat_samp_fact=1.0,
                     sn_smooth_npix=None, bkg_redux=False, find_negative=False, show=False,
                     show_peaks=False, debug_offsets=False, debug=False, **kwargs_wave):
        """
        Instantiate the subclass appropriate for the provided spectrograph.

        The class to instantiate must match the ``pypeline``
        attribute of the provided ``spectrograph``, and must be a
        subclass of :class:`CoAdd2D`; see the parent class
        instantiation for parameter descriptions.

        Returns:
            :class:`CoAdd2D`: One of the subclasses with
            :class:`CoAdd2D` as its base.
        """

        return next(c for c in cls.__subclasses__() 
                    if c.__name__ == (spectrograph.pypeline + 'CoAdd2D'))(
                        spec2dfiles, spectrograph, par, det=det, offsets=offsets, weights=weights,
                        spec_samp_fact=spec_samp_fact, spat_samp_fact=spat_samp_fact,
                        sn_smooth_npix=sn_smooth_npix, bkg_redux=bkg_redux, find_negative=find_negative,
                        show=show, show_peaks=show_peaks, debug_offsets=debug_offsets, debug=debug,
                        **kwargs_wave)

    def __init__(self, spec2d, spectrograph, par, det=1, offsets=None, weights='auto',
                 spec_samp_fact=1.0, spat_samp_fact=1.0,
                 sn_smooth_npix=None, bkg_redux=False, find_negative=False, show=False,
                 show_peaks=False, debug_offsets=False, debug=False, **kwargs_wave):
        """

        Args:
            spec2d_files (:obj:`list`):
                List of spec2d files or a list of
                :class:`~pypeit.spec2dobj.Spec2dObj` objects.
            spectrograph (:class:`~pypeit.spectrographs.spectrograph.Spectrograph`):
                The instrument used to collect the data to be reduced.
            par (:class:`~pypeit.par.parset.ParSet`):
                Processing parameters.
            det (:obj:`int`, :obj:`tuple`, optional):
                The 1-indexed detector number(s) to process.  If a tuple, it
                must include detectors viable as a mosaic for the provided
                spectrograph; see
                :func:`~pypeit.spectrographs.spectrograph.Spectrograph.allowed_mosaics`.
            offsets (`numpy.ndarray`_, optional):
                Spatial offsets to be applied to each image before coadding. For
                the default mode of None, images are registered automatically
                using the trace of the brightest object. Input offsets are not
                yet supported.
            weights (:obj:`str`, :obj:`list`, `numpy.ndarray`_):
                Mode for the weights used to coadd images. Options are
                ``'auto'`` (default), ``'uniform'``, or a list/array of weights
                with ``shape = (nexp,)`` to apply to the image. Note ``'auto'``
                is not allowed if offsets are input.
            spec_samp_fact (:obj:`float`, optional):
                Make the wavelength grid sampling finer (``spec_samp_fact`` less
                than 1.0) or coarser (``spec_samp_fact`` greater than 1.0) by
                this sampling factor. This basically multiples the 'native'
                spectral pixel size by ``spec_samp_fact``, i.e. the units of
                ``spec_samp_fact`` are pixels.
            spat_samp_fact (:obj:`float`, optional):
                Make the spatial sampling finer (``spat_samp_fact`` less
                than 1.0) or coarser (``spat_samp_fact`` greather than 1.0) by
                this sampling factor. This basically multiples the 'native'
                spatial pixel size by ``spat_samp_fact``, i.e. the units of
                ``spat_samp_fact`` are pixels.
            sn_smooth_npix (:obj:`int`, optional):
                Number of pixels to median filter by when computing S/N used to
                decide how to scale and weight spectra. If set to None, the code
                will simply take 10% of the image size in the spectral
                direction.  TODO: for truncated echelle orders we should be
                doing something more intelligent.
            bkg_redux (:obj:`bool`, optional):
                If True, the sciImg has been subtracted by
                a background image (e.g. standard treatment in the IR)
                This parameter is passed to pypeit.reduce for determining the reduction steps.
            find_negative (:obj:`bool`, optional):
                Do the images have negative trace as would be generated by
                differencing two science frames? This parameter is passed to
                pypeit.reduce for determining the reduction steps. If True, then
                find and mask negative object traces.
            show (:obj:`bool`, optional):
                Show results in ginga
            show_peaks (:obj:`bool`, optional):
                Plot the QA for the object finding algorithm peak finding to the
                screen.
            debug_offset (:obj:`bool`, optional):
                Plot QA for debugging the automatic determination of offsets to
                the screen.
            debug (:obj:`bool`, optional):
                Show QA for debugging.
            **kwargs_wave
                Keyword arguments passed to
                :func:`pypeit.core.coadd.get_wave_grid`, which determine how the
                wavelength grid is created for the 2d coadding.
        """

        # Use Cases:
        # offsets
        #    1) offsets = 'auto' -- auto compute offsets from brightest object (if exists)
        #    2) offsets not 'auto' (i.e. a list) - use them
        #    -------------- only for Multislit --------------
        #    3) offsets = 'maskdef_offsets' - use `maskdef_offset` saved in SlitTraceSet
        #    4) offsets = 'header' - use the dither offsets recorded in the header
        # ===============================================================================
        # weights
        #    1) weights = 'auto' -- if brightest object exists auto compute weights,
        #                           otherwise use uniform weights
        #    2) weights = 'uniform' -- use uniform weights
        #    3) weights is a list - use them

        self.spec2d = spec2d
        self.spectrograph = spectrograph
        self.par = par

        # This can be a single integer for a single detector or a tuple for
        # multiple detectors placed in a mosaic.
        self.det = det

        # This is the string name of the detector or mosaic used when saving the
        # processed data to PypeIt's main output files
        self.detname = self.spectrograph.get_det_name(self.det)

        self.weights = weights
        self.spec_samp_fact = spec_samp_fact
        self.spat_samp_fact = spat_samp_fact
        self.bkg_redux = bkg_redux
        self.find_negative = find_negative
        self.show = show
        self.show_peaks = show_peaks
        self.debug_offsets = debug_offsets
        self.debug = debug
        self.offsets = None
        self.stack_dict = None
        self.pseudo_dict = None

        self.objid_bri = None
        self.slitidx_bri = None
        self.snr_bar_bri = None
        self.use_weights = None
        self.wave_grid = None
        self.good_slits = None
        self.maskdef_offset = None


        # Load the stack_dict
        self.stack_dict = self.load_coadd2d_stacks(self.spec2d)
        self.pypeline = self.spectrograph.pypeline

        self.nexp = len(self.spec2d)

        # Check that there are the same number of slits on every exposure
        nslits_list = [slits.nslits for slits in self.stack_dict['slits_list']]
        if not len(set(nslits_list)) == 1:
            msgs.error('Not all of your exposures have the same number of slits. Check your inputs')
        # This is the number of slits of the single (un-coadded) frames
        self.nslits_single = nslits_list[0]

        # Check that nspec is the same for all the exposures
        self.nspec_array = np.array([slits.nspec for slits in self.stack_dict['slits_list']])
        self.nspec_max = self.nspec_array.max()

        # Check that binning is the same for all the exposures
        binspec_list = [slits.binspec for slits in self.stack_dict['slits_list']]
        binspat_list = [slits.binspat for slits in self.stack_dict['slits_list']]
        if not len(set(binspec_list)) == 1:
            msgs.error('Not all of your exposures have the same spectral binning. Check your inputs')
        if not len(set(binspat_list)) == 1:
            msgs.error('Not all of your exposures have the same spatial binning. Check your inputs')
        self.binning = np.array([self.stack_dict['slits_list'][0].binspec,
                                 self.stack_dict['slits_list'][0].binspat])

        self.spat_ids = self.stack_dict['slits_list'][0].spat_id

        # If smoothing is not input, smooth by 10% of the maximum spectral dimension
        self.sn_smooth_npix = sn_smooth_npix if sn_smooth_npix is not None else 0.1*self.nspec_max

    @staticmethod
    def default_par(spectrograph, inp_cfg=None, det=None, slits=None):
        """
        Get the default 2D coadding parameters.

        Args:
            spectrograph (:obj:`str`):
                The PypeIt-specific name of the spectrograph used to collect the
                data.
            inp_cfg (:obj:`dict`, optional):
                An existing set of parameters to add to.
            det (:obj:`list`, :obj:`str`, :obj:`tuple`, optional):
                Limit the coadding to this (set of) detector(s)/detector mosaic(s)
            slits (:obj:`list`, :obj:`str`, optional):
                Limit the coadding to this (set of) slit(s)

        Returns:
            :obj:`dict`: The default set of parameters.
        """
        cfg = dict(rdx=dict(spectrograph=spectrograph))
        if inp_cfg is not None:
            cfg = utils.recursive_update(cfg, dict(inp_cfg))
        if det is not None:
            cfg['rdx']['detnum'] = det
        if slits is not None:
            utils.add_sub_dict(cfg, 'coadd2d')
            cfg['coadd2d']['only_slits'] = slits
        # TODO: Heliocentric for coadd2d needs to be thought through. Currently
        # turning it off.
        utils.add_sub_dict(cfg, 'calibrations')
        utils.add_sub_dict(cfg['calibrations'], 'wavelengths')
        cfg['calibrations']['wavelengths']['refframe'] = 'observed'
        # TODO: Flexure correction for coadd2d needs to be thought through.
        # Currently turning it off.
        utils.add_sub_dict(cfg, 'flexure')
        cfg['flexure']['spec_method'] = 'skip'
        # TODO: This is currently the default for 2d coadds, but we need a way
        # to toggle it on/off
        utils.add_sub_dict(cfg, 'reduce')
        utils.add_sub_dict(cfg['reduce'], 'findobj')
        cfg['reduce']['findobj']['skip_skysub'] = True

        return cfg

<<<<<<< HEAD
=======
    @staticmethod
    def default_basename(spec2d_files):
        """
        Construct the base name of the output spec2d file produced by coadding.

        Args:
            spec2d_files (:obj:`list`):
                The list of PypeIt spec2d files to be coadded.

        Returns:
            :obj:`str`: The root base name for the output coadd2d spec2d file.
        """
        # Get the output basename
        frsthdr = fits.getheader(spec2d_files[0])
        lasthdr = fits.getheader(spec2d_files[-1])
        if 'FILENAME' not in frsthdr:
            msgs.error(f'Missing FILENAME keyword in {spec2d_files[0]}.  Set the basename '
                        'using the command-line option.')
        if 'FILENAME' not in lasthdr:
            msgs.error(f'Missing FILENAME keyword in {spec2d_files[-1]}.  Set the basename '
                        'using the command-line option.')
        if 'TARGET' not in frsthdr:
            msgs.error(f'Missing TARGET keyword in {spec2d_files[0]}.  Set the basename '
                        'using the command-line option.')
        return f"{io.remove_suffix(frsthdr['FILENAME'])}-" \
                f"{io.remove_suffix(lasthdr['FILENAME'])}-{frsthdr['TARGET']}"

    @staticmethod
    def output_paths(spec2d_files, par):
        """
        Construct the names and ensure the existence of the science and QA output directories.

        Args:
            spec2d_files (:obj:`list`):
                The list of PypeIt spec2d files to be coadded.  The top-level
                directory for the coadd2d output directories is assumed to be
                same as used by the basic reductions.  For example, if one of
                the spec2d files is
                ``/path/to/reductions/Science/spec2d_file.fits``, the parent
                directory for the coadd2d directories is
                ``/path/to/reductions/``.
            par (:class:`~pypeit.par.pypeitpar.PypeItPar`):
                Full set of parameters.  The only used parameters are
                ``par['rdx']['scidir']`` and ``par['rdx']['qadir']``.  WARNING:
                This also *alters* the value of ``par['rdx']['qadir']``!!

        Returns:
            :obj:`tuple`: Two strings with the names of (1) the science output
            directory and (2) the QA output directory.  The function also
            creates both directories if they do not exist.
        """
        # Science output directory
        pypeit_scidir = Path(spec2d_files[0]).parent
        coadd_scidir = pypeit_scidir.parent / f"{par['rdx']['scidir']}_coadd"
        if not coadd_scidir.exists():
            coadd_scidir.mkdir(parents=True)
        # QA directory
        par['rdx']['qadir'] += '_coadd'
        qa_path = pypeit_scidir.parent / par['rdx']['qadir'] / 'PNGs'
        if not qa_path.exists():
            qa_path.mkdir(parents=True)
        return str(coadd_scidir), str(qa_path)

>>>>>>> 73a4e06b
    def good_slitindx(self, only_slits=None):
        """
        This provides an array of index of slits in the un-coadded frames that are considered good for 2d coadding.
        A bitmask common to all the un-coadded frames is used to determine which slits are good. Also,
        If the `only_slits` parameter is provided only those slits are considered good for 2d coadding.

        Args:
            only_slits (:obj:`list`, optional):
                List of slits to combine. It must be `slitord_id`

        Returns:
            `numpy.ndarray`_: array of index of good slits in the un-coadded frames
        """

        only_slits = [only_slits] if (only_slits is not None and
                                      isinstance(only_slits, (int, np.integer))) else only_slits

        # This creates a unified bpm common to all frames
        slits0 = self.stack_dict['slits_list'][0]
        # bpm for the first frame
        reduce_bpm = (slits0.mask > 0) & (np.invert(slits0.bitmask.flagged(slits0.mask,
                                                                           flag=slits0.bitmask.exclude_for_reducing)))
        for i in range(1, self.nexp):
            # update bpm with the info from the other frames
            slits = self.stack_dict['slits_list'][i]
            reduce_bpm |= (slits.mask > 0) & (np.invert(slits.bitmask.flagged(slits.mask,
                                                                              flag=slits.bitmask.exclude_for_reducing)))
        # this are the good slit index according to the bpm mask
        good_slitindx = np.where(np.logical_not(reduce_bpm))[0]

        # If we want to coadd all the good slits
        if only_slits is None:
            return good_slitindx

        # If instead we want to coadd only a selected (by the user) number of slits
        # this are the `slitord_id` of the slits that we want to coadd
        only_slits = np.atleast_1d(only_slits)
        # create an array of slit index that are selected by the user and are also good slits
        good_onlyslits = np.array([], dtype=int)
        for islit in only_slits:
            if islit not in slits0.slitord_id[good_slitindx]:
                # Warnings for the slits that are selected by the user but NOT good slits
                msgs.warn('Slit {} cannot be coadd because masked'.format(islit))
            else:
                indx = np.where(slits0.slitord_id[good_slitindx] == islit)[0]
                good_onlyslits = np.append(good_onlyslits, good_slitindx[indx])
        return good_onlyslits

    def optimal_weights(self, slitorderid, objid, const_weights=False):
        """
        Determine optimal weights for 2d coadds. This script grabs the information from SpecObjs list for the
        object with specified slitid and objid and passes to coadd.sn_weights to determine the optimal weights for
        each exposure.

        Parameters
        ----------
        slitorderid : :obj:`int`
           The slit or order id that has the brightest object whose
           S/N will be used to determine the weight for each frame.
        objid : `numpy.ndarray`_
           Array of object indices with shape = (nexp,) of the
           brightest object whose S/N will be used to determine the
           weight for each frame.
        const_weights : :obj:`bool`
           Use constant weights for coadding the exposures.
           Default=False

        Returns
        -------
        rms_sn : ndarray, shape = (len(specobjs_list),)
            Root mean square S/N value for each input spectra
        weights : ndarray, shape (len(specobjs_list),)
            Weights to be applied to the spectra. These are
            signal-to-noise squared weights.
        """

        nexp = len(self.stack_dict['specobjs_list'])
        nspec = self.stack_dict['specobjs_list'][0][0].TRACE_SPAT.shape[0]
        # Grab the traces, flux, wavelength and noise for this slit and objid.
        flux_stack = np.zeros((nspec, nexp), dtype=float)
        ivar_stack = np.zeros((nspec, nexp), dtype=float)
        wave_stack = np.zeros((nspec, nexp), dtype=float)
        mask_stack = np.zeros((nspec, nexp), dtype=bool)

        for iexp, sobjs in enumerate(self.stack_dict['specobjs_list']):
            ithis = sobjs.slitorder_objid_indices(slitorderid, objid[iexp])
            if not np.any(ithis):
                msgs.error('Slit/order or OBJID provided not valid. Optimal weights cannot be determined.')
            # check if OPT_COUNTS is available
            if sobjs[ithis][0].has_opt_ext():
                wave_stack[:, iexp], flux_stack[:, iexp], ivar_stack[:, iexp], mask_stack[:, iexp] = sobjs[ithis][0].get_opt_ext()
            # check if BOX_COUNTS is available
            elif sobjs[ithis][0].has_box_ext():
                wave_stack[:, iexp], flux_stack[:, iexp], ivar_stack[:, iexp], mask_stack[:, iexp] = sobjs[ithis][0].get_box_ext()
                msgs.warn(f'Optimal extraction not available for object '
                          f'{objid[iexp]} of slit/order {slitorderid} in exp {iexp}. Using box extraction.')
            else:
                msgs.error(f'Optimal weights cannot be determined because '
                           f'flux not available in slit/order = {slitorderid}')

        # TODO For now just use the zero as the reference for the wavelengths? Perhaps we should be rebinning the data though?
        rms_sn, weights = coadd.sn_weights(wave_stack, flux_stack, ivar_stack, mask_stack, self.sn_smooth_npix,
                                           const_weights=const_weights)
        return rms_sn, weights.T

    def coadd(self, only_slits=None, interp_dspat=True):
        """
        Construct a 2d co-add of a stack of PypeIt spec2d reduction outputs.
        This method calls loops over slits/orders and performs the 2d-coadd by
        calling coadd.compute.coadd2d, which 'rectifies' images by coadding them
        about the reference_trace_stack.

        Parameters
        ----------
        only_slits : list, optional
           List of slits to operate on. Not currently supported, i.e. the code
           can currently only stack everything because the slit/reduction
           bitmask checking is not yet implemented. Default = None
        interp_dspat : bool, optional
           Interpolate in the spatial coordinate image to faciliate running
           through core.extract.local_skysub_extract.  Default=True


        Returns
        -------
        coadd_list : list
            List of dictionaries, one for each slit, containing the 2d stack.
            # TODO Make this a PypeIt object, with data model yada-yada.

        """
        # get slit index that indicates which slits are good for coadding
        self.good_slits = self.good_slitindx(only_slits=only_slits)
        # get the number of slits that are going to be coadded
        self.nslits_coadded = self.good_slits.size

        coadd_list = []
        for slit_idx in self.good_slits:
            msgs.info('Performing 2d coadd for slit: {:d}/{:d}'.format(slit_idx, self.nslits_single - 1))
            ref_trace_stack = self.reference_trace_stack(slit_idx, offsets=self.offsets,
                                                         objid=self.objid_bri)

            thismask_stack = [np.abs(slitmask - self.stack_dict['slits_list'][0].spat_id[slit_idx]) <= self.par['coadd2d']['spat_toler'] for slitmask in self.stack_dict['slitmask_stack']]
            # maskdef info
            maskdef_dict = self.get_maskdef_dict(slit_idx, ref_trace_stack)

            # weights
            if not isinstance(self.use_weights, str) and self.use_weights.ndim > 2:
                weights = self.use_weights[slit_idx]
            else:
                weights = self.use_weights
            # Perform the 2d coadd
            # NOTE: mask_stack is a gpm, and this is called inmask_stack in
            # compute_coadd2d, and outmask in coadd_dict is also a gpm
            mask_stack = [mask == 0 for mask in self.stack_dict['mask_stack']]
            coadd_dict = coadd.compute_coadd2d(ref_trace_stack, self.stack_dict['sciimg_stack'],
                                               self.stack_dict['sciivar_stack'],
                                               self.stack_dict['skymodel_stack'],
                                               mask_stack,
#                                               self.stack_dict['tilts_stack'],
                                               thismask_stack,
                                               self.stack_dict['waveimg_stack'],
                                               self.wave_grid, self.spat_samp_fact,
                                               maskdef_dict=maskdef_dict,
                                               weights=weights, interp_dspat=interp_dspat)
            coadd_list.append(coadd_dict)

        return coadd_list

    def create_pseudo_image(self, coadd_list):
        """
        ..todo.. see below

        THIS UNDOCUMENTED CODE PROBABLY SHOULD GENERATE AND RETURN
        STANDARD PYPEIT OBJCTS INSTEAD OF SOME UNDEFINED DICT"""

        # Check that self.nslit is equal to len(coadd_list)
        if self.nslits_coadded != len(coadd_list):
            msgs.error('Wrong number of slits for the 2d coadded frame')

        nspec_vec = np.zeros(self.nslits_coadded,dtype=int)
        nspat_vec = np.zeros(self.nslits_coadded,dtype=int)
        for islit, cdict in enumerate(coadd_list):
            nspec_vec[islit]=cdict['nspec']
            nspat_vec[islit]=cdict['nspat']

        # Determine the size of the pseudo image
        nspat_pad = 10
        nspec_pseudo = nspec_vec.max()
        nspat_pseudo = int(np.sum(nspat_vec) + (self.nslits_coadded + 1)*nspat_pad)  # Cast for SlitTraceSet
        spec_vec_pseudo = np.arange(nspec_pseudo)
        shape_pseudo = (nspec_pseudo, nspat_pseudo)
        imgminsky_pseudo = np.zeros(shape_pseudo)
        sciivar_pseudo = np.zeros(shape_pseudo)
        waveimg_pseudo = np.zeros(shape_pseudo)
        waveimg_mid_pseudo = np.zeros(shape_pseudo)
        tilts_pseudo = np.zeros(shape_pseudo)
        spat_img_pseudo = np.zeros(shape_pseudo)
        nused_pseudo = np.zeros(shape_pseudo, dtype=int)
        inmask_pseudo = np.zeros(shape_pseudo, dtype=bool)
        wave_mid = np.zeros((nspec_pseudo, self.nslits_coadded))
        wave_mask = np.zeros((nspec_pseudo, self.nslits_coadded),dtype=bool)
        wave_min = np.zeros((nspec_pseudo, self.nslits_coadded))
        wave_max = np.zeros((nspec_pseudo, self.nslits_coadded))
        dspat_mid = np.zeros((nspat_pseudo, self.nslits_coadded))

        spat_left = nspat_pad
        slit_left = np.zeros((nspec_pseudo, self.nslits_coadded))
        slit_righ = np.zeros((nspec_pseudo, self.nslits_coadded))
        spec_min1 = np.zeros(self.nslits_coadded)
        spec_max1 = np.zeros(self.nslits_coadded)

        # maskdef info
        all_maskdef_ids = np.array([cc['maskdef_id'] for cc in coadd_list])
        if None not in all_maskdef_ids:
            maskdef_id = np.zeros(self.nslits_coadded, dtype=int)
            maskdef_objpos = np.zeros(self.nslits_coadded)
            maskdef_slitcen = np.zeros((nspec_pseudo, self.nslits_coadded))
            maskdef_designtab = Table()
        else:
            maskdef_id = None
            maskdef_objpos = None
            maskdef_slitcen = None
            maskdef_designtab = None

        nspec_grid = self.wave_grid_mid.size
        for islit, coadd_dict in enumerate(coadd_list):
            spat_righ = spat_left + nspat_vec[islit]
            ispec = slice(0,nspec_vec[islit])
            ispat = slice(spat_left,spat_righ)
            imgminsky_pseudo[ispec, ispat] = coadd_dict['imgminsky']
            sciivar_pseudo[ispec, ispat] = coadd_dict['sciivar']
            waveimg_pseudo[ispec, ispat] = coadd_dict['waveimg']
            # NOTE: inmask is a gpm
            inmask_pseudo[ispec, ispat] = coadd_dict['outmask']
            image_temp = (coadd_dict['dspat'] - coadd_dict['dspat_mid'][0] + spat_left) #*coadd_dict['outmask']
            # spat_img_pseudo is the sub-pixel image position on the rebinned pseudo image
            spat_img_pseudo[ispec, ispat] = image_temp
            nused_pseudo[ispec, ispat] = coadd_dict['nused']
            wave_min[ispec, islit] = coadd_dict['wave_min']
            wave_max[ispec, islit] = coadd_dict['wave_max']
            wave_mid[ispec, islit] = coadd_dict['wave_mid']
            # waveimg_mid_pseudo image containing the bin centers that the data was rebinned onto
            waveimg_mid_pseudo[ispec, ispat] = np.repeat(wave_mid[ispec, islit][:, np.newaxis], nspat_vec[islit], axis=1)
            # Patch locations where the waveimg is zero with the midpoints of the grid. This prevents discontinuities
            # in the wavelength image. This means howver that the 2d wavelength image has wavelengths with
            # two different meanings, i.e. where unmasked they are averaged rebinned wavelengths, but where masked
            # it is the original grid.
            # TODO THink about whether we should just use the fixed grid wavelengths throughout as the waveimg rather than
            # have this hybrid defintion.
            waveimg_pseudo[ispec, ispat][np.logical_not(inmask_pseudo[ispec, ispat])] = \
                waveimg_mid_pseudo[ispec, ispat][np.logical_not(inmask_pseudo[ispec, ispat])]
            wave_mask[ispec, islit] = True
            tilts_pseudo[ispec, ispat] = (waveimg_pseudo[ispec, ispat] - coadd_dict['wave_min'][0])/(coadd_dict['wave_max'][-1] - coadd_dict['wave_min'][0])

            # Fill in the rest of the wave_mid with the corresponding points in the wave_grid
            #wave_this = wave_mid[wave_mask[:,islit], islit]
            #ind_upper = np.argmin(np.abs(self.wave_grid_mid - wave_this.max())) + 1
            #if nspec_vec[islit] != nspec_pseudo:
            #    wave_mid[nspec_vec[islit]:, islit] = self.wave_grid_mid[ind_upper:ind_upper + (nspec_pseudo-nspec_vec[islit])]


            dspat_mid[ispat, islit] = coadd_dict['dspat_mid']
            slit_left[:,islit] = np.full(nspec_pseudo, spat_left)
            slit_righ[:,islit] = np.full(nspec_pseudo, spat_righ)
            spec_max1[islit] = nspec_vec[islit]-1
            spat_left = spat_righ + nspat_pad

            # maskdef info
            if None not in all_maskdef_ids:
                maskdef_id[islit] = coadd_dict['maskdef_id']
                maskdef_objpos[islit] = coadd_dict['maskdef_objpos']
                maskdef_slitcen[:, islit] = np.full(nspec_pseudo, coadd_dict['maskdef_slitcen'])
                if coadd_dict['maskdef_designtab'] is not None:
                    maskdef_designtab = vstack([maskdef_designtab, coadd_dict['maskdef_designtab']])

        slits_pseudo \
                = slittrace.SlitTraceSet(slit_left, slit_righ, self.pypeline, detname=self.detname,
                                         nspat=nspat_pseudo, PYP_SPEC=self.spectrograph.name,
                                         specmin=spec_min1, specmax=spec_max1,
                                         maskdef_id=maskdef_id, maskdef_objpos=maskdef_objpos,
                                         maskdef_offset=0., maskdef_slitcen=maskdef_slitcen,
                                         maskdef_designtab=maskdef_designtab)

        # change value of spat_id in maskdef_designtab
        # needs to be done here because spat_id is computed in slittrace
        if maskdef_designtab is not None:
            slits_pseudo.maskdef_designtab['SPAT_ID'] = slits_pseudo.spat_id

        # assign ech_order if exist
        slits_pseudo.ech_order = self.stack_dict['slits_list'][0].ech_order[self.good_slits] \
            if self.stack_dict['slits_list'][0].ech_order is not None else None
        slitmask_pseudo = slits_pseudo.slit_img()
        # This is a kludge to deal with cases where bad wavelengths result in large regions where the slit is poorly sampled,
        # which wreaks havoc on the local sky-subtraction
        min_slit_frac = 0.70
        spec_min = np.zeros(self.nslits_coadded)
        spec_max = np.zeros(self.nslits_coadded)
        for islit in range(self.nslits_coadded):
            spat_id = slits_pseudo.spat_id[islit]
            slit_width = np.sum(inmask_pseudo & (slitmask_pseudo == spat_id), axis=1)
            slit_width_img = np.outer(slit_width, np.ones(nspat_pseudo))
            med_slit_width = np.median(slit_width_img[slitmask_pseudo == spat_id])
            # TODO -- need inline docs
            nspec_eff = np.sum(slit_width > min_slit_frac*med_slit_width)
            nsmooth = int(np.fmax(np.ceil(nspec_eff*0.02),10))
            slit_width_sm = ndimage.filters.median_filter(slit_width, size=nsmooth, mode='reflect')
            igood = (slit_width_sm > min_slit_frac*med_slit_width)
            # TODO -- need inline docs
            spec_min[islit] = spec_vec_pseudo[igood].min()
            spec_max[islit] = spec_vec_pseudo[igood].max()
            bad_pix = (slit_width_img < min_slit_frac*med_slit_width) & (slitmask_pseudo == spat_id)
            inmask_pseudo[bad_pix] = False

        # Update slits_pseudo
        slits_pseudo.specmin = spec_min
        slits_pseudo.specmax = spec_max

        return dict(nspec=nspec_pseudo, nspat=nspat_pseudo, imgminsky=imgminsky_pseudo,
                    sciivar=sciivar_pseudo, inmask=inmask_pseudo, tilts=tilts_pseudo,
                    waveimg=waveimg_pseudo, waveimg_mid=waveimg_mid_pseudo, spat_img=spat_img_pseudo, slits=slits_pseudo,
                    wave_mask=wave_mask, wave_mid=wave_mid, wave_min=wave_min, wave_max=wave_max)

    def reduce(self, pseudo_dict, show=False, clear_ginga=True, show_peaks=False, show_skysub_fit=False, basename=None):
        """
        Method to run the reduction on coadd2d pseudo images

        Args:
            pseudo_dict (dict):
               Dictionary containing coadd2d pseudo images
            show (bool):
               If True, show the outputs to ginga and the screen analogous to run_pypeit with the -s option
            show_peaks (bool):
               If True, plot the object finding QA to the screen.
            basename (str):
               The basename for the spec2d output files.

        Returns:

        """

        show = self.show if show is None else show
        show_peaks = self.show_peaks if show_peaks is None else show_peaks
        # NOTE: inmask is a gpm
        sciImage = pypeitimage.PypeItImage(pseudo_dict['imgminsky'], ivar=pseudo_dict['sciivar'],
                                           bpm=np.logical_not(pseudo_dict['inmask']))
        sciImage.detector = self.stack_dict['detectors'][0]
        #
        slitmask_pseudo = pseudo_dict['slits'].slit_img()
        sciImage.build_mask(slitmask=slitmask_pseudo)

        # Make changes to parset specific to 2d coadds
        parcopy = copy.deepcopy(self.par)
        parcopy['reduce']['findobj']['trace_npoly'] = 3        # Low order traces since we are rectified

        # Manual extraction.
        manual_obj = None
        if self.par['coadd2d']['manual'] is not None and len(self.par['coadd2d']['manual']) > 0:
            manual_obj = ManualExtractionObj.by_fitstbl_input('None', self.par['coadd2d']['manual'], self.spectrograph)
        # Get bpm mask. There should not be any masked slits because we excluded those already
        # before the coadd, but we need to pass a bpm to FindObjects and Extract
        slits = pseudo_dict['slits']
        #pseudo_reduce_bpm = (slits.mask > 0) & (np.invert(slits.bitmask.flagged(slits.mask,
        #                                                                 flag=slits.bitmask.exclude_for_reducing)))

        # Initiate FindObjects object
        objFind = find_objects.FindObjects.get_instance(sciImage, pseudo_dict['slits'], self.spectrograph, parcopy,
                                                        'science_coadd2d', tilts=pseudo_dict['tilts'],
                                                        bkg_redux=self.bkg_redux, manual=manual_obj,
                                                        find_negative=self.find_negative, basename=basename,
                                                        clear_ginga=clear_ginga, show=show)
        if show:
            gpm = sciImage.select_flag(invert=True)
            objFind.show('image', image=pseudo_dict['imgminsky']*gpm.astype(float), chname='imgminsky', slits=True)

        global_sky_pseudo, sobjs_obj = objFind.run(show_peaks=show or show_peaks, show_skysub_fit=show_skysub_fit)

        # maskdef stuff
        if parcopy['reduce']['slitmask']['assign_obj'] and slits.maskdef_designtab is not None:
            # Get plate scale
            platescale = sciImage.detector.platescale * self.spat_samp_fact

            # Assign slitmask design information to detected objects
            slits.assign_maskinfo(sobjs_obj, platescale, None, TOLER=parcopy['reduce']['slitmask']['obj_toler'])

            if parcopy['reduce']['slitmask']['extract_missing_objs'] is True:
                # Set the FWHM for the extraction of missing objects
                fwhm = slits.get_maskdef_extract_fwhm(sobjs_obj, platescale,
                                                      parcopy['reduce']['slitmask']['missing_objs_fwhm'],
                                                      parcopy['reduce']['findobj']['find_fwhm'])
                # Assign undetected objects
                sobjs_obj = slits.mask_add_missing_obj(sobjs_obj, None, fwhm,
                                                       parcopy['reduce']['slitmask']['missing_objs_boxcar_rad']/platescale)

        # Initiate Extract object
        exTract = extraction.Extract.get_instance(sciImage, pseudo_dict['slits'], sobjs_obj, self.spectrograph, parcopy,
                                                  'science_coadd2d', global_sky=None, tilts=pseudo_dict['tilts'],
                                                  waveimg=pseudo_dict['waveimg'], bkg_redux=self.bkg_redux,
                                                  basename=basename, show=show)

        skymodel_pseudo, objmodel_pseudo, ivarmodel_pseudo, outmask_pseudo, sobjs, _, _ = exTract.run(
            model_noise=False, spat_pix=pseudo_dict['spat_img'])


        # Add the rest to the pseudo_dict
        pseudo_dict['skymodel'] = skymodel_pseudo
        pseudo_dict['objmodel'] = objmodel_pseudo
        pseudo_dict['ivarmodel'] = ivarmodel_pseudo
        pseudo_dict['outmask'] = outmask_pseudo
        pseudo_dict['sobjs'] = sobjs
        self.pseudo_dict=pseudo_dict

        return pseudo_dict['imgminsky'], pseudo_dict['sciivar'], skymodel_pseudo, \
               objmodel_pseudo, ivarmodel_pseudo, outmask_pseudo, sobjs, sciImage.detector, slits, \
               pseudo_dict['tilts'], pseudo_dict['waveimg']



    def snr_report(self, snr_bar, slitid=None):
        """
        ..todo.. I need a doc string

        Args:
            snr_bar:
            slitid:

        Returns:

        """

        # Print out a report on the SNR
        msg_string = msgs.newline() + '-------------------------------------'
        msg_string += msgs.newline() + '  Summary for highest S/N object'
        if slitid is not None:
            msg_string += msgs.newline() + '      found on slitid = {:d}            '.format(slitid)
        msg_string += msgs.newline() + '-------------------------------------'
        msg_string += msgs.newline() + '           exp#        S/N'
        for iexp, snr in enumerate(snr_bar):
            msg_string += msgs.newline() + '            {:d}         {:5.2f}'.format(iexp, snr)

        msg_string += msgs.newline() + '-------------------------------------'
        msgs.info(msg_string)

    def offsets_report(self, offsets, offsets_method):
        """
        Print out a report on the offsets

        Args:
            offsets:
            offsets_method:

        Returns:

        """

        if offsets_method is not None and offsets is not None:
            msg_string = msgs.newline() + '---------------------------------------------'
            msg_string += msgs.newline() + ' Summary of offsets from {}     '.format(offsets_method)
            msg_string += msgs.newline() + '---------------------------------------------'
            msg_string += msgs.newline() + '           exp#      offset                  '
            for iexp, off in enumerate(offsets):
                msg_string += msgs.newline() + '            {:d}        {:5.2f}'.format(iexp, off)
            msg_string += msgs.newline() + '-----------------------------------------------'
            msgs.info(msg_string)

    def offset_slit_cen(self, slitid, offsets):
        """
        Offset the slit centers of the slit designated by slitid by the provided offsets

        Args:
            slitid (int):
               ID of the slit that is being offset
            offsets (list, `numpy.ndarray`_):
               A list or array of offsets that are being applied to the slit center

        Returns:
            :obj:`list`: A list of reference traces for the 2d coadding that
            have been offset.
        """
        return [slits.center[:,slitid] - offsets[iexp] 
                    for iexp, slits in enumerate(self.stack_dict['slits_list'])]
#        ref_trace_stack = []
#        for iexp, slits in enumerate(self.stack_dict['slits_list']):
#            ref_trace_stack.append(slits.center[:,slitid] - offsets[iexp])
#        return ref_trace_stack

    def get_wave_grid(self, **kwargs_wave):
        """
        Routine to create a wavelength grid for 2d coadds using all of the
        wavelengths of the extracted objects. Calls
        :func:`~pypeit.core.wavecal.wvutils.get_wave_grid`.

        Args:
            **kwargs_wave (dict):
                Optional argumments for
                :func:`~pypeit.core.wavecal.wvutils.get_wave_grid`.

        Returns:
            tuple: Returns the following:
                - wave_grid (np.ndarray): New wavelength grid, not
                  masked
                - wave_grid_mid (np.ndarray): New wavelength grid
                  evaluated at the centers of the wavelength bins, that
                  is this grid is simply offset from wave_grid by
                  dsamp/2.0, in either linear space or log10 depending
                  on whether linear or (log10 or velocity) was
                  requested.  For iref or concatenate the linear
                  wavelength sampling will be calculated.
                - dsamp (float): The pixel sampling for wavelength grid
                  created.
        """
        nobjs_tot = int(np.array([len(spec) for spec in self.stack_dict['specobjs_list']]).sum())
        # TODO: Do we need this flag since we can determine whether or not we have specobjs from nobjs_tot?
        #  This all seems a bit hacky
        if self.par['coadd2d']['use_slits4wvgrid'] or nobjs_tot==0:
            nslits_tot = np.sum([slits.nslits for slits in self.stack_dict['slits_list']])
            waves = np.zeros((self.nspec_max, nslits_tot*3))
            gpm = np.zeros_like(waves, dtype=bool)
            box_radius = 3.
            indx = 0
            # Loop on the exposures
            for iexp, (waveimg, slitmask, slits) in enumerate(zip(self.stack_dict['waveimg_stack'],
                                                self.stack_dict['slitmask_stack'],
                                                self.stack_dict['slits_list'])):
                slits_left, slits_righ, _ = slits.select_edges()
                row = np.arange(slits_left.shape[0])
                # Loop on the slits
                for kk, spat_id in enumerate(slits.spat_id):
                    mask = slitmask == spat_id
                    # Create apertures at 5%, 50%, and 95% of the slit width to cover full range of wavelengths
                    # on this slit
                    trace_spat = slits_left[:, kk][:,np.newaxis] +  np.outer((slits_righ[:,kk] - slits_left[:,kk]),[0.05,0.5,0.95])
                    box_denom = moment1d(waveimg * mask > 0.0, trace_spat, 2 * box_radius, row=row)[0]
                    wave_box = moment1d(waveimg * mask, trace_spat, 2 * box_radius,
                                    row=row)[0] / (box_denom + (box_denom == 0.0))
                    waves[:self.nspec_array[iexp], indx:indx+3] = wave_box
                    # TODO -- This looks a bit risky
                    gpm[:self.nspec_array[iexp], indx: indx+3] = wave_box > 0.
                    indx += 3
        else:
            waves = np.zeros((self.nspec_max, nobjs_tot))
            gpm = np.zeros_like(waves, dtype=bool)
            indx = 0
            for iexp, spec_this in enumerate(self.stack_dict['specobjs_list']):
                for spec in spec_this:
                    # NOTE: BOX extraction usage needed for quicklook
                    waves[:self.nspec_array[iexp], indx] \
                            = spec.OPT_WAVE if spec.OPT_WAVE is not None else spec.BOX_WAVE
                    # TODO -- OPT_MASK is likely to become a bpm with int values
                    gpm[:self.nspec_array[iexp], indx] \
                            = spec.OPT_MASK if spec.OPT_MASK is not None else spec.BOX_MASK
                    indx += 1

        wave_grid, wave_grid_mid, dsamp = wvutils.get_wave_grid(waves=waves, masks=gpm,
                                                                spec_samp_fact=self.spec_samp_fact,
                                                                **kwargs_wave)

        return wave_grid, wave_grid_mid, dsamp

    def load_coadd2d_stacks(self, spec2d, chk_version=False):
        """
        Routine to read in required images for 2d coadds given a list of spec2d files.

        Args:
            spec2d_files: list
               List of spec2d filenames
            det: int
               detector in question

        Returns:
            dict: Dictionary containing all the images and keys required
            for perfomring 2d coadds.
        """
        redux_path = os.getcwd()

        # Grab the files
        #head2d_list = []

        # Image stacks
        sciimg_stack = []
        waveimg_stack = []
        skymodel_stack = []
        sciivar_stack = []
        mask_stack = []
        slitmask_stack = []
        #tilts_stack = []
        # Object stacks
        specobjs_list = []
        slits_list = []
        nfiles =len(spec2d)
        detectors_list = []
        maskdef_designtab_list = []
        spat_flexure_list = []
        for ifile, f in enumerate(spec2d):
            if isinstance(f, spec2dobj.Spec2DObj):
                # If spec2d is a list of objects
                s2dobj = f
            else:
                # If spec2d is a list of files, option to also use spec1ds
                s2dobj = spec2dobj.Spec2DObj.from_file(f, self.detname, chk_version=chk_version)
                spec1d_file = f.replace('spec2d', 'spec1d')
                if os.path.isfile(spec1d_file):
                    sobjs = specobjs.SpecObjs.from_fitsfile(spec1d_file, chk_version=chk_version)
                    this_det = sobjs.DET == self.detname
                    specobjs_list.append(sobjs[this_det])
            # TODO the code should run without a spec1d file, but we need to implement that
            slits_list.append(s2dobj.slits)
            detectors_list.append(s2dobj.detector)
            maskdef_designtab_list.append(s2dobj.maskdef_designtab)
            spat_flexure_list.append(s2dobj.sci_spat_flexure)

            sciimg_stack.append(s2dobj.sciimg)
            waveimg_stack.append(s2dobj.waveimg)
            skymodel_stack.append(s2dobj.skymodel)
            sciivar_stack.append(s2dobj.ivarmodel)
            mask_stack.append(s2dobj.bpmmask.mask)
            slitmask_stack.append(s2dobj.slits.slit_img(flexure=s2dobj.sci_spat_flexure))

        return dict(specobjs_list=specobjs_list, slits_list=slits_list,
                    slitmask_stack=slitmask_stack,
                    sciimg_stack=sciimg_stack, sciivar_stack=sciivar_stack,
                    skymodel_stack=skymodel_stack, mask_stack=mask_stack,
                    waveimg_stack=waveimg_stack,
                    redux_path=redux_path,
                    detectors=detectors_list,
                    spectrograph=self.spectrograph.name,
                    pypeline=self.spectrograph.pypeline,
                    maskdef_designtab_list=maskdef_designtab_list,
                    spat_flexure_list=spat_flexure_list)
    #                    tilts_stack=tilts_stack, waveimg_stack=waveimg_stack,

    def check_input(self, input, type='weights'):
        """
        Check that the number of input values (weights or offsets) is the same as the number of exposures
        Args:
            input (:obj:`list` or `numpy.ndarray`_): User input values (e.g., weights or offsets)
            type (:obj:`str`): String defining what the quantities are

        Returns:
            :obj:`list` or `numpy.ndarray`_: User input values
        """
        if isinstance(input, (list, np.ndarray)):
            if len(input) != self.nexp:
                msgs.error(f'If {type} are input it must be a list/array with same number of elements as exposures')
            return np.atleast_1d(input)
        msgs.error(f'Unrecognized format for {type}')

    def compute_offsets(self, offsets):
        """
        Determine self.offsets, the offset of the frames to be coadded with respect to the first frame.
        This is partially overloaded by the child methods.

        Args:
            offsets (:obj:`list` or :obj:`str`):
                Value that guides the determination of the offsets.
                It could be a list of offsets, or a string.

        """
        msgs.info('Get Offsets')
        # 1) offsets are provided in the header of the spec2d files
        if offsets == 'header':
            msgs.info('Using offsets from header')
            pscale = self.stack_dict['detectors'][0].platescale
            dithoffs = [self.spectrograph.get_meta_value(f, 'dithoff') for f in self.spec2d]
            if None in dithoffs:
                msgs.error('Dither offsets keyword not found for one or more spec2d files. '
                           'Choose another option for `offsets`')
            dithoffs_pix = - np.array(dithoffs) / pscale
            self.offsets = dithoffs_pix[0] - dithoffs_pix
            self.offsets_report(self.offsets, 'header keyword')

        elif self.objid_bri is None and offsets == 'auto':
            msgs.error('Offsets cannot be computed because no unique reference object '
                       'with the highest S/N was found. To continue, provide offsets in `Coadd2DPar`')

        # 2) a list of offsets is provided by the user (no matter if we have a bright object or not)
        elif isinstance(offsets, (list, np.ndarray)):
            msgs.info('Using user input offsets')
            # use them
            self.offsets = self.check_input(offsets, type='offsets')
            self.offsets_report(self.offsets, 'user input')

        # 3) parset `offsets` is = 'maskdef_offsets' (no matter if we have a bright object or not)
        elif offsets == 'maskdef_offsets':
            if self.maskdef_offset is not None:
                # the offsets computed during the main reduction (`run_pypeit`) are used
                msgs.info('Determining offsets using maskdef_offset recoded in SlitTraceSet')
                self.offsets = self.maskdef_offset[0] - self.maskdef_offset
                self.offsets_report(self.offsets, 'maskdef_offset')
            else:
                # if maskdef_offsets were not computed during the main reduction, we cannot continue
                msgs.error('No maskdef_offset recoded in SlitTraceSet')

        # 4) parset `offsets` = 'auto' but we have a bright object
        elif offsets == 'auto' and self.objid_bri is not None:
            # see child method
            pass
        else:
            msgs.error('Invalid value for `offsets`')

    def compute_weights(self, weights):
        """
        Determine self.use_weights, the weights to be used in the coadd2d.
        This is partially overloaded by the child methods.

        Args:
            weights (:obj:`list` or :obj:`str`):
                Value that guides the determination of the weights.
                It could be a list of weights or a string. If 'auto' the weight will be computed using
                the brightest trace, if 'uniform' uniform weights will be used.

        """
        msgs.info('Get Weights')

        # 1) User input weight
        if isinstance(weights, (list, np.ndarray)):
            # use those inputs
            self.use_weights = self.check_input(weights, type='weights')
            msgs.info('Using user input weights')

        # 2) No bright object and parset `weights` is 'auto' or 'uniform',
        # or Yes bright object but the user wants still to use uniform weights
        elif ((self.objid_bri is None) and (weights in ['auto', 'uniform'])) or \
                ((self.objid_bri is not None) and (weights == 'uniform')):
            # use uniform weights
            self.use_weights = 'uniform'
            if weights == 'auto':
                # warn if the user had put `auto` in the parset
                msgs.warn('Weights cannot be computed because no unique reference object '
                          'with the highest S/N was found. Using uniform weights instead.')
            elif weights == 'uniform':
                msgs.info('Using uniform weights')

        # 3) Bright object exists and parset `weights` is equal to 'auto'
        elif (self.objid_bri is not None) and (weights == 'auto'):
            # see child method
            pass
        else:
            msgs.error('Invalid value for `weights`')

    def get_brightest_object(self, specobjs_list, spat_ids):
        """
        Dummy method to identify the brightest object. Overloaded by child methods.

        Parameters
        ----------
        specobjs_list
        spat_ids

        Returns
        -------

        """
        pass

    def reference_trace_stack(self, slitid, offsets=None, objid=None):
        """
        Dummy method to obtain the stack of reference traces. Overloaded by child methods.

        Args:
            slitid:
            offsets:
            objid:

        Returns:

        """
        pass

    def get_maskdef_dict(self, slit_idx, ref_trace_stack):
        """
        Dummy method to get maskdef info. Overloaded by child methods.

        Args:
            slit_idx:
            ref_trace_stack:

        Returns:

        """

        return dict(maskdef_id=None, maskdef_objpos=None, maskdef_designtab=None)


# Multislit can coadd with:
# 1) input offsets or if offsets is None, it will find the brightest trace and compute them
# 2) specified weights, or if weights is None and auto_weights=True, it will compute weights using the brightest object

# Echelle can either stack with:
# 1) input offsets or if offsets is None, it will find the objid of brightest trace and stack all orders relative to the trace of this object.
# 2) specified weights, or if weights is None and auto_weights=True,
#    it will use wavelength dependent weights determined from the spectrum of the brightest objects objid on each order

class MultiSlitCoAdd2D(CoAdd2D):
    """
    Child of Coadd2d for Multislit and Longslit reductions. For documentation see CoAdd2d parent class above.

        # Multislit can coadd with:
        # 1) input offsets or if offsets is None, it will find the brightest trace and compute them
        # 2) specified weights, or if weights is None and auto_weights=True, it will compute weights using the brightest object


    """
    def __init__(self, spec2d_files, spectrograph, par, det=1, offsets=None, weights='auto',
                 spec_samp_fact=1.0, spat_samp_fact=1.0, sn_smooth_npix=None,
                 bkg_redux=False, find_negative=False, show=False, show_peaks=False, debug_offsets=False, debug=False, **kwargs_wave):
        super().__init__(spec2d_files, spectrograph, det=det, offsets=offsets, weights=weights,
                                               spec_samp_fact=spec_samp_fact, spat_samp_fact=spat_samp_fact,
                                               sn_smooth_npix=sn_smooth_npix, bkg_redux=bkg_redux, find_negative=find_negative, par=par,
                                        show=show, show_peaks=show_peaks, debug_offsets=debug_offsets,
                                        debug=debug, **kwargs_wave)

        # maskdef offset
        self.maskdef_offset = np.array([slits.maskdef_offset for slits in self.stack_dict['slits_list']])

        # Default wave_method for Multislit is linear
        kwargs_wave['wave_method'] = 'linear' if 'wave_method' not in kwargs_wave else kwargs_wave['wave_method']
        self.wave_grid, self.wave_grid_mid, self.dsamp = self.get_wave_grid(**kwargs_wave)

        # Check if the user-input object to compute offsets and weights exists
        if self.par['coadd2d']['user_obj'] is not None:
            if len(self.par['coadd2d']['user_obj']) != 2:
                msgs.error('Parameter `user_obj` must include both SLITID and OBJID.')
            else:
                user_slit, user_objid = self.par['coadd2d']['user_obj']
                # does it exists?
                user_obj_exist = []
                for sobjs in self.stack_dict['specobjs_list']:
                    user_obj_exist.append(np.any(sobjs.slitorder_objid_indices(user_slit, user_objid)))
                if not np.all(user_obj_exist):
                    msgs.error('Object provided through `user_obj` does not exist in all the exposures.')

        # find if there is a bright object we could use
        if len(self.stack_dict['specobjs_list']) > 0 and self.par['coadd2d']['user_obj'] is not None:
            _slitidx_bri = np.where(self.spat_ids == user_slit)[0][0]
            self.objid_bri, self.slitidx_bri, self.spatid_bri, self.snr_bar_bri = \
                np.repeat(user_objid, self.nexp), _slitidx_bri, user_slit, None
        elif len(self.stack_dict['specobjs_list']) > 0 and (offsets == 'auto' or weights == 'auto'):
            self.objid_bri, self.slitidx_bri, self.spatid_bri, self.snr_bar_bri = \
                self.get_brightest_obj(self.stack_dict['specobjs_list'], self.spat_ids)
        else:
            self.objid_bri, self.slitidx_bri, self.spatid_bri, self.snr_bar_bri = (None,)*4

        # get self.use_weights
        self.compute_weights(weights)

        # get self.offsets
        self.compute_offsets(offsets)

    # TODO When we run multislit, we actually compute the rebinned images twice. Once here to compute the offsets
    # and another time to weighted_combine the images in compute2d. This could be sped up
    # TODO The reason we rebin the images for the purposes of computing the offsets is to deal with combining
    # data that are dithered in the spectral direction. In these situations you cannot register the two dithered
    # reference objects into the same frame without first rebinning them onto the same grid.

    def compute_offsets(self, offsets):
        """
        Determine self.offsets, the offset of the frames to be coadded with respect to the first frame

        Args:
            offsets (:obj:`list` or :obj:`str`):
                Value that guides the determination of the offsets.
                It could be a list of offsets, or a string, or None. If equal to 'maskdef_offsets' the
                offsets computed during the slitmask design matching will be used.
        """
        super().compute_offsets(offsets)

        # adjustment for multislit to case 4) parset `offsets` = 'auto' but we have a bright object
        if offsets == 'auto' and self.objid_bri is not None:
            # Compute offsets using the bright object
            if self.par['coadd2d']['user_obj'] is not None:
                offsets_method = 'user object on slitid = {:d}'.format(self.spatid_bri)
            else:
                offsets_method = 'brightest object found on slit: {:d} with avg SNR={:5.2f}'.format(self.spatid_bri,np.mean(self.snr_bar_bri))

            msgs.info(f'Determining offsets using {offsets_method}')
            thismask_stack = [np.abs(slitmask - self.spatid_bri) <= self.par['coadd2d']['spat_toler'] for slitmask in self.stack_dict['slitmask_stack']]

            # TODO Need to think abbout whether we have multiple tslits_dict for each exposure or a single one
            trace_stack_bri = [slits.center[:, self.slitidx_bri] 
                                    for slits in self.stack_dict['slits_list']]
#            trace_stack_bri = []
#            for slits in self.stack_dict['slits_list']:
#                trace_stack_bri.append(slits.center[:, self.slitidx_bri])
            # Determine the wavelength grid that we will use for the current slit/order

            ## TODO: Should the spatial and spectral samp_facts here match those of the final coadded data, or she would
            ## compute offsets at full resolution??
            wave_bins = coadd.get_wave_bins(thismask_stack, self.stack_dict['waveimg_stack'], self.wave_grid)
            dspat_bins, dspat_stack = coadd.get_spat_bins(thismask_stack, trace_stack_bri)

            sci_list = [[sciimg - skymodel for sciimg, skymodel in zip(self.stack_dict['sciimg_stack'], self.stack_dict['skymodel_stack'])]]
            var_list = [[utils.inverse(sciivar) for sciivar in self.stack_dict['sciivar_stack']]]

            msgs.info('Rebinning Images')
            mask_stack = [mask == 0 for mask in self.stack_dict['mask_stack']]
            sci_list_rebin, var_list_rebin, norm_rebin_stack, nsmp_rebin_stack = coadd.rebin2d(
                wave_bins, dspat_bins, self.stack_dict['waveimg_stack'], dspat_stack, thismask_stack, mask_stack, sci_list, var_list)
            thismask = np.ones_like(sci_list_rebin[0][0,:,:],dtype=bool)
            nspec_pseudo, nspat_pseudo = thismask.shape
            slit_left = np.full(nspec_pseudo, 0.0)
            slit_righ = np.full(nspec_pseudo, nspat_pseudo)
            inmask = norm_rebin_stack > 0
            traces_rect = np.zeros((nspec_pseudo, self.nexp))
            sobjs = specobjs.SpecObjs()
            for iexp in range(self.nexp):
                sobjs_exp = findobj_skymask.objs_in_slit(
                    sci_list_rebin[0][iexp,:,:], utils.inverse(var_list_rebin[0][iexp,:,:]), thismask, slit_left, slit_righ,
                    inmask=inmask[iexp,:,:], fwhm=self.par['reduce']['findobj']['find_fwhm'],
                    trim_edg=self.par['reduce']['findobj']['find_trim_edge'],
                    maxdev=self.par['reduce']['findobj']['find_maxdev'],
                    ncoeff=3, snr_thresh=self.par['reduce']['findobj']['snr_thresh'], nperslit=1,
                    find_min_max=self.par['reduce']['findobj']['find_min_max'],
                    show_trace=self.debug_offsets, show_peaks=self.debug_offsets)
                sobjs.add_sobj(sobjs_exp)
                traces_rect[:, iexp] = sobjs_exp.TRACE_SPAT
            # Now deterimine the offsets. Arbitrarily set the zeroth trace to the reference
            med_traces_rect = np.median(traces_rect,axis=0)
            offsets = med_traces_rect[0] - med_traces_rect
            # TODO create a QA with this
            if self.debug_offsets:
                for iexp in range(self.nexp):
                    plt.plot(traces_rect[:, iexp], linestyle='--', label='original trace')
                    plt.plot(traces_rect[:, iexp] + offsets[iexp], label='shifted traces')
                    plt.legend()
                plt.show()

            self.offsets = offsets
            self.offsets_report(self.offsets, offsets_method)

    def compute_weights(self, weights):
        """
        Determine self.use_weights, the weights to be used in the coadd2d

        Args:
            weights (:obj:`list` or :obj:`str`):
                Value that guides the determination of the weights.
                It could be a list of weights or a string. If equal to 'auto', the weight will be computed
                using the brightest trace, if 'uniform' uniform weights will be used.

        """

        super().compute_weights(weights)

        # adjustment for multislit to case 3) Bright object exists and parset `weights` is equal to 'auto'
        if (self.objid_bri is not None) and (weights == 'auto'):
            # compute weights using bright object
            _, self.use_weights = self.optimal_weights(self.spatid_bri, self.objid_bri, const_weights=True)
            if self.par['coadd2d']['user_obj'] is not None:
                msgs.info(f'Weights computed using a unique reference object in slit={self.spatid_bri} provided by the user')
            else:
                msgs.info(f'Weights computed using a unique reference object in slit={self.spatid_bri} with the highest S/N')
                self.snr_report(self.snr_bar_bri, slitid=self.spatid_bri)

    def get_brightest_obj(self, specobjs_list, spat_ids):

        """
        Utility routine to find the brightest object in each exposure given a specobjs_list for MultiSlit reductions.

        Args:
            specobjs_list: list
               List of SpecObjs objects.
            spat_ids (`numpy.ndarray`_):

        Returns:
            tuple: Returns the following:
                - objid: ndarray, int, shape (len(specobjs_list),):
                  Array of object ids representing the brightest object
                  in each exposure
                - slit_idx (int): 0-based index
                - spat_id (int): SPAT_ID for slit that highest S/N ratio object is on
                  (only for pypeline=MultiSlit)
                - snr_bar: ndarray, float, shape (len(list),): Average
                  S/N over all the orders for this object
        """
        msgs.info('Finding brightest object')
        nexp = len(specobjs_list)
        nslits = spat_ids.size

        slit_snr_max = np.zeros((nslits, nexp), dtype=float)
        bpm = np.ones(slit_snr_max.shape, dtype=bool)
        objid_max = np.zeros((nslits, nexp), dtype=int)
        # Loop over each exposure, slit, find the brighest object on that slit for every exposure
        for iexp, sobjs in enumerate(specobjs_list):
            msgs.info("Working on exposure {}".format(iexp))
            nspec_now = self.nspec_array[iexp]
            for islit, spat_id in enumerate(spat_ids):
                ithis = np.abs(sobjs.SLITID - spat_id) <= self.par['coadd2d']['spat_toler']
                nobj_slit = np.sum(ithis)
                if np.any(ithis):
                    objid_this = sobjs[ithis].OBJID
                    flux = np.zeros((nspec_now, nobj_slit))
                    ivar = np.zeros((nspec_now, nobj_slit))
                    wave = np.zeros((nspec_now, nobj_slit))
                    mask = np.zeros((nspec_now, nobj_slit), dtype=bool)
                    remove_indx = []
                    for iobj, spec in enumerate(sobjs[ithis]):
                        # check if OPT_COUNTS is available
                        if spec.has_opt_ext():
                            wave[:, iobj], flux[:, iobj], ivar[:, iobj], mask[:, iobj] = spec.get_opt_ext()
                        # check if BOX_COUNTS is available
                        elif spec.has_box_ext():
                            wave[:, iobj], flux[:, iobj], ivar[:, iobj], mask[:, iobj] = spec.get_box_ext()
                            msgs.warn(f'Optimal extraction not available for obj {spec.OBJID} '
                                      f'in slit {spat_id}. Using box extraction.')
                        # if both are not available, we remove the object in this slit,
                        # because otherwise coadd.sn_weights will crash
                        else:
                            msgs.warn(f'Optimal and Boxcar extraction not available for obj {spec.OBJID} in slit {spat_id}.')
                            remove_indx.append(iobj)
                    # if the number of removed objects is less than the total number of objects in this slit,
                    # i.e., we still have some objects left, we can proced with computing rms_sn
                    if len(remove_indx) < nobj_slit:
                        flux = np.delete(flux, remove_indx,1)
                        ivar = np.delete(ivar, remove_indx,1)
                        wave = np.delete(wave, remove_indx,1)
                        mask = np.delete(mask, remove_indx,1)

                        rms_sn, weights = coadd.sn_weights(wave, flux, ivar, mask, None, const_weights=True)
                        imax = np.argmax(rms_sn)
                        slit_snr_max[islit, iexp] = rms_sn[imax]
                        objid_max[islit, iexp] = objid_this[imax]
                        bpm[islit, iexp] = False

        # Find the highest snr object among all the slits
        if np.all(bpm):
            msgs.warn('You do not appear to have a unique reference object that was traced as the highest S/N '
                      'ratio on the same slit of every exposure')
            return None, None, None, None
        else:
            # mask the bpm
            slit_snr_max_masked = np.ma.array(slit_snr_max, mask=bpm)
            slit_snr = np.mean(slit_snr_max_masked, axis=1)
            slitid = np.argmax(slit_snr)
            snr_bar_mean = slit_snr[slitid]
            snr_bar = slit_snr_max[slitid, :]
            objid = objid_max[slitid, :]
        return objid, slitid, spat_ids[slitid], snr_bar

    # TODO add an option here to actually use the reference trace for cases where they are on the same slit and it is
    # single slit???
    def reference_trace_stack(self, slitid, offsets=None, objid=None):
        """
        ..todo..  I need a doc string

        Args:
            slitid:
            offsets:
            objid:

        Returns:

        """

        return self.offset_slit_cen(slitid, offsets)

    def get_maskdef_dict(self, slit_idx, ref_trace_stack):
        """

        Args:
            slit_idx (:obj:`int`): index of a slit in the uncoadded frames
            ref_trace_stack(`numpy.ndarray`_): Stack of reference traces about
             which the images are rectified and coadded.  It is the slitcen appropriately
            shifted according the frames offsets. Shape is (nspec, nimgs).

        Returns:
            :obj:`dict`: Dictionary containing all the maskdef info. The quantities saved
            are: maskdef_id, maskdef_objpos, maskdef_slitcen, maskdef_designtab. To learn what
            they are see :class:`~pypeit.slittrace.SlitTraceSet` datamodel.

        """
        # maskdef info
        if self.par['calibrations']['slitedges']['use_maskdesign'] and \
                self.stack_dict['slits_list'][0].maskdef_id is not None and \
                self.stack_dict['slits_list'][0].maskdef_objpos is not None and \
                self.stack_dict['maskdef_designtab_list'][0] is not None:
            # maskdef_designtab info for only this slit
            this_idx = self.stack_dict['maskdef_designtab_list'][0]['SPAT_ID'] == self.stack_dict['slits_list'][0].spat_id[slit_idx]
            this_maskdef_designtab = self.stack_dict['maskdef_designtab_list'][0][this_idx]
            # remove columns that that are irrelevant in the coadd2d frames
            this_maskdef_designtab.remove_columns(['TRACEID', 'TRACESROW', 'TRACELPIX', 'TRACERPIX',
                                                   'SLITLMASKDEF', 'SLITRMASKDEF'])
            this_maskdef_designtab.meta['MASKRMSL'] = 0.
            this_maskdef_designtab.meta['MASKRMSR'] = 0.

            # maskdef_id for this slit
            imaskdef_id = self.stack_dict['slits_list'][0].maskdef_id[slit_idx]

            # maskdef_slitcenters. This trace the slit center along the spectral direction.
            # But here we take only the value at the mid point

            maskdef_slitcen_pixpos = self.stack_dict['slits_list'][0].maskdef_slitcen[self.nspec_array[0]//2, slit_idx] + self.maskdef_offset
            # binned maskdef_slitcenters position with respect to the center of the slit in ref_trace_stack
            # this value should be the same for each exposure, but in case there are differences we take the mean value

            slit_cen_dspat_vec = np.zeros(self.nexp)
            for iexp, (ref_trace, maskdef_slitcen) in enumerate(zip(ref_trace_stack, maskdef_slitcen_pixpos)):
                nspec_this = ref_trace.shape[0]
                slit_cen_dspat_vec[iexp] = (maskdef_slitcen - ref_trace[nspec_this//2])/self.spat_samp_fact

            imaskdef_slitcen_dspat = np.mean(slit_cen_dspat_vec)

            # expected position of the targeted object from slitmask design (as distance from left slit edge)
            imaskdef_objpos = self.stack_dict['slits_list'][0].maskdef_objpos[slit_idx]

            # find left edge
            slits_left, _, _ = self.stack_dict['slits_list'][0].select_edges(flexure=self.stack_dict['spat_flexure_list'][0])
            # targeted object spat pix
            nspec_this = slits_left.shape[0]
            maskdef_obj_pixpos = imaskdef_objpos + self.maskdef_offset + slits_left[nspec_this//2, slit_idx]
            # binned expected object position with respect to the center of the slit in ref_trace_stack
            # this value should be the same for each exposure, but in case there are differences we take the mean value

            objpos_dspat_vec = np.zeros(self.nexp)
            for iexp, (ref_trace, maskdef_obj) in enumerate(zip(ref_trace_stack, maskdef_obj_pixpos)):
                nspec_this = ref_trace.shape[0]
                objpos_dspat_vec[iexp] = (maskdef_obj - ref_trace[nspec_this//2])/self.spat_samp_fact

            imaskdef_objpos_dspat = np.mean(objpos_dspat_vec)

        else:
            this_maskdef_designtab = None
            imaskdef_id = None
            imaskdef_slitcen_dspat = None
            imaskdef_objpos_dspat = None

        return dict(maskdef_id=imaskdef_id, maskdef_objpos=imaskdef_objpos_dspat,
                    maskdef_slitcen=imaskdef_slitcen_dspat, maskdef_designtab=this_maskdef_designtab)


class EchelleCoAdd2D(CoAdd2D):
    """
    Coadd Echelle reductions.
    
    For documentation see :class:`CoAdd2D`.

    Echelle can either stack with:

        - input ``offsets`` or if ``offsets`` is None, it will find
          the ``objid`` of brightest trace and stack all orders
          relative to the trace of this object.

        - specified ``weights``, or if ``weights`` is None and
          ``auto_weights`` is True, it will use wavelength dependent
          weights determined from the spectrum of the brightest
          objects ``objid`` on each order

    """
    def __init__(self, spec2d_files, spectrograph, par, det=1, offsets=None, weights='auto',
                 spec_samp_fact=1.0, spat_samp_fact=1.0, sn_smooth_npix=None,
                 bkg_redux=False, find_negative=False, show=False, show_peaks=False, debug_offsets=False, debug=False,
                 **kwargs_wave):
        super().__init__(spec2d_files, spectrograph, det=det, offsets=offsets, weights=weights,
                                             spec_samp_fact=spec_samp_fact, spat_samp_fact=spat_samp_fact,
                                             sn_smooth_npix=sn_smooth_npix, bkg_redux=bkg_redux, find_negative=find_negative,
                                             par=par, show=show, show_peaks=show_peaks, debug_offsets=debug_offsets,
                                             debug=debug, **kwargs_wave)

        # Default wave_method for Echelle is log10
        kwargs_wave['wave_method'] = 'log10' if 'wave_method' not in kwargs_wave else kwargs_wave['wave_method']
        self.wave_grid, self.wave_grid_mid, self.dsamp = self.get_wave_grid(**kwargs_wave)

        # Check if the user-input object to compute offsets and weights exists
        if self.par['coadd2d']['user_obj'] is not None:
            if not isinstance(self.par['coadd2d']['user_obj'], int):
                msgs.error('Parameter `user_obj` must include only the object OBJID.')
            else:
                user_objid = self.par['coadd2d']['user_obj']
                # does it exists?
                user_obj_exist = []
                for sobjs in self.stack_dict['specobjs_list']:
                    for iord in range(self.nslits_single):
                        user_obj_exist.append(np.any(sobjs.slitorder_objid_indices(sobjs.ECH_ORDER[iord], user_objid)))
                if not np.all(user_obj_exist):
                    msgs.error('Object provided through `user_obj` does not exist in all the exposures.')

        # find if there is a bright object we could use
        if len(self.stack_dict['specobjs_list']) > 0 and self.par['coadd2d']['user_obj'] is not None:
            self.objid_bri, self.slitidx_bri, self.snr_bar_bri = np.repeat(user_objid, self.nexp), None, None
        elif len(self.stack_dict['specobjs_list']) > 0 and (offsets == 'auto' or weights == 'auto'):
            self.objid_bri, self.slitidx_bri, self.snr_bar_bri = \
                self.get_brightest_obj(self.stack_dict['specobjs_list'], self.nslits_single)
        else:
            self.objid_bri, self.slitidx_bri, self.snr_bar_bri = (None,)*3

        # get self.use_weights
        self.compute_weights(weights)

        # get self.offsets
        self.compute_offsets(offsets)

    def compute_offsets(self, offsets):
        """
        Determine self.offsets, the offset of the frames to be coadded with respect to the first frame

        Args:
            offsets (:obj:`list` or :obj:`str`):
                Value that guides the determination of the offsets.
                It could be a list of offsets, or a string, or None.

        """
        super().compute_offsets(offsets)

        # adjustment for echelle to case 2): a list of offsets is provided by the user
        if isinstance(self.offsets, (list, np.ndarray)):
            self.objid_bri = None

        # adjustment for echelle to case 4) parset `offsets` = 'auto' but we have a bright object
        elif offsets == 'auto' and self.objid_bri is not None:
            # offsets are not determined, but the bright object is used to construct
            # a reference trace (this is done in coadd using method `reference_trace_stack`)
            self.offsets = None
            if self.par['coadd2d']['user_obj'] is not None:
                msgs.info('Reference trace about which 2d coadd is performed is computed using user object')
            else:
                msgs.info('Reference trace about which 2d coadd is performed is computed using the brightest object')

    def compute_weights(self, weights):
        """
        Determine self.use_weights, the weights to be used in the coadd2d

        Args:
            weights (:obj:`list` or :obj:`str`):
                Value that guides the determination of the weights.
                It could be a list of weights or a string. If 'auto' the weight will be computed using
                the brightest trace, if 'uniform' uniform weights will be used.

        """
        super().compute_weights(weights)

        # adjustment for echelle to case 3) Bright object exists and parset `weights` is equal to 'auto'
        if (self.objid_bri is not None) and (weights == 'auto'):
            # computing a list of weights for all the slitord_ids that we than parse in coadd
            slitord_ids = self.stack_dict['slits_list'][0].slitord_id
            use_weights = []
            for id in slitord_ids:
                _, iweights = self.optimal_weights(id, self.objid_bri)
                use_weights.append(iweights)
            self.use_weights = np.array(use_weights)
            if self.par['coadd2d']['user_obj'] is not None:
                msgs.info('Weights computed using a unique reference object provided by the user')
            else:
                msgs.info('Weights computed using a unique reference object with the highest S/N')
                self.snr_report(self.snr_bar_bri)

    def get_brightest_obj(self, specobjs_list, nslits):
        """
        Utility routine to find the brightest object in each exposure given a specobjs_list for Echelle reductions.

        Args:
            specobjs_list: list
               List of SpecObjs objects.
            echelle: bool, default=True, optional

        Returns:
            tuple: Returns the following:
                - objid: ndarray, int, shape (len(specobjs_list),):
                  Array of object ids representing the brightest object
                  in each exposure
                - snr_bar: ndarray, float, shape (len(list),): Average
                  S/N over all the orders for this object
        """
        msgs.info('Finding brightest object')
        nexp = len(specobjs_list)

        objid = np.zeros(nexp, dtype=int)
        snr_bar = np.zeros(nexp)
        # norders = specobjs_list[0].ech_orderindx.max() + 1
        for iexp, sobjs in enumerate(specobjs_list):
            msgs.info("Working on exposure {}".format(iexp))
            uni_objid = np.unique(sobjs.ECH_OBJID)
            nobjs = len(uni_objid)
            order_snr = np.zeros((nslits, nobjs), dtype=float)
            bpm = np.ones((nslits, nobjs), dtype=bool)
            for iord in range(nslits):
                for iobj in range(nobjs):
                    ind = (sobjs.ECH_ORDERINDX == iord) & (sobjs.ECH_OBJID == uni_objid[iobj])
                    # check if OPT_COUNTS is available
                    if sobjs[ind][0].has_opt_ext():
                        wave, flux, ivar, mask = sobjs[ind][0].get_opt_ext()
                    # check if BOX_COUNTS is available
                    elif sobjs[ind][0].has_box_ext():
                        wave, flux, ivar, mask = sobjs[ind][0].get_box_ext()
                        msgs.warn(f'Optimal extraction not available for object {sobjs[ind][0].ECH_OBJID} '
                                  f'in order {sobjs[ind][0].ECH_ORDER}. Using box extraction.')
                    else:
                        flux = None
                        msgs.warn(f'Optimal and Boxcar extraction not available for '
                                  f'object {sobjs[ind][0].ECH_OBJID} in order {sobjs[ind][0].ECH_ORDER}.')
                        continue
                    if flux is not None:
                        rms_sn, weights = coadd.sn_weights(wave, flux, ivar, mask, self.sn_smooth_npix, const_weights=True)
                        order_snr[iord, iobj] = rms_sn
                        bpm[iord, iobj] = False

            # Compute the average SNR and find the brightest object
            if not np.all(bpm):
                # mask the bpm
                order_snr_masked = np.ma.array(order_snr, mask=bpm)
                snr_bar_vec = np.mean(order_snr_masked, axis=0)
                objid[iexp] = uni_objid[snr_bar_vec.argmax()]
                snr_bar[iexp] = snr_bar_vec[snr_bar_vec.argmax()]
        if 0 in snr_bar:
            msgs.warn('You do not appear to have a unique reference object that was traced as the highest S/N '
                      'ratio for every exposure')
            return None, None, None
        return objid, None, snr_bar

    def reference_trace_stack(self, slitid, offsets=None, objid=None):
        """
        Utility function for determining the reference trace about
        which 2d coadds are performed.

        There are two modes of operation to determine the reference
        trace for the 2d coadd of a given slit/order:

            #. ``offsets``: We stack about the center of the slit for
               the slit in question with the input offsets added

            #. ``ojbid``: We stack about the trace of a reference
               object for this slit given for each exposure by the
               input objid

        Either offsets or objid must be provided, but the code will
        raise an exception if both are provided.

        Args:
            slitid (int):
                The slit or order that we are currently considering
            stack_dict (dict):
                Dictionary containing all the images and keys
                required for performing 2d coadds.
            offsets (list, `numpy.ndarray`_):
                An array of offsets with the same dimensionality as
                the nexp, the numer of images being coadded.
            objid (list, `numpy.ndarray`_):
                An array of objids with the same dimensionality as
                the nexp, the number of images being coadded.

        Returns:
            :obj:`list`: A list of reference traces for the 2d coadding that
            have been offset

        """

        if offsets is not None and objid is not None:
            msgs.error('You can only input offsets or an objid, but not both')
        if isinstance(offsets, (list, np.ndarray)):
            return self.offset_slit_cen(slitid, offsets)

        if objid is not None:
            specobjs_list = self.stack_dict['specobjs_list']
            ref_trace_stack = []
            for iexp, sobjs in enumerate(specobjs_list):
                ithis = (sobjs.ECH_ORDERINDX == slitid) & (sobjs.ECH_OBJID == objid[iexp])
                ref_trace_stack.append(sobjs[ithis][0].TRACE_SPAT)
            return ref_trace_stack

        msgs.error('You must input either offsets or an objid to determine the stack of '
                   'reference traces')
<|MERGE_RESOLUTION|>--- conflicted
+++ resolved
@@ -269,8 +269,6 @@
 
         return cfg
 
-<<<<<<< HEAD
-=======
     @staticmethod
     def default_basename(spec2d_files):
         """
@@ -334,7 +332,6 @@
             qa_path.mkdir(parents=True)
         return str(coadd_scidir), str(qa_path)
 
->>>>>>> 73a4e06b
     def good_slitindx(self, only_slits=None):
         """
         This provides an array of index of slits in the un-coadded frames that are considered good for 2d coadding.
