"""
Module for performing two-dimensional coaddition of spectra.

.. include common links, assuming primary doc root is up one directory
.. include:: ../include/links.rst
"""
from pathlib import Path
import os
import copy

from IPython import embed

import numpy as np
from scipy import ndimage
from matplotlib import pyplot as plt
from astropy.table import Table, vstack
from astropy.io import fits

from pypeit import msgs
from pypeit import io
from pypeit import utils
from pypeit import specobjs
from pypeit import slittrace
from pypeit import extraction
from pypeit import find_objects
from pypeit.images import pypeitimage
from pypeit.core import findobj_skymask
from pypeit.core.wavecal import wvutils
from pypeit.core import coadd
#from pypeit.core import parse
from pypeit import calibrations
from pypeit import spec2dobj
from pypeit.core.moment import moment1d
from pypeit.manual_extract import ManualExtractionObj


class CoAdd2D:

    """
    Main routine to run the extraction for 2d coadds.

    Algorithm steps are as follows:
        - Fill this in.

    This performs 2d coadd specific tasks, and then also performs some
    of the tasks analogous to the pypeit.extract_one method. Docs coming
    soon....
    """
    # Superclass factory method generates the subclass instance
    @classmethod
    def get_instance(cls, spec2dfiles, spectrograph, par, det=1, offsets=None, weights='auto',
                     only_slits=None, exclude_slits=None,
                     spec_samp_fact=1.0, spat_samp_fact=1.0,
                     sn_smooth_npix=None, bkg_redux=False, find_negative=False, show=False,
                     show_peaks=False, debug_offsets=False, debug=False):
        """
        Instantiate the subclass appropriate for the provided spectrograph.

        The class to instantiate must match the ``pypeline``
        attribute of the provided ``spectrograph``, and must be a
        subclass of :class:`CoAdd2D`; see the parent class
        instantiation for parameter descriptions.

        Returns:
            :class:`CoAdd2D`: One of the subclasses with
            :class:`CoAdd2D` as its base.
        """

        return next(c for c in cls.__subclasses__()
                    if c.__name__ == (spectrograph.pypeline + 'CoAdd2D'))(
                        spec2dfiles, spectrograph, par, det=det, offsets=offsets, weights=weights,
                        only_slits=only_slits, exclude_slits=exclude_slits,
                        spec_samp_fact=spec_samp_fact, spat_samp_fact=spat_samp_fact,
                        sn_smooth_npix=sn_smooth_npix, bkg_redux=bkg_redux, find_negative=find_negative,
                        show=show, show_peaks=show_peaks, debug_offsets=debug_offsets, debug=debug)

    def __init__(self, spec2d, spectrograph, par, det=1, offsets=None, weights='auto',
                 only_slits=None, exclude_slits=None, spec_samp_fact=1.0, spat_samp_fact=1.0,
                 sn_smooth_npix=None, bkg_redux=False, find_negative=False, show=False,
                 show_peaks=False, debug_offsets=False, debug=False):
        """

        Args:
            spec2d_files (:obj:`list`):
                List of spec2d files or a list of
                :class:`~pypeit.spec2dobj.Spec2dObj` objects.
            spectrograph (:class:`~pypeit.spectrographs.spectrograph.Spectrograph`):
                The instrument used to collect the data to be reduced.
            par (:class:`~pypeit.par.parset.ParSet`):
                Processing parameters.
            det (:obj:`int`, :obj:`tuple`, optional):
                The 1-indexed detector number(s) to process.  If a tuple, it
                must include detectors viable as a mosaic for the provided
                spectrograph; see
                :func:`~pypeit.spectrographs.spectrograph.Spectrograph.allowed_mosaics`.
            offsets (`numpy.ndarray`_ or string, optional):
                Spatial offsets to be applied to each image before coadding. Here are the possible usage
                cases:

                    1) offsets = 'auto' -- auto compute offsets from brightest object (if exists)
                    2) offsets not 'auto' (i.e. a list) - use them
                    -------------- only for Multislit --------------
                    3) offsets = 'maskdef_offsets' - use `maskdef_offset` saved in SlitTraceSet
                    4) offsets = 'header' - use the dither offsets recorded in the header

            weights (:obj:`str`, :obj:`list`, `numpy.ndarray`_):
<<<<<<< HEAD
                Mode for the weights used to coadd images.
                Options are:
                     1) 'auto' =  if brightest object exists auto compute weights,
                                  otherwise use uniform weights.  'auto' is not allowed if offsets are input.
                     2) 'uniform' = if brightest object exists auto compute weights,
                                    otherwise use uniform weights
                     3) list or array = Input a list of len(nexp) or shape = (nexp,) and
                                        the routine will use the input weights
=======
                Mode for the weights used to coadd images. Options are
                ``'auto'`` (default), ``'uniform'``, or a list/array of weights
                with ``shape = (nexp,)`` to apply to the image. Note ``'auto'``
                is not allowed if offsets are input.
            only_slits (:obj:`list`, optional):
                List of slits to coadd. It must be `slitord_id`.
            exclude_slits (:obj:`list`, optional):
                List of slits to exclude from coaddition. It must be `slitord_id`.
>>>>>>> 03e8a3ed
            spec_samp_fact (:obj:`float`, optional):
                Make the wavelength grid sampling finer (``spec_samp_fact`` less
                than 1.0) or coarser (``spec_samp_fact`` greater than 1.0) by
                this sampling factor. This basically multiples the 'native'
                spectral pixel size by ``spec_samp_fact``, i.e. the units of
                ``spec_samp_fact`` are pixels.
            spat_samp_fact (:obj:`float`, optional):
                Make the spatial sampling finer (``spat_samp_fact`` less
                than 1.0) or coarser (``spat_samp_fact`` greather than 1.0) by
                this sampling factor. This basically multiples the 'native'
                spatial pixel size by ``spat_samp_fact``, i.e. the units of
                ``spat_samp_fact`` are pixels.
            sn_smooth_npix (:obj:`int`, optional):
                Number of pixels to median filter by when computing S/N used to
                decide how to scale and weight spectra. If set to None, the code
                will simply take 10% of the image size in the spectral
                direction.  TODO: for truncated echelle orders we should be
                doing something more intelligent.
            bkg_redux (:obj:`bool`, optional):
                If True, the sciImg has been subtracted by
                a background image (e.g. standard treatment in the IR)
                This parameter is passed to pypeit.reduce for determining the reduction steps.
            find_negative (:obj:`bool`, optional):
                Do the images have negative trace as would be generated by
                differencing two science frames? This parameter is passed to
                pypeit.reduce for determining the reduction steps. If True, then
                find and mask negative object traces.
            show (:obj:`bool`, optional):
                Show results in ginga
            show_peaks (:obj:`bool`, optional):
                Plot the QA for the object finding algorithm peak finding to the
                screen.
            debug_offset (:obj:`bool`, optional):
                Plot QA for debugging the automatic determination of offsets to
                the screen.
            debug (:obj:`bool`, optional):
                Show QA for debugging.

        """

        # Use Cases:
        # offsets
        #    1) offsets = 'auto' -- auto compute offsets from brightest object (if exists)
        #    2) offsets not 'auto' (i.e. a list) - use them
        #    -------------- only for Multislit --------------
        #    3) offsets = 'maskdef_offsets' - use `maskdef_offset` saved in SlitTraceSet
        #    4) offsets = 'header' - use the dither offsets recorded in the header
        # ===============================================================================
        # weights
        #    1) weights = 'auto' -- if brightest object exists auto compute weights,
        #                           otherwise use uniform weights
        #    2) weights = 'uniform' -- use uniform weights
        #    3) weights is a list - use them

        self.spec2d = spec2d
        self.spectrograph = spectrograph
        self.par = par

        # This can be a single integer for a single detector or a tuple for
        # multiple detectors placed in a mosaic.
        self.det = det

        # This is the string name of the detector or mosaic used when saving the
        # processed data to PypeIt's main output files
        self.detname = self.spectrograph.get_det_name(self.det)

        self.weights = weights
        self.spec_samp_fact = spec_samp_fact
        self.spat_samp_fact = spat_samp_fact
        self.bkg_redux = bkg_redux
        self.find_negative = find_negative
        self.show = show
        self.show_peaks = show_peaks
        self.debug_offsets = debug_offsets
        self.debug = debug
        self.offsets = None
        self.stack_dict = None
        self.pseudo_dict = None

        self.objid_bri = None
        self.slitidx_bri = None
        self.snr_bar_bri = None
        self.use_weights = None # This is a list of length self.nexp that is assigned by the compute_weights method
        self.wave_grid = None
        self.good_slits = None
        self.maskdef_offset = None

        # Load the stack_dict
        self.stack_dict = self.load_coadd2d_stacks(self.spec2d)
        self.pypeline = self.spectrograph.pypeline

        self.nexp = len(self.spec2d)

        # Check that there are the same number of slits on every exposure
        nslits_list = [slits.nslits for slits in self.stack_dict['slits_list']]
        if not len(set(nslits_list)) == 1:
            msgs.error('Not all of your exposures have the same number of slits. Check your inputs')
        # This is the number of slits of the single (un-coadded) frames
        self.nslits_single = nslits_list[0]

        # Check that nspec is the same for all the exposures
        self.nspec_array = np.array([slits.nspec for slits in self.stack_dict['slits_list']])
        self.nspec_max = self.nspec_array.max()

        # Check that binning is the same for all the exposures
        binspec_list = [slits.binspec for slits in self.stack_dict['slits_list']]
        binspat_list = [slits.binspat for slits in self.stack_dict['slits_list']]
        if not len(set(binspec_list)) == 1:
            msgs.error('Not all of your exposures have the same spectral binning. Check your inputs')
        if not len(set(binspat_list)) == 1:
            msgs.error('Not all of your exposures have the same spatial binning. Check your inputs')
        self.binning = np.array([self.stack_dict['slits_list'][0].binspec,
                                 self.stack_dict['slits_list'][0].binspat])

        self.spat_ids = self.stack_dict['slits_list'][0].spat_id

        # If smoothing is not input, smooth by 10% of the maximum spectral dimension
        self.sn_smooth_npix = sn_smooth_npix if sn_smooth_npix is not None else 0.1*self.nspec_max

        # coadded frame parameters

        # get slit index that indicates which slits are good for coadding
        self.good_slits = self.good_slitindx(only_slits=only_slits, exclude_slits=exclude_slits)
        # get the number of slits that are going to be coadded
        self.nslits_coadded = self.good_slits.size

        # effective exposure time
        self.exptime_coadd = self.stack_dict['exptime_coadd']

    @staticmethod
    def default_par(spectrograph, inp_cfg=None, det=None, only_slits=None, exclude_slits=None):
        """
        Get the default 2D coadding parameters.

        Args:
            spectrograph (:obj:`str`):
                The PypeIt-specific name of the spectrograph used to collect the
                data.
            inp_cfg (:obj:`dict`, optional):
                An existing set of parameters to add to.
            det (:obj:`list`, :obj:`str`, :obj:`tuple`, optional):
                Limit the coadding to this (set of) detector(s)/detector mosaic(s)
            only_slits (:obj:`list`, :obj:`str`, optional):
                Limit the coadding to this (set of) slit(s). Only_slits and exclude_slits
                are mutually exclusive. If both are set, only_slits takes precedence.
            exclude_slits (:obj:`list`, :obj:`str`, optional):
                Exclude this (set of) slit(s) from the coadding. Only_slits and exclude_slits
                are mutually exclusive. If both are set, only_slits takes precedence.

        Returns:
            :obj:`dict`: The default set of parameters.
        """
        cfg = dict(rdx=dict(spectrograph=spectrograph))
        if inp_cfg is not None:
            cfg = utils.recursive_update(cfg, dict(inp_cfg))
        if only_slits is not None and det is not None:
            msgs.warn('only_slits and det are mutually exclusive. Ignoring det.')
            _det = None
        else:
            _det = det

        if det is not None:
            cfg['rdx']['detnum'] = _det

        if only_slits is not None and exclude_slits is not None:
            msgs.warn('only_slits and exclude_slits are mutually exclusive. Ignoring exclude_slits.')
            _exclude_slits = None
        else:
            _exclude_slits = exclude_slits

        if only_slits is not None:
            utils.add_sub_dict(cfg, 'coadd2d')
            cfg['coadd2d']['only_slits'] = only_slits
        if _exclude_slits is not None:
            utils.add_sub_dict(cfg, 'coadd2d')
            cfg['coadd2d']['exclude_slits'] = _exclude_slits
        # TODO: Heliocentric for coadd2d needs to be thought through. Currently
        # turning it off.
        utils.add_sub_dict(cfg, 'calibrations')
        utils.add_sub_dict(cfg['calibrations'], 'wavelengths')
        cfg['calibrations']['wavelengths']['refframe'] = 'observed'
        # TODO: Flexure correction for coadd2d needs to be thought through.
        # Currently turning it off.
        utils.add_sub_dict(cfg, 'flexure')
        cfg['flexure']['spec_method'] = 'skip'
        # TODO: This is currently the default for 2d coadds, but we need a way
        # to toggle it on/off
        utils.add_sub_dict(cfg, 'reduce')
        utils.add_sub_dict(cfg['reduce'], 'findobj')
        cfg['reduce']['findobj']['skip_skysub'] = True

        return cfg

    @staticmethod
    def default_basename(spec2d_files):
        """
        Construct the base name of the output spec2d file produced by coadding.

        Args:
            spec2d_files (:obj:`list`):
                The list of PypeIt spec2d files to be coadded.

        Returns:
            :obj:`str`: The root base name for the output coadd2d spec2d file.
        """
        # Get the output basename
        frsthdr = fits.getheader(spec2d_files[0])
        lasthdr = fits.getheader(spec2d_files[-1])
        if 'FILENAME' not in frsthdr:
            msgs.error(f'Missing FILENAME keyword in {spec2d_files[0]}.  Set the basename '
                        'using the command-line option.')
        if 'FILENAME' not in lasthdr:
            msgs.error(f'Missing FILENAME keyword in {spec2d_files[-1]}.  Set the basename '
                        'using the command-line option.')
        if 'TARGET' not in frsthdr:
            msgs.error(f'Missing TARGET keyword in {spec2d_files[0]}.  Set the basename '
                        'using the command-line option.')
        return f"{io.remove_suffix(frsthdr['FILENAME'])}-" \
                f"{io.remove_suffix(lasthdr['FILENAME'])}-{frsthdr['TARGET']}"

    @staticmethod
    def output_paths(spec2d_files, par, coadd_dir=None):
        """
        Construct the names and ensure the existence of the science and QA output directories.

        Args:
            spec2d_files (:obj:`list`):
                The list of PypeIt spec2d files to be coadded.  The top-level
                directory for the coadd2d output directories is assumed to be
                same as used by the basic reductions.  For example, if one of
                the spec2d files is
                ``/path/to/reductions/Science/spec2d_file.fits``, the parent
                directory for the coadd2d directories is
                ``/path/to/reductions/``.
            par (:class:`~pypeit.par.pypeitpar.PypeItPar`):
                Full set of parameters.  The only used parameters are
                ``par['rdx']['scidir']`` and ``par['rdx']['qadir']``.  WARNING:
                This also *alters* the value of ``par['rdx']['qadir']``!!
            coadd_dir (:obj:`str`, optional):
                Path to the directory to use for the coadd2d output.
                If None, the parent of the science directory is used.

        Returns:
            :obj:`tuple`: Two strings with the names of (1) the science output
            directory and (2) the QA output directory.  The function also
            creates both directories if they do not exist.
        """
        # Science output directory
        if coadd_dir is not None:
            pypeit_scidir = Path(coadd_dir).resolve() / 'Science'
        else:
            pypeit_scidir = Path(spec2d_files[0]).parent
        coadd_scidir = pypeit_scidir.parent / f"{par['rdx']['scidir']}_coadd"
        if not coadd_scidir.exists():
            coadd_scidir.mkdir(parents=True)
        # QA directory
        par['rdx']['qadir'] += '_coadd'
        qa_path = pypeit_scidir.parent / par['rdx']['qadir'] / 'PNGs'
        if not qa_path.exists():
            qa_path.mkdir(parents=True)
        return str(coadd_scidir), str(qa_path)

    def good_slitindx(self, only_slits=None, exclude_slits=None):
        """
        This provides an array of index of slits in the un-coadded frames that are considered good for 2d coadding.
        A bitmask common to all the un-coadded frames is used to determine which slits are good. Also,
        If the `only_slits` parameter is provided only those slits are considered good for 2d coadding.

        Args:
            only_slits (:obj:`list`, optional):
                List of slits to combine. It must be `slitord_id`.
                Only_slits and exclude_slits are mutually exclusive.
                If both are provided, only_slits takes precedence.
            exclude_slits (:obj:`list`, optional):
                List of slits to exclude. It must be `slitord_id`.
                Only_slits and exclude_slits are mutually exclusive.
                If both are provided, only_slits takes precedence.

        Returns:
            `numpy.ndarray`_: array of index of good slits in the un-coadded frames
        """

        if exclude_slits is not None and only_slits is not None:
            msgs.warn('Both `only_slits` and `exclude_slits` are provided. They are mutually exclusive. '
                      'Using `only_slits` and ignoring `exclude_slits`')
            _exclude_slits = None
        else:
            _exclude_slits = exclude_slits

        # This creates a unified bpm common to all frames
        slits0 = self.stack_dict['slits_list'][0]
        # bpm for the first frame
        reduce_bpm = (slits0.mask > 0) & (np.invert(slits0.bitmask.flagged(slits0.mask,
                                                                           flag=slits0.bitmask.exclude_for_reducing)))
        for i in range(1, self.nexp):
            # update bpm with the info from the other frames
            slits = self.stack_dict['slits_list'][i]
            reduce_bpm |= (slits.mask > 0) & (np.invert(slits.bitmask.flagged(slits.mask,
                                                                              flag=slits.bitmask.exclude_for_reducing)))
        # these are the good slit index according to the bpm mask
        good_slitindx = np.where(np.logical_not(reduce_bpm))[0]

        # If we want to coadd all the good slits
        if only_slits is None and _exclude_slits is None:
            return good_slitindx

        # If instead we want to coadd only a selected (by the user) number of slits
        if only_slits is not None:
            # these are the `slitord_id` of the slits that we want to coadd
            _only_slits = np.atleast_1d(only_slits)
            # create an array of slit index that are selected by the user and are also good slits
            good_onlyslits = np.array([], dtype=int)
            msgs.info('Coadding only the following slits:')
            for islit in _only_slits:
                if islit not in slits0.slitord_id[good_slitindx]:
                    # Warnings for the slits that are selected by the user but NOT good slits
                    msgs.warn('Slit {} cannot be coadd because masked'.format(islit))
                else:
                    msgs.info(f'Slit {islit}')
                    indx = np.where(slits0.slitord_id[good_slitindx] == islit)[0]
                    good_onlyslits = np.append(good_onlyslits, good_slitindx[indx])
            return good_onlyslits

        # if we want to exclude some slits (selected by the user) from coadding
        # these are the `slitord_id` of the slits that we want to exclude
        _exclude_slits = np.atleast_1d(_exclude_slits)
        # create an array of slit index that are excluded by the user
        exclude_slitindx = np.array([], dtype=int)
        msgs.info('Excluding the following slits:')
        for islit in _exclude_slits:
            if islit in slits0.slitord_id[good_slitindx]:
                msgs.info(f'Slit {islit}')
                exclude_slitindx = np.append(exclude_slitindx,
                                             np.where(slits0.slitord_id[good_slitindx] == islit)[0][0])
        # these are the good slit index excluding the slits that are selected by the user
        return np.delete(good_slitindx, exclude_slitindx)

    def optimal_weights(self, slitorderid, objid, const_weights=False):
        """
        Determine optimal weights for 2d coadds. This script grabs the information from SpecObjs list for the
        object with specified slitid and objid and passes to coadd.sn_weights to determine the optimal weights for
        each exposure.

        Parameters
        ----------
        slitorderid : :obj:`int`
           The slit or order id that has the brightest object whose
           S/N will be used to determine the weight for each frame.
        objid : `numpy.ndarray`_
           Array of object indices with shape = (nexp,) of the
           brightest object whose S/N will be used to determine the
           weight for each frame.
        const_weights : :obj:`bool`
           Use constant weights for coadding the exposures.
           Default=False

        Returns
        -------
        rms_sn : ndarray, shape = (len(specobjs_list),)
            Root mean square S/N value for each input spectra
        weights : ndarray, shape (len(specobjs_list),)
            Weights to be applied to the spectra. These are
            signal-to-noise squared weights.
        """

        nexp = len(self.stack_dict['specobjs_list'])
        nspec = self.stack_dict['specobjs_list'][0][0].TRACE_SPAT.shape[0]
        # Grab the traces, flux, wavelength and noise for this slit and objid.
        waves, fluxes, ivars, gpms = [], [], [], []

        for iexp, sobjs in enumerate(self.stack_dict['specobjs_list']):
            ithis = sobjs.slitorder_objid_indices(slitorderid, objid[iexp], toler=self.par['coadd2d']['spat_toler'])
            if not np.any(ithis):
                msgs.error('Slit/order or OBJID provided not valid. Optimal weights cannot be determined.')
            # check if OPT_COUNTS is available
            if sobjs[ithis][0].has_opt_ext():
                wave_iexp, flux_iexp, ivar_iexp, gpm_iexp = sobjs[ithis][0].get_opt_ext()
                waves.append(wave_iexp)
                fluxes.append(flux_iexp)
                ivars.append(ivar_iexp)
                gpms.append(gpm_iexp)
            # check if BOX_COUNTS is available
            elif sobjs[ithis][0].has_box_ext():
                wave_iexp, flux_iexp, ivar_iexp, gpm_iexp = sobjs[ithis][0].get_box_ext()
                waves.append(wave_iexp)
                fluxes.append(flux_iexp)
                ivars.append(ivar_iexp)
                gpms.append(gpm_iexp)
                msgs.warn(f'Optimal extraction not available for object '
                          f'{objid[iexp]} of slit/order {slitorderid} in exp {iexp}. Using box extraction.')
            else:
                msgs.error(f'Optimal weights cannot be determined because '
                           f'flux not available in slit/order = {slitorderid}')

        # TODO For now just use the zero as the reference for the wavelengths? Perhaps we should be rebinning the data though?
        rms_sn, weights = coadd.sn_weights(fluxes, ivars, gpms, self.sn_smooth_npix, const_weights=const_weights)
        return rms_sn, weights

    def coadd(self, interp_dspat=True):
        """
        Construct a 2d co-add of a stack of PypeIt spec2d reduction outputs.
        This method calls loops over slits/orders and performs the 2d-coadd by
        calling coadd.compute.coadd2d, which 'rectifies' images by coadding them
        about the reference_trace_stack.

        Parameters
        ----------
        interp_dspat : bool, optional
           Interpolate in the spatial coordinate image to faciliate running
           through core.extract.local_skysub_extract.  Default=True


        Returns
        -------
        coadd_list : list
            List of dictionaries, one for each slit, containing the 2d stack.
            # TODO Make this a PypeIt object, with data model yada-yada.

        """

        coadd_list = []
        for slit_idx in self.good_slits:
            msgs.info(f'Performing 2D coadd for slit {self.spat_ids[slit_idx]} ({slit_idx + 1}/{self.nslits_single})')

            # mask identifying the current slit in each exposure
            thismask_stack = [np.abs(slitmask - self.spat_ids[slit_idx]) <= self.par['coadd2d']['spat_toler']
                              for slitmask in self.stack_dict['slitmask_stack']]

            # check if the slit is found in every exposure
            if not np.all([np.any(thismask) for thismask in thismask_stack]):
                msgs.warn(f'Slit {self.spat_ids[slit_idx]} was not found in every exposures. '
                          f'2D coadd cannot be performed on this slit. Try increasing the parameter spat_toler')
                continue

            # reference trace
            ref_trace_stack = self.reference_trace_stack(slit_idx, offsets=self.offsets, objid=self.objid_bri)
            # maskdef info
            maskdef_dict = self.get_maskdef_dict(slit_idx, ref_trace_stack)

            # weights
            ## JFH I do not understand why this is here and am removing it.
            #if not isinstance(self.use_weights, str):
            #    weights = self.use_weights[slit_idx]
            #else:
            #    weights = self.use_weights

            # Perform the 2d coadd
            # NOTE: mask_stack is a gpm, and this is called inmask_stack in
            # compute_coadd2d, and outmask in coadd_dict is also a gpm
            mask_stack = [mask == 0 for mask in self.stack_dict['mask_stack']]
            coadd_dict = coadd.compute_coadd2d(ref_trace_stack, self.stack_dict['sciimg_stack'],
                                               self.stack_dict['sciivar_stack'],
                                               self.stack_dict['skymodel_stack'],
                                               mask_stack,
                                               thismask_stack,
                                               self.stack_dict['waveimg_stack'],
                                               self.wave_grid, self.spat_samp_fact,
                                               maskdef_dict=maskdef_dict,
                                               weights=self.use_weights, interp_dspat=interp_dspat)
            coadd_list.append(coadd_dict)

        if len(coadd_list) == 0:
            msgs.error("All the slits were missing in one or more exposures. 2D coadd cannot be performed")

        return coadd_list

    def create_pseudo_image(self, coadd_list):
        """
        ..todo.. see below

        THIS UNDOCUMENTED CODE PROBABLY SHOULD GENERATE AND RETURN
        STANDARD PYPEIT OBJCTS INSTEAD OF SOME UNDEFINED DICT"""

        # Check that self.nslit is equal to len(coadd_list)
        if self.nslits_coadded != len(coadd_list):
            msgs.error('Wrong number of slits for the 2d coadded frame')

        nspec_vec = np.zeros(self.nslits_coadded,dtype=int)
        nspat_vec = np.zeros(self.nslits_coadded,dtype=int)
        for islit, cdict in enumerate(coadd_list):
            nspec_vec[islit]=cdict['nspec']
            nspat_vec[islit]=cdict['nspat']

        # Determine the size of the pseudo image
        nspat_pad = 10
        nspec_pseudo = nspec_vec.max()
        nspat_pseudo = int(np.sum(nspat_vec) + (self.nslits_coadded + 1)*nspat_pad)  # Cast for SlitTraceSet
        spec_vec_pseudo = np.arange(nspec_pseudo)
        shape_pseudo = (nspec_pseudo, nspat_pseudo)
        imgminsky_pseudo = np.zeros(shape_pseudo)
        sciivar_pseudo = np.zeros(shape_pseudo)
        waveimg_pseudo = np.zeros(shape_pseudo)
        waveimg_mid_pseudo = np.zeros(shape_pseudo)
        tilts_pseudo = np.zeros(shape_pseudo)
        spat_img_pseudo = np.zeros(shape_pseudo)
        nused_pseudo = np.zeros(shape_pseudo, dtype=int)
        inmask_pseudo = np.zeros(shape_pseudo, dtype=bool)
        wave_mid = np.zeros((nspec_pseudo, self.nslits_coadded))
        wave_mask = np.zeros((nspec_pseudo, self.nslits_coadded),dtype=bool)
        wave_min = np.zeros((nspec_pseudo, self.nslits_coadded))
        wave_max = np.zeros((nspec_pseudo, self.nslits_coadded))
        dspat_mid = np.zeros((nspat_pseudo, self.nslits_coadded))

        spat_left = nspat_pad
        slit_left = np.zeros((nspec_pseudo, self.nslits_coadded))
        slit_righ = np.zeros((nspec_pseudo, self.nslits_coadded))
        spec_min1 = np.zeros(self.nslits_coadded)
        spec_max1 = np.zeros(self.nslits_coadded)

        # maskdef info
        all_maskdef_ids = np.array([cc['maskdef_id'] for cc in coadd_list])
        if None not in all_maskdef_ids:
            maskdef_id = np.zeros(self.nslits_coadded, dtype=int)
            maskdef_objpos = np.zeros(self.nslits_coadded)
            maskdef_slitcen = np.zeros((nspec_pseudo, self.nslits_coadded))
            maskdef_designtab = Table()
        else:
            maskdef_id = None
            maskdef_objpos = None
            maskdef_slitcen = None
            maskdef_designtab = None

        nspec_grid = self.wave_grid_mid.size
        for islit, coadd_dict in enumerate(coadd_list):
            spat_righ = spat_left + nspat_vec[islit]
            ispec = slice(0,nspec_vec[islit])
            ispat = slice(spat_left,spat_righ)
            imgminsky_pseudo[ispec, ispat] = coadd_dict['imgminsky']
            sciivar_pseudo[ispec, ispat] = coadd_dict['sciivar']
            waveimg_pseudo[ispec, ispat] = coadd_dict['waveimg']
            # NOTE: inmask is a gpm
            inmask_pseudo[ispec, ispat] = coadd_dict['outmask']
            image_temp = (coadd_dict['dspat'] - coadd_dict['dspat_mid'][0] + spat_left) #*coadd_dict['outmask']
            # spat_img_pseudo is the sub-pixel image position on the rebinned pseudo image
            spat_img_pseudo[ispec, ispat] = image_temp
            nused_pseudo[ispec, ispat] = coadd_dict['nused']
            wave_min[ispec, islit] = coadd_dict['wave_min']
            wave_max[ispec, islit] = coadd_dict['wave_max']
            wave_mid[ispec, islit] = coadd_dict['wave_mid']
            # waveimg_mid_pseudo image containing the bin centers that the data was rebinned onto
            waveimg_mid_pseudo[ispec, ispat] = np.repeat(wave_mid[ispec, islit][:, np.newaxis], nspat_vec[islit], axis=1)
            # Patch locations where the waveimg is zero with the midpoints of the grid. This prevents discontinuities
            # in the wavelength image. This means howver that the 2d wavelength image has wavelengths with
            # two different meanings, i.e. where unmasked they are averaged rebinned wavelengths, but where masked
            # it is the original grid.
            # TODO THink about whether we should just use the fixed grid wavelengths throughout as the waveimg rather than
            # have this hybrid defintion.
            waveimg_pseudo[ispec, ispat][np.logical_not(inmask_pseudo[ispec, ispat])] = \
                waveimg_mid_pseudo[ispec, ispat][np.logical_not(inmask_pseudo[ispec, ispat])]
            wave_mask[ispec, islit] = True
            tilts_pseudo[ispec, ispat] = (waveimg_pseudo[ispec, ispat] - coadd_dict['wave_min'][0])/(coadd_dict['wave_max'][-1] - coadd_dict['wave_min'][0])

            # Fill in the rest of the wave_mid with the corresponding points in the wave_grid
            #wave_this = wave_mid[wave_mask[:,islit], islit]
            #ind_upper = np.argmin(np.abs(self.wave_grid_mid - wave_this.max())) + 1
            #if nspec_vec[islit] != nspec_pseudo:
            #    wave_mid[nspec_vec[islit]:, islit] = self.wave_grid_mid[ind_upper:ind_upper + (nspec_pseudo-nspec_vec[islit])]


            dspat_mid[ispat, islit] = coadd_dict['dspat_mid']
            slit_left[:,islit] = np.full(nspec_pseudo, spat_left)
            slit_righ[:,islit] = np.full(nspec_pseudo, spat_righ)
            spec_max1[islit] = nspec_vec[islit]-1
            spat_left = spat_righ + nspat_pad

            # maskdef info
            if None not in all_maskdef_ids:
                maskdef_id[islit] = coadd_dict['maskdef_id']
                maskdef_objpos[islit] = coadd_dict['maskdef_objpos']
                maskdef_slitcen[:, islit] = np.full(nspec_pseudo, coadd_dict['maskdef_slitcen'] + slit_left[:,islit])
                if coadd_dict['maskdef_designtab'] is not None:
                    maskdef_designtab = vstack([maskdef_designtab, coadd_dict['maskdef_designtab']])

        slits_pseudo \
                = slittrace.SlitTraceSet(slit_left, slit_righ, self.pypeline, detname=self.detname,
                                         nspat=nspat_pseudo, PYP_SPEC=self.spectrograph.name,
                                         specmin=spec_min1, specmax=spec_max1,
                                         maskdef_id=maskdef_id, maskdef_objpos=maskdef_objpos,
                                         maskdef_offset=0., maskdef_slitcen=maskdef_slitcen,
                                         maskdef_designtab=maskdef_designtab)

        # change value of spat_id in maskdef_designtab
        # needs to be done here because spat_id is computed in slittrace
        if maskdef_designtab is not None:
            slits_pseudo.maskdef_designtab['SPAT_ID'] = slits_pseudo.spat_id

        # assign ech_order if exist
        slits_pseudo.ech_order = self.stack_dict['slits_list'][0].ech_order[self.good_slits] \
            if self.stack_dict['slits_list'][0].ech_order is not None else None
        slitmask_pseudo = slits_pseudo.slit_img()
        # This is a kludge to deal with cases where bad wavelengths result in large regions where the slit is poorly sampled,
        # which wreaks havoc on the local sky-subtraction
        min_slit_frac = 0.70
        spec_min = np.zeros(self.nslits_coadded)
        spec_max = np.zeros(self.nslits_coadded)
        for islit in range(self.nslits_coadded):
            spat_id = slits_pseudo.spat_id[islit]
            slit_width = np.sum(inmask_pseudo & (slitmask_pseudo == spat_id), axis=1)
            slit_width_img = np.outer(slit_width, np.ones(nspat_pseudo))
            med_slit_width = np.median(slit_width_img[slitmask_pseudo == spat_id])
            # TODO -- need inline docs
            nspec_eff = np.sum(slit_width > min_slit_frac*med_slit_width)
            nsmooth = int(np.fmax(np.ceil(nspec_eff*0.02),10))
            slit_width_sm = ndimage.filters.median_filter(slit_width, size=nsmooth, mode='reflect')
            igood = (slit_width_sm > min_slit_frac*med_slit_width)
            # TODO -- need inline docs
            spec_min[islit] = spec_vec_pseudo[igood].min()
            spec_max[islit] = spec_vec_pseudo[igood].max()
            bad_pix = (slit_width_img < min_slit_frac*med_slit_width) & (slitmask_pseudo == spat_id)
            inmask_pseudo[bad_pix] = False

        # Update slits_pseudo
        slits_pseudo.specmin = spec_min
        slits_pseudo.specmax = spec_max

        return dict(nspec=nspec_pseudo, nspat=nspat_pseudo, imgminsky=imgminsky_pseudo,
                    sciivar=sciivar_pseudo, inmask=inmask_pseudo, tilts=tilts_pseudo,
                    waveimg=waveimg_pseudo, waveimg_mid=waveimg_mid_pseudo, spat_img=spat_img_pseudo, slits=slits_pseudo,
                    wave_mask=wave_mask, wave_mid=wave_mid, wave_min=wave_min, wave_max=wave_max)

    def reduce(self, pseudo_dict, show=False, clear_ginga=True, show_peaks=False, show_skysub_fit=False, basename=None):
        """
        Method to run the reduction on coadd2d pseudo images

        Args:
            pseudo_dict (dict):
               Dictionary containing coadd2d pseudo images
            show (bool):
               If True, show the outputs to ginga and the screen analogous to run_pypeit with the -s option
            show_peaks (bool):
               If True, plot the object finding QA to the screen.
            basename (str):
               The basename for the spec2d output files.

        Returns:

        """

        show = self.show if show is None else show
        show_peaks = self.show_peaks if show_peaks is None else show_peaks
        # NOTE: inmask is a gpm
        sciImage = pypeitimage.PypeItImage(pseudo_dict['imgminsky'], ivar=pseudo_dict['sciivar'],
                                           bpm=np.logical_not(pseudo_dict['inmask']))
        sciImage.detector = self.stack_dict['detectors'][0]
        #
        slitmask_pseudo = pseudo_dict['slits'].slit_img()
        sciImage.build_mask(slitmask=slitmask_pseudo)

        # Make changes to parset specific to 2d coadds
        parcopy = copy.deepcopy(self.par)
        parcopy['reduce']['findobj']['trace_npoly'] = 3        # Low order traces since we are rectified

        # Manual extraction.
        manual_obj = None
        if self.par['coadd2d']['manual'] is not None and len(self.par['coadd2d']['manual']) > 0:
            manual_obj = ManualExtractionObj.by_fitstbl_input('None', self.par['coadd2d']['manual'], self.spectrograph)
        # Get bpm mask. There should not be any masked slits because we excluded those already
        # before the coadd, but we need to pass a bpm to FindObjects and Extract
        slits = pseudo_dict['slits']
        #pseudo_reduce_bpm = (slits.mask > 0) & (np.invert(slits.bitmask.flagged(slits.mask,
        #                                                                 flag=slits.bitmask.exclude_for_reducing)))

        # Initiate FindObjects object
        objFind = find_objects.FindObjects.get_instance(sciImage, pseudo_dict['slits'], self.spectrograph, parcopy,
                                                        'science_coadd2d', tilts=pseudo_dict['tilts'],
                                                        bkg_redux=self.bkg_redux, manual=manual_obj,
                                                        find_negative=self.find_negative, basename=basename,
                                                        clear_ginga=clear_ginga, show=show)
        if show:
            gpm = sciImage.select_flag(invert=True)
            objFind.show('image', image=pseudo_dict['imgminsky']*gpm.astype(float), chname='imgminsky', slits=True)

        global_sky_pseudo, sobjs_obj = objFind.run(show_peaks=show or show_peaks, show_skysub_fit=show_skysub_fit)

        # maskdef stuff
        if parcopy['reduce']['slitmask']['assign_obj'] and slits.maskdef_designtab is not None:
            # Get plate scale
            platescale = sciImage.detector.platescale * self.spat_samp_fact

            # Assign slitmask design information to detected objects
            slits.assign_maskinfo(sobjs_obj, platescale, None, TOLER=parcopy['reduce']['slitmask']['obj_toler'])

            if parcopy['reduce']['slitmask']['extract_missing_objs'] is True:
                # Set the FWHM for the extraction of missing objects
                fwhm = slits.get_maskdef_extract_fwhm(sobjs_obj, platescale,
                                                      parcopy['reduce']['slitmask']['missing_objs_fwhm'],
                                                      parcopy['reduce']['findobj']['find_fwhm'])
                # Assign undetected objects
                sobjs_obj = slits.mask_add_missing_obj(sobjs_obj, None, fwhm,
                                                       parcopy['reduce']['slitmask']['missing_objs_boxcar_rad']/platescale)

        # Initiate Extract object
        exTract = extraction.Extract.get_instance(sciImage, pseudo_dict['slits'], sobjs_obj, self.spectrograph, parcopy,
                                                  'science_coadd2d', global_sky=None, tilts=pseudo_dict['tilts'],
                                                  waveimg=pseudo_dict['waveimg'], bkg_redux=self.bkg_redux,
                                                  basename=basename, show=show)

        skymodel_pseudo, objmodel_pseudo, ivarmodel_pseudo, outmask_pseudo, sobjs, _, _, _ = exTract.run(
            model_noise=False, spat_pix=pseudo_dict['spat_img'])


        # Add the rest to the pseudo_dict
        pseudo_dict['skymodel'] = skymodel_pseudo
        pseudo_dict['objmodel'] = objmodel_pseudo
        pseudo_dict['ivarmodel'] = ivarmodel_pseudo
        pseudo_dict['outmask'] = outmask_pseudo
        pseudo_dict['sobjs'] = sobjs
        self.pseudo_dict=pseudo_dict

        return pseudo_dict['imgminsky'], pseudo_dict['sciivar'], skymodel_pseudo, \
               objmodel_pseudo, ivarmodel_pseudo, outmask_pseudo, sobjs, sciImage.detector, slits, \
               pseudo_dict['tilts'], pseudo_dict['waveimg']



    def snr_report(self, snr_bar, slitid=None):
        """
        ..todo.. I need a doc string

        Args:
            snr_bar:
            slitid:

        Returns:

        """

        # Print out a report on the SNR
        msg_string = msgs.newline() + '-------------------------------------'
        msg_string += msgs.newline() + '  Summary for highest S/N object'
        if slitid is not None:
            msg_string += msgs.newline() + '      found on slitid = {:d}            '.format(slitid)
        msg_string += msgs.newline() + '-------------------------------------'
        msg_string += msgs.newline() + '           exp#        S/N'
        for iexp, snr in enumerate(snr_bar):
            msg_string += msgs.newline() + '            {:d}         {:5.2f}'.format(iexp, snr)

        msg_string += msgs.newline() + '-------------------------------------'
        msgs.info(msg_string)

    def offsets_report(self, offsets, offsets_method):
        """
        Print out a report on the offsets

        Args:
            offsets:
            offsets_method:

        Returns:

        """

        if offsets_method is not None and offsets is not None:
            msg_string = msgs.newline() + '---------------------------------------------'
            msg_string += msgs.newline() + ' Summary of offsets from {}     '.format(offsets_method)
            msg_string += msgs.newline() + '---------------------------------------------'
            msg_string += msgs.newline() + '           exp#      offset                  '
            for iexp, off in enumerate(offsets):
                msg_string += msgs.newline() + '            {:d}        {:5.2f}'.format(iexp, off)
            msg_string += msgs.newline() + '-----------------------------------------------'
            msgs.info(msg_string)

    def offset_slit_cen(self, slitid, offsets):
        """
        Offset the slit centers of the slit designated by slitid by the provided offsets

        Args:
            slitid (int):
               ID of the slit that is being offset
            offsets (list, `numpy.ndarray`_):
               A list or array of offsets that are being applied to the slit center

        Returns:
            :obj:`list`: A list of reference traces for the 2d coadding that
            have been offset.
        """
        return [slits.center[:,slitid] - offsets[iexp]
                    for iexp, slits in enumerate(self.stack_dict['slits_list'])]
#        ref_trace_stack = []
#        for iexp, slits in enumerate(self.stack_dict['slits_list']):
#            ref_trace_stack.append(slits.center[:,slitid] - offsets[iexp])
#        return ref_trace_stack

    def get_wave_grid(self, wave_method):
        """
        Routine to create a wavelength grid for 2d coadds using all of the
        wavelengths of the extracted objects. Calls
        :func:`~pypeit.core.wavecal.wvutils.get_wave_grid`.

        Args:
            wave_method (str):
               The method to use to create the wavelength grid passed to :func:`~pypeit.core.wavecal.wvutils.get_wave_grid`

        Returns:
            tuple: Returns the following:
                - wave_grid (`numpy.ndarray`_): New wavelength grid, not
                  masked
                - wave_grid_mid (`numpy.ndarray`_): New wavelength grid
                  evaluated at the centers of the wavelength bins, that
                  is this grid is simply offset from wave_grid by
                  dsamp/2.0, in either linear space or log10 depending
                  on whether linear or (log10 or velocity) was
                  requested.  For iref or concatenate the linear
                  wavelength sampling will be calculated.
                - dsamp (float): The pixel sampling for wavelength grid
                  created.
        """
        nobjs_tot = int(np.array([len(spec) for spec in self.stack_dict['specobjs_list']]).sum())
        # TODO: Do we need this flag since we can determine whether or not we have specobjs from nobjs_tot?
        #  This all seems a bit hacky
        if self.par['coadd2d']['use_slits4wvgrid'] or nobjs_tot==0:
            nslits_tot = np.sum([slits.nslits for slits in self.stack_dict['slits_list']])
            waves, gpms = [], []
            box_radius = 3.
            #indx = 0
            # Loop on the exposures
            for iexp, (waveimg, slitmask, slits) in enumerate(zip(self.stack_dict['waveimg_stack'],
                                                self.stack_dict['slitmask_stack'],
                                                self.stack_dict['slits_list'])):
                slits_left, slits_righ, _ = slits.select_edges()
                row = np.arange(slits_left.shape[0])
                # Loop on the slits
                for kk, spat_id in enumerate(slits.spat_id):
                    mask = slitmask == spat_id
                    # Create apertures at 5%, 50%, and 95% of the slit width to cover full range of wavelengths
                    # on this slit
                    trace_spat = slits_left[:, kk][:,np.newaxis] +  np.outer((slits_righ[:,kk] - slits_left[:,kk]),[0.05,0.5,0.95])
                    box_denom = moment1d(waveimg * mask > 0.0, trace_spat, 2 * box_radius, row=row)[0]
                    wave_box = moment1d(waveimg * mask, trace_spat, 2 * box_radius,
                                    row=row)[0] / (box_denom + (box_denom == 0.0))
                    gpm_box = box_denom > 0.
                    waves += [wave for wave in wave_box.T]
                    gpms  += [(wave > 0.) & gpm for (wave, gpm) in zip(wave_box.T, gpm_box.T)]

        else:
            waves, gpms = [], []
            for iexp, spec_this in enumerate(self.stack_dict['specobjs_list']):
                for spec in spec_this:
                    # NOTE: BOX extraction usage needed for quicklook
                    waves.append(spec.OPT_WAVE if spec.OPT_WAVE is not None else spec.BOX_WAVE)
                    gpms.append(spec.OPT_MASK if spec.OPT_MASK is not None else spec.BOX_MASK)
                    # TODO -- OPT_MASK is likely to become a bpm with int values
                    #gpm[:self.nspec_array[iexp], indx] = spec.OPT_MASK
                    #indx += 1

        return wvutils.get_wave_grid(waves=waves, gpms=gpms, wave_method=wave_method,
                                                                spec_samp_fact=self.spec_samp_fact)

    def load_coadd2d_stacks(self, spec2d, chk_version=False):
        """
        Routine to read in required images for 2d coadds given a list of spec2d files.

        Args:
            spec2d_files: list
               List of spec2d filenames
            det: int
               detector in question

        Returns:
            dict: Dictionary containing all the images and keys required
            for perfomring 2d coadds.
        """
        redux_path = os.getcwd()

        # Grab the files
        #head2d_list = []

        # Image stacks
        sciimg_stack = []
        waveimg_stack = []
        skymodel_stack = []
        sciivar_stack = []
        mask_stack = []
        slitmask_stack = []
        exptime_stack = []
        #tilts_stack = []
        # Object stacks
        specobjs_list = []
        slits_list = []
        nfiles =len(spec2d)
        detectors_list = []
        maskdef_designtab_list = []
        spat_flexure_list = []
        for ifile, f in enumerate(spec2d):
            if isinstance(f, spec2dobj.Spec2DObj):
                # If spec2d is a list of objects
                s2dobj = f
            else:
                # If spec2d is a list of files, option to also use spec1ds
                s2dobj = spec2dobj.Spec2DObj.from_file(f, self.detname, chk_version=chk_version)
                spec1d_file = f.replace('spec2d', 'spec1d')
                if os.path.isfile(spec1d_file):
                    sobjs = specobjs.SpecObjs.from_fitsfile(spec1d_file, chk_version=chk_version)
                    this_det = sobjs.DET == self.detname
                    specobjs_list.append(sobjs[this_det])
            # TODO the code should run without a spec1d file, but we need to implement that
            slits_list.append(s2dobj.slits)
            detectors_list.append(s2dobj.detector)
            maskdef_designtab_list.append(s2dobj.maskdef_designtab)
            spat_flexure_list.append(s2dobj.sci_spat_flexure)

            sciimg_stack.append(s2dobj.sciimg)
            exptime_stack.append(s2dobj.head0['EXPTIME'])
            waveimg_stack.append(s2dobj.waveimg)
            skymodel_stack.append(s2dobj.skymodel)
            sciivar_stack.append(s2dobj.ivarmodel)
            mask_stack.append(s2dobj.bpmmask.mask)
            slitmask_stack.append(s2dobj.slits.slit_img(flexure=s2dobj.sci_spat_flexure))

        # check if exptime is consistent for all images
        exptime_coadd = np.percentile(exptime_stack, 50., method='higher')
        isclose_exptime = np.isclose(exptime_stack, exptime_coadd, atol=1.)
        if not np.all(isclose_exptime):
            msgs.warn('Exposure time is not consistent (within 1 sec) for all frames being coadded! '
                      f'Scaling each image by the median exposure time ({exptime_coadd} s) before coadding.')
            exp_scale = exptime_coadd / exptime_stack
            for iexp in range(nfiles):
                if not isclose_exptime[iexp]:
                    sciimg_stack[iexp] *= exp_scale[iexp]
                    skymodel_stack[iexp] *= exp_scale[iexp]
                    sciivar_stack[iexp] /= exp_scale[iexp]**2

        return dict(specobjs_list=specobjs_list, slits_list=slits_list,
                    slitmask_stack=slitmask_stack,
                    sciimg_stack=sciimg_stack,
                    sciivar_stack=sciivar_stack,
                    skymodel_stack=skymodel_stack, mask_stack=mask_stack,
                    waveimg_stack=waveimg_stack,
                    exptime_stack=exptime_stack,
                    exptime_coadd=exptime_coadd,
                    redux_path=redux_path,
                    detectors=detectors_list,
                    spectrograph=self.spectrograph.name,
                    pypeline=self.spectrograph.pypeline,
                    maskdef_designtab_list=maskdef_designtab_list,
                    spat_flexure_list=spat_flexure_list)
    #                    tilts_stack=tilts_stack, waveimg_stack=waveimg_stack,

    def check_input(self, input, type):
        """
        Check that the number of input values (weights or offsets) is the same as the number of exposures
        Args:
            input (:obj:`list` or `numpy.ndarray`_): User input values (e.g., weights or offsets)
            type (:obj:`str`): String defining what the quantities are

        Returns:
            :obj:`list` or `numpy.ndarray`_: User input values
        """
        if type != 'weights' and type != 'offsets':
            msgs.error('Unrecognized type for check_input')
        if isinstance(input, (list, np.ndarray)):
            if len(input) != self.nexp:
                msgs.error(f'If {type} are input it must be a list/array with same number of elements as exposures')
            return np.atleast_1d(input).tolist() if type == 'weights' else np.atleast_1d(input)
        msgs.error(f'Unrecognized format for {type}')

    def compute_offsets(self, offsets):
        """
        Determine self.offsets, the offset of the frames to be coadded with respect to the first frame.
        This is partially overloaded by the child methods.

        Args:
            offsets (:obj:`list` or :obj:`str`):
                Value that guides the determination of the offsets.
                It could be a list of offsets, or a string.

        """
        msgs.info('Get Offsets')
        # 1) offsets are provided in the header of the spec2d files
        if offsets == 'header':
            msgs.info('Using offsets from header')
            pscale = self.stack_dict['detectors'][0].platescale
            dithoffs = [self.spectrograph.get_meta_value(f, 'dithoff') for f in self.spec2d]
            if None in dithoffs:
                msgs.error('Dither offsets keyword not found for one or more spec2d files. '
                           'Choose another option for `offsets`')
            dithoffs_pix = - np.array(dithoffs) / pscale
            self.offsets = dithoffs_pix[0] - dithoffs_pix
            self.offsets_report(self.offsets, 'header keyword')

        elif self.objid_bri is None and offsets == 'auto':
            msgs.error('Offsets cannot be computed because no unique reference object '
                       'with the highest S/N was found. To continue, provide offsets in `Coadd2DPar`')

        # 2) a list of offsets is provided by the user (no matter if we have a bright object or not)
        elif isinstance(offsets, (list, np.ndarray)):
            msgs.info('Using user input offsets')
            # use them
            self.offsets = self.check_input(offsets, 'offsets')
            self.offsets_report(self.offsets, 'user input')

        # 3) parset `offsets` is = 'maskdef_offsets' (no matter if we have a bright object or not)
        elif offsets == 'maskdef_offsets':
            if self.maskdef_offset is not None:
                # the offsets computed during the main reduction (`run_pypeit`) are used
                msgs.info('Determining offsets using maskdef_offset recoded in SlitTraceSet')
                self.offsets = self.maskdef_offset[0] - self.maskdef_offset
                self.offsets_report(self.offsets, 'maskdef_offset')
            else:
                # if maskdef_offsets were not computed during the main reduction, we cannot continue
                msgs.error('No maskdef_offset recoded in SlitTraceSet')

        # 4) parset `offsets` = 'auto' but we have a bright object
        elif offsets == 'auto' and self.objid_bri is not None:
            # see child method
            pass
        else:
            msgs.error('Invalid value for `offsets`')

    def compute_weights(self, weights):
        """
        Determine self.use_weights, the weights to be used in the coadd2d.
        This is partially overloaded by the child methods.

        Args:
            weights (:obj:`list` or :obj:`str`):
                Value that guides the determination of the weights.
                It could be a list of weights or a string. If 'auto' the weight will be computed using
                the brightest trace, if 'uniform' uniform weights will be used.
        Returns:
            Assigns the internal self.use_weights. Documentation on the form of self.use_weights needs to be wwrittten.


        """
        msgs.info('Get Weights')

        # 1) User input weight
        if isinstance(weights, (list, np.ndarray)):
            # use those inputs
            self.use_weights = self.check_input(weights, 'weights')
            msgs.info('Using user input weights')

        # 2) No bright object and parset `weights` is 'auto' or 'uniform',
        # or Yes bright object but the user wants still to use uniform weights
        elif ((self.objid_bri is None) and (weights in ['auto', 'uniform'])) or \
                ((self.objid_bri is not None) and (weights == 'uniform')):
            if weights == 'auto':
                # warn if the user had put `auto` in the parset
                msgs.warn('Weights cannot be computed because no unique reference object '
                          'with the highest S/N was found. Using uniform weights instead.')
            elif weights == 'uniform':
                msgs.info('Using uniform weights')
            # use uniform weights
            self.use_weights = (np.ones(self.nexp) / float(self.nexp)).tolist()
            #self.use_weights = 'uniform'


        # 3) Bright object exists and parset `weights` is equal to 'auto'
        elif (self.objid_bri is not None) and (weights == 'auto'):
            # see child method
            pass
        else:
            msgs.error('Invalid value for `weights`')


    def get_brightest_object(self, specobjs_list, spat_ids):
        """
        Dummy method to identify the brightest object. Overloaded by child methods.

        Parameters
        ----------
        specobjs_list
        spat_ids

        Returns
        -------

        """
        pass

    def reference_trace_stack(self, slitid, offsets=None, objid=None):
        """
        Dummy method to obtain the stack of reference traces. Overloaded by child methods.

        Args:
            slitid:
            offsets:
            objid:

        Returns:

        """
        pass

    def get_maskdef_dict(self, slit_idx, ref_trace_stack):
        """
        Dummy method to get maskdef info. Overloaded by child methods.

        Args:
            slit_idx:
            ref_trace_stack:

        Returns:

        """

        return dict(maskdef_id=None, maskdef_objpos=None, maskdef_designtab=None)


# Multislit can coadd with:
# 1) input offsets or if offsets is None, it will find the brightest trace and compute them
# 2) specified weights, or if weights is None and auto_weights=True, it will compute weights using the brightest object

# Echelle can either stack with:
# 1) input offsets or if offsets is None, it will find the objid of brightest trace and stack all orders relative to the trace of this object.
# 2) specified weights, or if weights is None and auto_weights=True,
#    it will use wavelength dependent weights determined from the spectrum of the brightest objects objid on each order

class MultiSlitCoAdd2D(CoAdd2D):
    """
    Child of Coadd2d for Multislit and Longslit reductions. For documentation see CoAdd2d parent class above.

        # Multislit can coadd with:
        # 1) input offsets or if offsets is None, it will find the brightest trace and compute them
        # 2) specified weights, or if weights is None and auto_weights=True, it will compute weights using the brightest object


    """
    def __init__(self, spec2d_files, spectrograph, par, det=1, offsets=None, weights='auto',
                 only_slits=None, exclude_slits=None,
                 spec_samp_fact=1.0, spat_samp_fact=1.0, sn_smooth_npix=None,
<<<<<<< HEAD
                 bkg_redux=False, find_negative=False, show=False, show_peaks=False, debug_offsets=False, debug=False):
        super().__init__(spec2d_files, spectrograph, det=det, offsets=offsets, weights=weights,
                                               spec_samp_fact=spec_samp_fact, spat_samp_fact=spat_samp_fact,
                                               sn_smooth_npix=sn_smooth_npix, bkg_redux=bkg_redux, find_negative=find_negative, par=par,
                                        show=show, show_peaks=show_peaks, debug_offsets=debug_offsets,
                                        debug=debug)
=======
                 bkg_redux=False, find_negative=False, show=False, show_peaks=False, debug_offsets=False, debug=False,
                 **kwargs_wave):
        super().__init__(spec2d_files, spectrograph, det=det, offsets=offsets, weights=weights,
                         only_slits=only_slits, exclude_slits=exclude_slits,
                         spec_samp_fact=spec_samp_fact, spat_samp_fact=spat_samp_fact,
                         sn_smooth_npix=sn_smooth_npix, bkg_redux=bkg_redux, find_negative=find_negative, par=par,
                         show=show, show_peaks=show_peaks, debug_offsets=debug_offsets,
                         debug=debug, **kwargs_wave)
>>>>>>> 03e8a3ed

        # maskdef offset
        self.maskdef_offset = np.array([slits.maskdef_offset for slits in self.stack_dict['slits_list']])

        # Default wave_method for Multislit is linear
        wave_method = 'linear' if self.par['coadd2d']['wave_method'] is None else self.par['coadd2d']['wave_method']
        self.wave_grid, self.wave_grid_mid, self.dsamp = self.get_wave_grid(wave_method)

        # Check if the user-input object to compute offsets and weights exists
        if self.par['coadd2d']['user_obj'] is not None:
            if len(self.par['coadd2d']['user_obj']) != 2:
                msgs.error('Parameter `user_obj` must include both SLITID and OBJID.')
            else:
                user_slit, user_objid = self.par['coadd2d']['user_obj']
                # does it exists?
                user_obj_exist = []
                for sobjs in self.stack_dict['specobjs_list']:
                    user_obj_exist.append(np.any(sobjs.slitorder_objid_indices(user_slit, user_objid,
                                                                               toler=self.par['coadd2d']['spat_toler'])))
                if not np.all(user_obj_exist):
                    msgs.error('Object provided through `user_obj` does not exist in all the exposures.')

        # find if there is a bright object we could use
        if len(self.stack_dict['specobjs_list']) > 0 and self.par['coadd2d']['user_obj'] is not None:
            _slitidx_bri = np.where(np.abs(self.spat_ids - user_slit) <= self.par['coadd2d']['spat_toler'])[0][0]
            self.objid_bri, self.slitidx_bri, self.spatid_bri, self.snr_bar_bri = \
                np.repeat(user_objid, self.nexp), _slitidx_bri, user_slit, None
        elif len(self.stack_dict['specobjs_list']) > 0 and (offsets == 'auto' or weights == 'auto'):
            self.objid_bri, self.slitidx_bri, self.spatid_bri, self.snr_bar_bri = \
                self.get_brightest_obj(self.stack_dict['specobjs_list'], self.spat_ids)
        else:
            self.objid_bri, self.slitidx_bri, self.spatid_bri, self.snr_bar_bri = (None,)*4

        # get self.use_weights
        self.compute_weights(weights)

        # get self.offsets
        self.compute_offsets(offsets)

    # TODO When we run multislit, we actually compute the rebinned images twice. Once here to compute the offsets
    # and another time to weighted_combine the images in compute2d. This could be sped up
    # TODO The reason we rebin the images for the purposes of computing the offsets is to deal with combining
    # data that are dithered in the spectral direction. In these situations you cannot register the two dithered
    # reference objects into the same frame without first rebinning them onto the same grid.

    def compute_offsets(self, offsets):
        """
        Determine self.offsets, the offset of the frames to be coadded with respect to the first frame

        Args:
            offsets (:obj:`list` or :obj:`str`):
                Value that guides the determination of the offsets.
                It could be a list of offsets, or a string, or None. If equal to 'maskdef_offsets' the
                offsets computed during the slitmask design matching will be used.
        """
        super().compute_offsets(offsets)

        # adjustment for multislit to case 4) parset `offsets` = 'auto' but we have a bright object
        if offsets == 'auto' and self.objid_bri is not None:
            # Compute offsets using the bright object
            if self.par['coadd2d']['user_obj'] is not None:
                offsets_method = 'user object on slitid = {:d}'.format(self.spatid_bri)
            else:
                offsets_method = 'brightest object found on slit: {:d} with avg SNR={:5.2f}'.format(self.spatid_bri,np.mean(self.snr_bar_bri))

            msgs.info(f'Determining offsets using {offsets_method}')
            thismask_stack = [np.abs(slitmask - self.spatid_bri) <= self.par['coadd2d']['spat_toler'] for slitmask in self.stack_dict['slitmask_stack']]

            # TODO Need to think abbout whether we have multiple tslits_dict for each exposure or a single one
            trace_stack_bri = [slits.center[:, self.slitidx_bri]
                                    for slits in self.stack_dict['slits_list']]
#            trace_stack_bri = []
#            for slits in self.stack_dict['slits_list']:
#                trace_stack_bri.append(slits.center[:, self.slitidx_bri])
            # Determine the wavelength grid that we will use for the current slit/order

            ## TODO: Should the spatial and spectral samp_facts here match those of the final coadded data, or she would
            ## compute offsets at full resolution??
            wave_bins = coadd.get_wave_bins(thismask_stack, self.stack_dict['waveimg_stack'], self.wave_grid)
            dspat_bins, dspat_stack = coadd.get_spat_bins(thismask_stack, trace_stack_bri)

            sci_list = [[sciimg - skymodel for sciimg, skymodel in zip(self.stack_dict['sciimg_stack'], self.stack_dict['skymodel_stack'])]]
            var_list = [[utils.inverse(sciivar) for sciivar in self.stack_dict['sciivar_stack']]]

            msgs.info('Rebinning Images')
            mask_stack = [mask == 0 for mask in self.stack_dict['mask_stack']]
            sci_list_rebin, var_list_rebin, norm_rebin_stack, nsmp_rebin_stack = coadd.rebin2d(
                wave_bins, dspat_bins, self.stack_dict['waveimg_stack'], dspat_stack, thismask_stack, mask_stack, sci_list, var_list)
            thismask = np.ones_like(sci_list_rebin[0][0,:,:],dtype=bool)
            nspec_pseudo, nspat_pseudo = thismask.shape
            slit_left = np.full(nspec_pseudo, 0.0)
            slit_righ = np.full(nspec_pseudo, nspat_pseudo)
            inmask = norm_rebin_stack > 0
            traces_rect = np.zeros((nspec_pseudo, self.nexp))
            sobjs = specobjs.SpecObjs()
            for iexp in range(self.nexp):
                sobjs_exp = findobj_skymask.objs_in_slit(
                    sci_list_rebin[0][iexp,:,:], utils.inverse(var_list_rebin[0][iexp,:,:]), thismask, slit_left, slit_righ,
                    inmask=inmask[iexp,:,:], fwhm=self.par['reduce']['findobj']['find_fwhm'],
                    trim_edg=self.par['reduce']['findobj']['find_trim_edge'],
                    maxdev=self.par['reduce']['findobj']['find_maxdev'],
                    ncoeff=3, snr_thresh=self.par['reduce']['findobj']['snr_thresh'], nperslit=1,
                    find_min_max=self.par['reduce']['findobj']['find_min_max'],
                    show_trace=self.debug_offsets, show_peaks=self.debug_offsets)
                sobjs.add_sobj(sobjs_exp)
                traces_rect[:, iexp] = sobjs_exp.TRACE_SPAT
            # Now deterimine the offsets. Arbitrarily set the zeroth trace to the reference
            med_traces_rect = np.median(traces_rect,axis=0)
            offsets = med_traces_rect[0] - med_traces_rect
            # TODO create a QA with this
            if self.debug_offsets:
                for iexp in range(self.nexp):
                    plt.plot(traces_rect[:, iexp], linestyle='--', label='original trace')
                    plt.plot(traces_rect[:, iexp] + offsets[iexp], label='shifted traces')
                    plt.legend()
                plt.show()

            self.offsets = offsets
            self.offsets_report(self.offsets, offsets_method)

    def compute_weights(self, weights):
        """
        Determine self.use_weights, the weights to be used in the coadd2d

        Args:
            weights (:obj:`list` or :obj:`str`):
                Value that guides the determination of the weights.
                It could be a list of weights or a string. If equal to 'auto', the weight will be computed
                using the brightest trace, if 'uniform' uniform weights will be used.
        Returns:
            Assigns the internal self.use_weights. Documentation on the form of self.use_weights needs to be wwrittten.

        """

        super().compute_weights(weights)

        # adjustment for multislit to case 3) Bright object exists and parset `weights` is equal to 'auto'
        if (self.objid_bri is not None) and (weights == 'auto'):
            # compute weights using bright object
            _, self.use_weights = self.optimal_weights(self.spatid_bri, self.objid_bri, const_weights=True)
            if self.par['coadd2d']['user_obj'] is not None:
                msgs.info(f'Weights computed using a unique reference object in slit={self.spatid_bri} provided by the user')
            else:
                msgs.info(f'Weights computed using a unique reference object in slit={self.spatid_bri} with the highest S/N')
                self.snr_report(self.snr_bar_bri, slitid=self.spatid_bri)

    def get_brightest_obj(self, specobjs_list, spat_ids):

        """
        Utility routine to find the brightest object in each exposure given a specobjs_list for MultiSlit reductions.

        Args:
            specobjs_list: list
               List of SpecObjs objects.
            spat_ids (`numpy.ndarray`_):

        Returns:
            tuple: Returns the following:
                - objid: ndarray, int, shape (len(specobjs_list),):
                  Array of object ids representing the brightest object
                  in each exposure
                - slit_idx (int): 0-based index
                - spat_id (int): SPAT_ID for slit that highest S/N ratio object is on
                  (only for pypeline=MultiSlit)
                - snr_bar: ndarray, float, shape (len(list),): Average
                  S/N over all the orders for this object
        """
        msgs.info('Finding brightest object')
        nexp = len(specobjs_list)
        nslits = spat_ids.size

        slit_snr_max = np.zeros((nslits, nexp), dtype=float)
        bpm = np.ones(slit_snr_max.shape, dtype=bool)
        objid_max = np.zeros((nslits, nexp), dtype=int)
        # Loop over each exposure, slit, find the brightest object on that slit for every exposure
        for iexp, sobjs in enumerate(specobjs_list):
            msgs.info("Working on exposure {}".format(iexp))
            #nspec_now = self.nspec_array[iexp]
            for islit, spat_id in enumerate(spat_ids):
                ithis = np.abs(sobjs.SLITID - spat_id) <= self.par['coadd2d']['spat_toler']
                #nobj_slit = np.sum(ithis)
                if np.any(ithis):
                    objid_this = sobjs[ithis].OBJID
                    waves, fluxes, ivars, gpms = [], [], [], []
                    for iobj, spec in enumerate(sobjs[ithis]):
                        # check if OPT_COUNTS is available
                        if spec.has_opt_ext():
                            wave_iobj, flux_iobj, ivar_iobj, gpm_iobj = spec.get_opt_ext()
                            waves.append(wave_iobj)
                            fluxes.append(flux_iobj)
                            ivars.append(ivar_iobj)
                            gpms.append(gpm_iobj)
                        # check if BOX_COUNTS is available
                        elif spec.has_box_ext():
                            wave_iobj, flux_iobj, ivar_iobj, gpm_iobj = spec.get_box_ext()
                            waves.append(wave_iobj)
                            fluxes.append(flux_iobj)
                            ivars.append(ivar_iobj)
                            gpms.append(gpm_iobj)
                            msgs.warn(f'Optimal extraction not available for obj {spec.OBJID} '
                                      f'in slit {spat_id}. Using box extraction.')
                        # if both are not available, we remove the object in this slit,
                        # because otherwise coadd.sn_weights will crash
                        else:
                            msgs.warn(f'Optimal and Boxcar extraction not available for obj {spec.OBJID} in slit {spat_id}.')
                            #remove_indx.append(iobj)
                    # if there are objects on this slit left, we can proceed with computing rms_sn
                    if len(waves) > 0:
                        rms_sn, weights = coadd.sn_weights(fluxes, ivars, gpms, const_weights=True)
                        imax = np.argmax(rms_sn)
                        slit_snr_max[islit, iexp] = rms_sn[imax]
                        objid_max[islit, iexp] = objid_this[imax]
                        bpm[islit, iexp] = False

        # If a slit has bpm = True for some exposures and not for others, set bpm = True for all exposures
        # Find the rows where any of the bpm values are True
        bpm_true_idx = np.array([np.any(b) for b in bpm])
        if np.any(bpm_true_idx):
            # Flag all exposures in those rows
            bpm[bpm_true_idx, :] = True

        # Find the highest snr object among all the slits
        if np.all(bpm):
            msgs.warn('You do not appear to have a unique reference object that was traced as the highest S/N '
                      'ratio on the same slit of every exposure. Try increasing the parameter `spat_toler`')
            return None, None, None, None
        else:
            # mask the bpm
            slit_snr_max_masked = np.ma.array(slit_snr_max, mask=bpm)
            slit_snr = np.mean(slit_snr_max_masked, axis=1)
            slitid = np.argmax(slit_snr)
            snr_bar_mean = slit_snr[slitid]
            snr_bar = slit_snr_max[slitid, :]
            objid = objid_max[slitid, :]

        return objid, slitid, spat_ids[slitid], snr_bar

    # TODO add an option here to actually use the reference trace for cases where they are on the same slit and it is
    # single slit???
    def reference_trace_stack(self, slitid, offsets=None, objid=None):
        """
        ..todo..  I need a doc string

        Args:
            slitid:
            offsets:
            objid:

        Returns:

        """

        return self.offset_slit_cen(slitid, offsets)

    def get_maskdef_dict(self, slit_idx, ref_trace_stack):
        """

        Args:
            slit_idx (:obj:`int`): index of a slit in the uncoadded frames
            ref_trace_stack(`numpy.ndarray`_): Stack of reference traces about
             which the images are rectified and coadded.  It is the slitcen appropriately
            shifted according the frames offsets. Shape is (nspec, nimgs).

        Returns:
            :obj:`dict`: Dictionary containing all the maskdef info. The quantities saved
            are: maskdef_id, maskdef_objpos, maskdef_slitcen, maskdef_designtab. To learn what
            they are see :class:`~pypeit.slittrace.SlitTraceSet` datamodel.

        """
        # maskdef info
        if self.par['calibrations']['slitedges']['use_maskdesign'] and \
                self.stack_dict['slits_list'][0].maskdef_id is not None and \
                self.stack_dict['slits_list'][0].maskdef_objpos is not None and \
                self.stack_dict['maskdef_designtab_list'][0] is not None:
            # maskdef_designtab info for only this slit
            this_idx = self.stack_dict['maskdef_designtab_list'][0]['SPAT_ID'] == self.spat_ids[slit_idx]
            this_maskdef_designtab = self.stack_dict['maskdef_designtab_list'][0][this_idx]
            # remove columns that are irrelevant in the coadd2d frames
            this_maskdef_designtab.remove_columns(['TRACEID', 'TRACESROW', 'TRACELPIX', 'TRACERPIX',
                                                   'SLITLMASKDEF', 'SLITRMASKDEF'])
            this_maskdef_designtab.meta['MASKRMSL'] = 0.
            this_maskdef_designtab.meta['MASKRMSR'] = 0.

            # maskdef_id for this slit
            imaskdef_id = self.stack_dict['slits_list'][0].maskdef_id[slit_idx]

            # maskdef_slitcen (slit center along the spectral direction) and
            # maskdef_objpos (expected position of the target, as distance from left slit edge) for this slit

            # These are the binned maskdef_slitcen positions w.r.t. the center of the slit in ref_trace_stack
            slit_cen_dspat_vec = np.zeros(self.nexp)
            # These are the binned maskdef_objpos positions w.r.t. the center of the slit in ref_trace_stack
            objpos_dspat_vec = np.zeros(self.nexp)
            for iexp in range(self.nexp):
                # get maskdef_slitcen
                maskdef_slitcen_pixpos = \
                    self.stack_dict['slits_list'][iexp].maskdef_slitcen[self.nspec_array[0]//2, slit_idx] \
                    + self.maskdef_offset[iexp]

                # get maskdef_objpos
                # find left edge
                slits_left, _, _ = \
                    self.stack_dict['slits_list'][iexp].select_edges(flexure=self.stack_dict['spat_flexure_list'][iexp])
                # targeted object spat pix
                maskdef_obj_pixpos = \
                    self.stack_dict['slits_list'][iexp].maskdef_objpos[slit_idx] + self.maskdef_offset[iexp] \
                    + slits_left[slits_left.shape[0]//2, slit_idx]

                # change reference system
                ref_trace = ref_trace_stack[iexp]
                nspec_this = ref_trace.shape[0]
                slit_cen_dspat_vec[iexp] = (maskdef_slitcen_pixpos - ref_trace[nspec_this // 2]) / self.spat_samp_fact

                objpos_dspat_vec[iexp] = (maskdef_obj_pixpos - ref_trace[nspec_this // 2]) / self.spat_samp_fact

            imaskdef_slitcen_dspat = np.mean(slit_cen_dspat_vec)
            imaskdef_objpos_dspat = np.mean(objpos_dspat_vec)

        else:
            this_maskdef_designtab = None
            imaskdef_id = None
            imaskdef_slitcen_dspat = None
            imaskdef_objpos_dspat = None

        return dict(maskdef_id=imaskdef_id, maskdef_objpos=imaskdef_objpos_dspat,
                    maskdef_slitcen=imaskdef_slitcen_dspat, maskdef_designtab=this_maskdef_designtab)


class EchelleCoAdd2D(CoAdd2D):
    """
    Coadd Echelle reductions.
    
    For documentation see :class:`CoAdd2D`.

    Echelle can either stack with:

        - input ``offsets`` or if ``offsets`` is None, it will find
          the ``objid`` of brightest trace and stack all orders
          relative to the trace of this object.

        - specified ``weights``, or if ``weights`` is None and
          ``auto_weights`` is True, it will use wavelength dependent
          weights determined from the spectrum of the brightest
          objects ``objid`` on each order

    """
    def __init__(self, spec2d_files, spectrograph, par, det=1, offsets=None, weights='auto',
                 only_slits=None, exclude_slits=None,
                 spec_samp_fact=1.0, spat_samp_fact=1.0, sn_smooth_npix=None,
                 bkg_redux=False, find_negative=False, show=False, show_peaks=False, debug_offsets=False, debug=False):
        super().__init__(spec2d_files, spectrograph, det=det, offsets=offsets, weights=weights,
<<<<<<< HEAD
                                             spec_samp_fact=spec_samp_fact, spat_samp_fact=spat_samp_fact,
                                             sn_smooth_npix=sn_smooth_npix, bkg_redux=bkg_redux, find_negative=find_negative,
                                             par=par, show=show, show_peaks=show_peaks, debug_offsets=debug_offsets,
                                             debug=debug)
=======
                         only_slits=only_slits, exclude_slits=exclude_slits,
                         spec_samp_fact=spec_samp_fact, spat_samp_fact=spat_samp_fact,
                         sn_smooth_npix=sn_smooth_npix, bkg_redux=bkg_redux, find_negative=find_negative,
                         par=par, show=show, show_peaks=show_peaks, debug_offsets=debug_offsets,
                         debug=debug, **kwargs_wave)
>>>>>>> 03e8a3ed

        # Default wave_method for Echelle is log10
        wave_method = 'log10' if self.par['coadd2d']['wave_method'] is None else self.par['coadd2d']['wave_method']
        self.wave_grid, self.wave_grid_mid, self.dsamp = self.get_wave_grid(wave_method)

        # Check if the user-input object to compute offsets and weights exists
        if self.par['coadd2d']['user_obj'] is not None:
            if not isinstance(self.par['coadd2d']['user_obj'], int):
                msgs.error('Parameter `user_obj` must include only the object OBJID.')
            else:
                user_objid = self.par['coadd2d']['user_obj']
                # does it exists?
                user_obj_exist = []
                for sobjs in self.stack_dict['specobjs_list']:
                    for iord in range(self.nslits_single):
                        user_obj_exist.append(np.any(sobjs.slitorder_objid_indices(sobjs.ECH_ORDER[iord], user_objid)))
                if not np.all(user_obj_exist):
                    msgs.error('Object provided through `user_obj` does not exist in all the exposures.')

        # find if there is a bright object we could use
        if len(self.stack_dict['specobjs_list']) > 0 and self.par['coadd2d']['user_obj'] is not None:
            self.objid_bri, self.slitidx_bri, self.snr_bar_bri = np.repeat(user_objid, self.nexp), None, None
        elif len(self.stack_dict['specobjs_list']) > 0 and (offsets == 'auto' or weights == 'auto'):
            self.objid_bri, self.slitidx_bri, self.snr_bar_bri = \
                self.get_brightest_obj(self.stack_dict['specobjs_list'], self.nslits_single)
        else:
            self.objid_bri, self.slitidx_bri, self.snr_bar_bri = (None,)*3

        # get self.use_weights
        self.compute_weights(weights)

        # get self.offsets
        self.compute_offsets(offsets)

    def compute_offsets(self, offsets):
        """
        Determine self.offsets, the offset of the frames to be coadded with respect to the first frame

        Args:
            offsets (:obj:`list` or :obj:`str`):
                Value that guides the determination of the offsets.
                It could be a list of offsets, or a string, or None.

        """
        super().compute_offsets(offsets)

        # adjustment for echelle to case 2): a list of offsets is provided by the user
        if isinstance(self.offsets, (list, np.ndarray)):
            self.objid_bri = None

        # adjustment for echelle to case 4) parset `offsets` = 'auto' but we have a bright object
        elif offsets == 'auto' and self.objid_bri is not None:
            # offsets are not determined, but the bright object is used to construct
            # a reference trace (this is done in coadd using method `reference_trace_stack`)
            self.offsets = None
            if self.par['coadd2d']['user_obj'] is not None:
                msgs.info('Reference trace about which 2d coadd is performed is computed using user object')
            else:
                msgs.info('Reference trace about which 2d coadd is performed is computed using the brightest object')

    def compute_weights(self, weights):
        """
        Determine self.use_weights, the weights to be used in the coadd2d

        Args:
            weights (:obj:`list` or :obj:`str`):
                Value that guides the determination of the weights.
                It could be a list of weights or a string. If 'auto' the weight will be computed using
                the brightest trace, if 'uniform' uniform weights will be used.

        """
        super().compute_weights(weights)

        # adjustment for echelle to case 3) Bright object exists and parset `weights` is equal to 'auto'
        if (self.objid_bri is not None) and (weights == 'auto'):
            # computing a list of weights for all the slitord_ids that we than parse in coadd
            slitord_ids = self.stack_dict['slits_list'][0].slitord_id
            use_weights = []
            for id in slitord_ids:
                _, iweights = self.optimal_weights(id, self.objid_bri)
                use_weights.append(iweights)
            # Commenting this out since self.use_weights needs to be a list or a string
            #self.use_weights = np.array(use_weights)
            if self.par['coadd2d']['user_obj'] is not None:
                msgs.info('Weights computed using a unique reference object provided by the user')
            else:
                msgs.info('Weights computed using a unique reference object with the highest S/N')
                self.snr_report(self.snr_bar_bri)

    def get_brightest_obj(self, specobjs_list, nslits):
        """
        Utility routine to find the brightest object in each exposure given a specobjs_list for Echelle reductions.

        Args:
            specobjs_list: list
               List of SpecObjs objects.
            echelle: bool, default=True, optional

        Returns:
            tuple: Returns the following:
                - objid: ndarray, int, shape (len(specobjs_list),):
                  Array of object ids representing the brightest object
                  in each exposure
                - snr_bar: ndarray, float, shape (len(list),): Average
                  S/N over all the orders for this object
        """
        msgs.info('Finding brightest object')
        nexp = len(specobjs_list)

        objid = np.zeros(nexp, dtype=int)
        snr_bar = np.zeros(nexp)
        # norders = specobjs_list[0].ech_orderindx.max() + 1
        for iexp, sobjs in enumerate(specobjs_list):
            msgs.info("Working on exposure {}".format(iexp))
            uni_objid = np.unique(sobjs.ECH_OBJID)
            nobjs = len(uni_objid)
            order_snr = np.zeros((nslits, nobjs), dtype=float)
            bpm = np.ones((nslits, nobjs), dtype=bool)
            for iord in range(nslits):
                for iobj in range(nobjs):
                    ind = (sobjs.ECH_ORDERINDX == iord) & (sobjs.ECH_OBJID == uni_objid[iobj])
                    # check if OPT_COUNTS is available
                    if sobjs[ind][0].has_opt_ext():
                        wave, flux, ivar, mask = sobjs[ind][0].get_opt_ext()
                    # check if BOX_COUNTS is available
                    elif sobjs[ind][0].has_box_ext():
                        wave, flux, ivar, mask = sobjs[ind][0].get_box_ext()
                        msgs.warn(f'Optimal extraction not available for object {sobjs[ind][0].ECH_OBJID} '
                                  f'in order {sobjs[ind][0].ECH_ORDER}. Using box extraction.')
                    else:
                        flux = None
                        msgs.warn(f'Optimal and Boxcar extraction not available for '
                                  f'object {sobjs[ind][0].ECH_OBJID} in order {sobjs[ind][0].ECH_ORDER}.')
                        continue
                    if flux is not None:
                        rms_sn, weights = coadd.sn_weights(wave, flux, ivar, mask, const_weights=True)
                        order_snr[iord, iobj] = rms_sn
                        bpm[iord, iobj] = False

            # If there are orders that have bpm = True for some objs and not for others, set bpm = True for all objs
            # Find the rows where any of the bpm values are True
            bpm_true_idx = np.array([np.any(b) for b in bpm])
            if np.any(bpm_true_idx):
                # Flag all objs in those rows
                bpm[bpm_true_idx, :] = True

            # Compute the average SNR and find the brightest object
            if not np.all(bpm):
                # mask the bpm
                order_snr_masked = np.ma.array(order_snr, mask=bpm)
                snr_bar_vec = np.mean(order_snr_masked, axis=0)
                objid[iexp] = uni_objid[snr_bar_vec.argmax()]
                snr_bar[iexp] = snr_bar_vec[snr_bar_vec.argmax()]
        if 0 in snr_bar:
            msgs.warn('You do not appear to have a unique reference object that was traced as the highest S/N '
                      'ratio for every exposure')
            return None, None, None
        return objid, None, snr_bar

    def reference_trace_stack(self, slitid, offsets=None, objid=None):
        """
        Utility function for determining the reference trace about
        which 2d coadds are performed.

        There are two modes of operation to determine the reference
        trace for the 2d coadd of a given slit/order:

            #. ``offsets``: We stack about the center of the slit for
               the slit in question with the input offsets added

            #. ``ojbid``: We stack about the trace of a reference
               object for this slit given for each exposure by the
               input objid

        Either offsets or objid must be provided, but the code will
        raise an exception if both are provided.

        Args:
            slitid (int):
                The slit or order that we are currently considering
            stack_dict (dict):
                Dictionary containing all the images and keys
                required for performing 2d coadds.
            offsets (list, `numpy.ndarray`_):
                An array of offsets with the same dimensionality as
                the nexp, the numer of images being coadded.
            objid (list, `numpy.ndarray`_):
                An array of objids with the same dimensionality as
                the nexp, the number of images being coadded.

        Returns:
            :obj:`list`: A list of reference traces for the 2d coadding that
            have been offset

        """

        if offsets is not None and objid is not None:
            msgs.error('You can only input offsets or an objid, but not both')
        if isinstance(offsets, (list, np.ndarray)):
            return self.offset_slit_cen(slitid, offsets)

        if objid is not None:
            specobjs_list = self.stack_dict['specobjs_list']
            ref_trace_stack = []
            for iexp, sobjs in enumerate(specobjs_list):
                ithis = (sobjs.ECH_ORDERINDX == slitid) & (sobjs.ECH_OBJID == objid[iexp])
                ref_trace_stack.append(sobjs[ithis][0].TRACE_SPAT)
            return ref_trace_stack

        msgs.error('You must input either offsets or an objid to determine the stack of '
                   'reference traces')
<|MERGE_RESOLUTION|>--- conflicted
+++ resolved
@@ -104,7 +104,6 @@
                     4) offsets = 'header' - use the dither offsets recorded in the header
 
             weights (:obj:`str`, :obj:`list`, `numpy.ndarray`_):
-<<<<<<< HEAD
                 Mode for the weights used to coadd images.
                 Options are:
                      1) 'auto' =  if brightest object exists auto compute weights,
@@ -113,16 +112,10 @@
                                     otherwise use uniform weights
                      3) list or array = Input a list of len(nexp) or shape = (nexp,) and
                                         the routine will use the input weights
-=======
-                Mode for the weights used to coadd images. Options are
-                ``'auto'`` (default), ``'uniform'``, or a list/array of weights
-                with ``shape = (nexp,)`` to apply to the image. Note ``'auto'``
-                is not allowed if offsets are input.
             only_slits (:obj:`list`, optional):
                 List of slits to coadd. It must be `slitord_id`.
             exclude_slits (:obj:`list`, optional):
                 List of slits to exclude from coaddition. It must be `slitord_id`.
->>>>>>> 03e8a3ed
             spec_samp_fact (:obj:`float`, optional):
                 Make the wavelength grid sampling finer (``spec_samp_fact`` less
                 than 1.0) or coarser (``spec_samp_fact`` greater than 1.0) by
@@ -1244,23 +1237,13 @@
     def __init__(self, spec2d_files, spectrograph, par, det=1, offsets=None, weights='auto',
                  only_slits=None, exclude_slits=None,
                  spec_samp_fact=1.0, spat_samp_fact=1.0, sn_smooth_npix=None,
-<<<<<<< HEAD
                  bkg_redux=False, find_negative=False, show=False, show_peaks=False, debug_offsets=False, debug=False):
-        super().__init__(spec2d_files, spectrograph, det=det, offsets=offsets, weights=weights,
-                                               spec_samp_fact=spec_samp_fact, spat_samp_fact=spat_samp_fact,
-                                               sn_smooth_npix=sn_smooth_npix, bkg_redux=bkg_redux, find_negative=find_negative, par=par,
-                                        show=show, show_peaks=show_peaks, debug_offsets=debug_offsets,
-                                        debug=debug)
-=======
-                 bkg_redux=False, find_negative=False, show=False, show_peaks=False, debug_offsets=False, debug=False,
-                 **kwargs_wave):
         super().__init__(spec2d_files, spectrograph, det=det, offsets=offsets, weights=weights,
                          only_slits=only_slits, exclude_slits=exclude_slits,
                          spec_samp_fact=spec_samp_fact, spat_samp_fact=spat_samp_fact,
                          sn_smooth_npix=sn_smooth_npix, bkg_redux=bkg_redux, find_negative=find_negative, par=par,
                          show=show, show_peaks=show_peaks, debug_offsets=debug_offsets,
-                         debug=debug, **kwargs_wave)
->>>>>>> 03e8a3ed
+                         debug=debug)
 
         # maskdef offset
         self.maskdef_offset = np.array([slits.maskdef_offset for slits in self.stack_dict['slits_list']])
@@ -1612,18 +1595,11 @@
                  spec_samp_fact=1.0, spat_samp_fact=1.0, sn_smooth_npix=None,
                  bkg_redux=False, find_negative=False, show=False, show_peaks=False, debug_offsets=False, debug=False):
         super().__init__(spec2d_files, spectrograph, det=det, offsets=offsets, weights=weights,
-<<<<<<< HEAD
-                                             spec_samp_fact=spec_samp_fact, spat_samp_fact=spat_samp_fact,
-                                             sn_smooth_npix=sn_smooth_npix, bkg_redux=bkg_redux, find_negative=find_negative,
-                                             par=par, show=show, show_peaks=show_peaks, debug_offsets=debug_offsets,
-                                             debug=debug)
-=======
                          only_slits=only_slits, exclude_slits=exclude_slits,
                          spec_samp_fact=spec_samp_fact, spat_samp_fact=spat_samp_fact,
                          sn_smooth_npix=sn_smooth_npix, bkg_redux=bkg_redux, find_negative=find_negative,
                          par=par, show=show, show_peaks=show_peaks, debug_offsets=debug_offsets,
-                         debug=debug, **kwargs_wave)
->>>>>>> 03e8a3ed
+                         debug=debug)
 
         # Default wave_method for Echelle is log10
         wave_method = 'log10' if self.par['coadd2d']['wave_method'] is None else self.par['coadd2d']['wave_method']
