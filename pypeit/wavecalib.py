"""
Module for guiding 1D Wavelength Calibration

.. include:: ../include/links.rst

"""
import inspect
import json

import numpy as np
from matplotlib import pyplot as plt

from linetools.utils import jsonify
from astropy.table import Table

from pypeit import msgs
from pypeit.core import arc, qa
from pypeit.core import fitting
from pypeit.core import parse
from pypeit.core.wavecal import autoid, wv_fitting
from pypeit.core.gui.identify import Identify
from pypeit import datamodel
from pypeit import calibframe
from pypeit.core.wavecal import echelle


from IPython import embed

class WaveCalib(calibframe.CalibFrame):
    """
    Calibration frame containing the wavelength calibration.

    All of the items in the datamodel are required for instantiation, although
    they can be None (but shouldn't be)

    The datamodel attributes are:

    .. include:: ../include/class_datamodel_wavecalib.rst

    """
    version = '1.1.1'

    # Calibration frame attributes
    calib_type = 'WaveCalib'
    calib_file_format = 'fits'

    # NOTE:
    #   - Internals are identical to the base class
    #   - Datamodel already contains CalibFrame base elements, so no need to
    #     include it here.

    datamodel = {'PYP_SPEC': dict(otype=str, descr='PypeIt spectrograph name'),
                 'wv_fits': dict(otype=np.ndarray, atype=wv_fitting.WaveFit,
                                 descr='WaveFit to each 1D wavelength solution'),
                 #'wv_fit2d': dict(otype=fitting.PypeItFit,
                 #                 descr='2D wavelength solution (echelle)'),
                 'wv_fit2d': dict(otype=np.ndarray, atype=fitting.PypeItFit,
                                  descr='2D wavelength solution(s) (echelle).  If there is more '
                                        'than one, they must be aligned to the separate detectors '
                                        'analyzed'),
                 'fwhm_map': dict(otype=np.ndarray, atype=fitting.PypeItFit,
                                  descr='A fit that determines the spectral FWHM at every location of every slit'),
                 'det_img': dict(otype=np.ndarray, atype=np.integer,
                                  descr='Detector image which indicates which pixel in the mosaic '
                                        'corresponds to which detector; used occasionally by '
                                        'echelle.  Currently only saved if ech_separate_2d=True'),
                 'arc_spectra': dict(otype=np.ndarray, atype=np.floating,
                                     descr='2D array: 1D extracted spectra, slit by slit '
                                           '(nspec, nslits)'),
                 'nslits': dict(otype=int,
                                descr='Total number of slits.  This can include masked slits'),
                 'spat_ids': dict(otype=np.ndarray, atype=np.integer, 
                                  descr='Slit spat_ids. Named distinctly from that in WaveFit '),
                 'strpar': dict(otype=str, descr='Parameters as a string'),
                 'lamps': dict(otype=str,
                               descr='List of arc lamps used for the wavelength calibration')}

    def __init__(self, wv_fits=None, fwhm_map=None, nslits=None, spat_ids=None, PYP_SPEC=None,
                 strpar=None, wv_fit2d=None, arc_spectra=None, lamps=None,
                 det_img=None):
        # Parse
        args, _, _, values = inspect.getargvalues(inspect.currentframe())
        d = dict([(k,values[k]) for k in args[1:]])
        # Setup the DataContainer
        datamodel.DataContainer.__init__(self, d=d)

    def _bundle(self):
        """
        Override base class function to write one HDU per image.  Any extras are
        in the HDU header of the primary image.

        Returns:
            :obj:`list`: A list of dictionaries, each list element is
            written to its own fits extension.
        """
        _d = []

        # Spat_ID are always first
        if self.spat_ids is None:
            msgs.error('Cannot write WaveCalib without spat_ids!')
        _d.append(dict(spat_ids=self.spat_ids))

        # Rest of the datamodel
        for key in self.keys():
            if key == 'spat_ids':
                continue
            # Skip None
            if self[key] is None:
                continue
            # Array?
            if self.datamodel[key]['otype'] == np.ndarray and \
                key not in ['wv_fits', 'wv_fit2d', 'fwhm_map']:
                _d.append({key: self[key]})
            # TODO: Can we put all the WAVEFIT and PYPEITFIT at the end of the
            # list of HDUs?  This would mean ARC_SPECTRA is always in the same
            # extension number, regardless of the number of slits.
            elif key == 'wv_fits':
                for ss, wv_fit in enumerate(self[key]):
                    # TODO: Are we writing empty extensions if any of the
                    # elements of self[key] are None?  If so, is this required
                    # behavior?  Why?
                    # Naming
                    # TODO: Shouldn't this name match the dkey below?
                    #   Oddly enough it is coded correctly below
                    dkey = 'WAVEFIT-{}'.format(self.spat_ids[ss])
                    # Generate a dummy?
                    if wv_fit is None:
                        kwv_fit = wv_fitting.WaveFit(self.spat_ids[ss])
                    else:
                        kwv_fit = wv_fit
                    # This is required to deal with a single HDU WaveFit() bundle
                    if kwv_fit.pypeitfit is None:
                        dkey = 'SPAT_ID-{}_WAVEFIT'.format(self.spat_ids[ss])
                    # Save
                    _d.append({dkey: kwv_fit})
            elif key == 'wv_fit2d':
                for ss, wv_fit2d in enumerate(self[key]):
                    dkey = f'WAVE2DFIT-{ss}'
                    _d.append({dkey: wv_fit2d})
            elif key == 'fwhm_map':
                for ss, fwhm_fit in enumerate(self[key]):
                    dkey = 'SPAT_ID-{}_FWHMFIT'.format(self.spat_ids[ss])
                    # Generate a dummy?
                    if fwhm_fit is None:
                        _fwhm_fit = fitting.PypeItFit()
                    else:
                        _fwhm_fit = fwhm_fit
                    # Save
                    _d.append({dkey: _fwhm_fit})
            else: # Add to header of the spat_id image
                _d[0][key] = self[key]
        # Return
        return _d

    @classmethod
    def _parse(cls, hdu, **kwargs):
        """
        See :func:`~pypeit.datamodel.DataContainer._parse` for description and
        list of returned objects.  All keyword arguments are ignored by this
        function!
        """
        # Grab everything but the bsplines
        _d, dm_version_passed, dm_type_passed, parsed_hdus = super()._parse(hdu)
        # Now the wave_fits
        list_of_wave_fits = []
        list_of_wave2d_fits = []
        list_of_fwhm_fits = []
        spat_ids = []
        for ihdu in hdu:
            if 'WAVEFIT' in ihdu.name:
                # Allow for empty
                if len(ihdu.data) == 0:
                    # TODO: This is a hack.  We shouldn't be writing empty HDUs,
                    # except for the primary HDU.
                    iwavefit = wv_fitting.WaveFit(ihdu.header['SPAT_ID'])
                else:
                    # TODO -- Replace the following with WaveFit._parse() and pass that back!!
                    iwavefit = wv_fitting.WaveFit.from_hdu(ihdu)# , chk_version=False)
                    parsed_hdus += ihdu.name
                    if iwavefit.version != wv_fitting.WaveFit.version:
                        msgs.warn("Your WaveFit is out of date!!")
                    # Grab PypeItFit (if it exists)
                    hdname = ihdu.name.replace('WAVEFIT', 'PYPEITFIT')
                    if hdname in [khdu.name for khdu in hdu]:
                        iwavefit.pypeitfit = fitting.PypeItFit.from_hdu(hdu[hdname])
                        parsed_hdus += hdname
                list_of_wave_fits.append(iwavefit)
                # Grab SPAT_ID for checking
                spat_ids.append(iwavefit.spat_id)
            elif 'WAVE2DFIT' in ihdu.name:
                iwave2dfit = fitting.PypeItFit.from_hdu(ihdu)
                list_of_wave2d_fits.append(iwave2dfit)
                parsed_hdus += ihdu.name
            elif 'FWHMFIT' in ihdu.name:
                # TODO: This is a hack.  We shouldn't be writing empty HDUs,
                # except for the primary HDU.
                ifwhmfit = fitting.PypeItFit() if len(ihdu.data) == 0 \
                                else fitting.PypeItFit.from_hdu(ihdu)
                list_of_fwhm_fits.append(ifwhmfit)
                parsed_hdus += ihdu.name
        # Check
        if spat_ids != _d['spat_ids'].tolist():
            msgs.error("Bad parsing of WaveCalib")
        # Finish
        _d['wv_fits'] = np.asarray(list_of_wave_fits)
        if len(list_of_wave2d_fits) > 0:
            _d['wv_fit2d'] = np.asarray(list_of_wave2d_fits)
        if len(list_of_fwhm_fits) > 0:
            _d['fwhm_map'] = np.asarray(list_of_fwhm_fits)
        return _d, dm_version_passed, dm_type_passed, parsed_hdus

    @property
    def par(self):
        return json.loads(self.strpar)

    def chk_synced(self, slits):
        """
        Confirm the slits in WaveCalib are aligned to that in SlitTraceSet

        Barfs if not

        Args:
            slits (:class:`pypeit.slittrace.SlitTraceSet`):

        """
        if not np.array_equal(self.spat_ids, slits.spat_id):
            msgs.error('Your wavelength solutions are out of sync with your slits.  Remove '
                       'Calibrations and restart from scratch.')

    def build_fwhmimg(self, tilts, slits, initial=False, spat_flexure=None):
        """
        Generates an image of the instrument spectral FWHM (units=pixels) at every pixel on the detector.

        Args:
            tilts (`numpy.ndarray`_):
                Image holding tilts
            slits (:class:`pypeit.slittrace.SlitTraceSet`):
                Properties of the slits
            initial (bool, optional):
                If True, the initial slit locations will be used. Otherwise, the tweaked edges will be used.
            spat_flexure (float, optional):
                Spatial flexure correction in pixels.

        Returns:
            `numpy.ndarray`_: The spectral FWHM image.
        """
        # Check spatial flexure type
        if (spat_flexure is not None) and (not isinstance(spat_flexure, float)):
            msgs.error("Spatial flexure must be None or float")
        # Generate the slit mask and slit edges - pad slitmask by 1 for edge effects
        slitmask = slits.slit_img(pad=1, initial=initial, flexure=spat_flexure)
        slits_left, slits_right, _ = slits.select_edges(initial=initial, flexure=spat_flexure)
        # Build a map of the spectral FWHM
        fwhmimg = np.zeros(tilts.shape)
        for sl, spat_id in enumerate(slits.spat_id):
            this_mask = slitmask == spat_id
            spec, spat = np.where(this_mask)
            spat_loc = (spat - slits_left[spec, sl]) / (slits_right[spec, sl] - slits_left[spec, sl])
            fwhmimg[this_mask] = self.fwhm_map[sl].eval(spec, spat_loc)
        return fwhmimg

    def build_waveimg(self, tilts, slits, spat_flexure=None, spec_flexure=None):
        """
        Main algorithm to build the wavelength image

        Only applied to good slits, which means any non-flagged or flagged
         in the exclude_for_reducing list

        Args:
            tilts (`numpy.ndarray`_):
                Image holding tilts
            slits (:class:`pypeit.slittrace.SlitTraceSet`):
                Properties of the slits
            spat_flexure (float, optional):
                Spatial flexure correction in pixels.
            spec_flexure (float, `numpy.ndarray`_, optional):
                Spectral flexure correction in pixels. If a float,
                the same spectral flexure correction will be applied
                to all slits. If a numpy array, the length of the
                array should be the same as the number of slits. The
                value of each element is the spectral shift in pixels
                to be applied to each slit.

        Returns:
            `numpy.ndarray`_: The wavelength image.
        """
        # Check spatial flexure type
        if (spat_flexure is not None) and (not isinstance(spat_flexure, float)):
            msgs.error("Spatial flexure must be None or float")
        # Check spectral flexure type
        if spec_flexure is None: spec_flex = np.zeros(slits.nslits)
        elif isinstance(spec_flexure, float): spec_flex = spec_flexure*np.ones(slits.nslits)
        elif isinstance(spec_flexure, np.ndarray):
            spec_flex = spec_flexure.copy()
            assert(spec_flexure.size == slits.nslits)
        spec_flex /= (slits.nspec - 1)

        # Setup
        #ok_slits = slits.mask == 0
        bpm = slits.mask.astype(bool)
        bpm &= np.logical_not(slits.bitmask.flagged(slits.mask, flag=slits.bitmask.exclude_for_reducing))
        ok_slits = np.logical_not(bpm)
        #
        image = np.zeros_like(tilts)
        slitmask = slits.slit_img(flexure=spat_flexure, exclude_flag=slits.bitmask.exclude_for_reducing)

        # Separate detectors for the 2D solutions?
        if self.par['ech_separate_2d']:
            # Error checking
            if self.det_img is None:
                msgs.error("This WaveCalib object was not generated with ech_separate_2d=True")
            # Grab slit_img
            slit_img = slits.slit_img()
        
        # Unpack some 2-d fit parameters if this is echelle
        for islit in np.where(ok_slits)[0]:
            slit_spat = slits.spat_id[islit]
            thismask = (slitmask == slit_spat)
            if not np.any(thismask):
                msgs.error("Something failed in wavelengths or masking..")
            if self.par['echelle']:
                # evaluate solution --
                if self.par['ech_separate_2d']:
                    ordr_det = slits.det_of_slit(
                        slit_spat, self.det_img,
                        slit_img=slit_img)
                    # There are ways for this to go sour..
                    #  if the seperate solutions are not aligned with the detectors
                    #  or if one reruns with a different number of detectors
                    #  without regeneating
                    #  But that would be bad practice
                    idx_fit2d = ordr_det-1  
                else:
                    idx_fit2d = 0
                image[thismask] = self.wv_fit2d[idx_fit2d].eval(
                    tilts[thismask] + spec_flex[islit], 
                    x2=np.full_like(tilts[thismask], 
                                    slits.ech_order[islit]))
                image[thismask] /= slits.ech_order[islit]
            else:
                iwv_fits = self.wv_fits[islit]
                image[thismask] = iwv_fits.pypeitfit.eval(
                    tilts[thismask] + spec_flex[islit])
        # Return
        return image

    def wave_diagnostics(self, print_diag=False):
        """
        Create a table with wavecalib diagnostics

        Args:
            print_diag (:obj:`bool`, optional):
                If True, the diagnostic table is printed to screen
        Returns:
            `astropy.table.Table`_: wavecalib diagnostics table

        """
        # wavelength range of calibrated arc spectra
        minWave = np.array([0 if wvfit.wave_soln is None else wvfit.wave_soln[0] for wvfit in self.wv_fits])
        maxWave = np.array([0 if wvfit.wave_soln is None else wvfit.wave_soln[-1] for wvfit in self.wv_fits])

        # wavelength range of fitted ID'd lines
        lines_wmin = np.array([0 if wvfit is None or wvfit.pypeitfit is None else
                              wvfit.wave_fit[wvfit.pypeitfit.gpm == 1][0] for wvfit in self.wv_fits])
        lines_wmax = np.array([0 if wvfit is None or wvfit.pypeitfit is None else
                              wvfit.wave_fit[wvfit.pypeitfit.gpm == 1][-1] for wvfit in self.wv_fits])

        # wavelength coverage of fitted ID'd lines
        lines_waverange = lines_wmax - lines_wmin
        spec_waverange = maxWave - minWave
        lines_cov = [0 if spec_waverange[i] == 0 else
                     lines_waverange[i] / spec_waverange[i] * 100 for i in range(self.wv_fits.size)]

        # Generate a table
        diag = Table()
        # Slit number
        diag['N.'] = np.arange(self.wv_fits.size)
        diag['N.'].format = 'd'
        # spat_id
        diag['SpatID'] = [wvfit.spat_id for wvfit in self.wv_fits]
        # Central wave, delta wave
        diag['minWave'] = minWave
        diag['minWave'].format = '0.1f'
        diag['Wave_cen'] = [0 if wvfit.cen_wave is None else wvfit.cen_wave for wvfit in self.wv_fits]
        diag['Wave_cen'].format = '0.1f'
        diag['maxWave'] = maxWave
        diag['maxWave'].format = '0.1f'
        diag['dWave'] = [0 if wvfit.cen_disp is None else wvfit.cen_disp for wvfit in self.wv_fits]
        diag['dWave'].format = '0.3f'
        # Number of good lines
        diag['Nlin'] = [0 if wvfit.pypeitfit is None else np.sum(wvfit.pypeitfit.gpm) for wvfit in self.wv_fits]
        diag['IDs_Wave_range'] = ['{:9.3f} - {:9.3f}'.format(lines_wmin[i], lines_wmax[i]) for i in range(self.wv_fits.size)]
        diag['IDs_Wave_cov(%)'] = lines_cov
        diag['IDs_Wave_cov(%)'].format = '0.1f'
        # FWHM
        diag['mesured_fwhm'] = [0. if wvfit.fwhm is None else wvfit.fwhm for wvfit in self.wv_fits]
        diag['mesured_fwhm'].format = '0.1f'
        # RMS
        diag['RMS'] = [0 if wvfit.rms is None else wvfit.rms for wvfit in self.wv_fits]
        diag['RMS'].format = '0.3f'
        if print_diag:
            # Print it
            print(diag)
        return diag


class BuildWaveCalib:
    """
    Class to guide wavelength calibration

    Args:
        msarc (:class:`~pypeit.images.pypeitimage.PypeItImage`):
            Arc image, created by the ArcImage class
        slits (:class:`~pypeit.slittrace.SlitTraceSet`):
            Slit edges
        spectrograph (:class:`~pypeit.spectrographs.spectrograph.Spectrograph`):
            The `Spectrograph` instance that sets the
            instrument used to take the observations.  Used to set
            :attr:`spectrograph`.
        par (:class:`~pypeit.par.pypeitpar.WavelengthSolutionPar`):
            The parameters used for the wavelength solution.
            Uses ``['calibrations']['wavelengths']``.
        meta_dict (dict, optional):
            Dictionary containing meta information required for wavelength
            calibration. Specifically for non-fixed format echelles this dict
            must contain the following keys:

               - ``'echangle'``:  the echelle angle
               - ``'xdangle'``: the cross-disperser angle
               - ``'dispmame'``: the disperser name

        det (int, optional):
            Detector number
        msbpm (`numpy.ndarray`_, optional):
            Bad pixel mask image
        qa_path (str, optional):
            For QA

    Attributes:
        steps (list):
            List of the processing steps performed
        wv_calib (dict):
            Primary output.  Keys 0, 1, 2, 3 are solution for individual
            previously slit steps
        arccen (`numpy.ndarray`_):
            (nwave, nslit) Extracted arc(s) down the center of the slit(s)
        maskslits (`numpy.ndarray`_):
            Slits to ignore because they were not extracted. WARNING:
            Outside of this Class, it is best to regenerate the mask
            using  make_maskslits()
        gpm (`numpy.ndarray`_):
            Good pixel mask
            Eventually, we might attach this to self.msarc although that would then
            require that we write it to disk with self.msarc.image
        nonlinear_counts (float):
            Specifies saturation level for the arc lines
        wvc_bpm (`numpy.ndarray`_):
            Mask for slits attempted to have a wv_calib solution
    """

    # TODO: Is this used anywhere?
    frametype = 'wv_calib'

    def __init__(self, msarc, slits, spectrograph, par, lamps,
                 meta_dict=None, det=1, qa_path=None, msbpm=None):

        # TODO: This should be a stop-gap to avoid instantiation of this with
        # any Nones.
        if None in [msarc, slits, spectrograph, par, lamps]:
            msgs.error('CODING ERROR: Cannot instantiate BuildWaveCalib with Nones.')

        # Required parameters
        self.msarc = msarc
        self.binspectral = parse.parse_binning(self.msarc.detector.binning)[0]
        self.slits = slits
        self.spectrograph = spectrograph
        self.par = par
        self.lamps = lamps
        self.meta_dict = meta_dict

        # Optional parameters
        self.bpm = self.msarc.select_flag(flag='BPM') if msbpm is None else msbpm.astype(bool)
        if self.bpm.shape != self.msarc.shape:
            msgs.error('Bad-pixel mask is not the same shape as the arc image.')
        self.qa_path = qa_path
        self.det = det

        # Attributes
        self.steps = []     # steps executed
        self.wv_calib = {}  # main output
        self.arccen = None  # central arc spectrum

        # Get the non-linear count level
        # TODO: This is currently hacked to deal with Mosaics
        try:
            self.nonlinear_counts = self.msarc.detector.nonlinear_counts()
        except:
            self.nonlinear_counts = 1e10

        # --------------------------------------------------------------
        # TODO: Build another base class that does these things for both
        # WaveTilts and WaveCalib?

        # Set the slitmask and slit boundary related attributes that the
        # code needs for execution. This also deals with arcimages that
        # have a different binning then the trace images used to defined
        # the slits
        if self.slits is not None and self.msarc is not None:
            # Redo?
            if self.par['redo_slit'] is not None:
                if self.par['echelle'] and self.slits.ech_order is not None:
                    idx = np.where(self.slits.ech_order == self.par['redo_slit'])[0][0]
                    # Turn off mask
                    self.slits.mask[idx] = self.slits.bitmask.turn_off(
                            self.slits.mask[idx], 'BADWVCALIB')
                else:
                    raise NotImplementedError("Not ready for multi-slit")

            # Load up slits
            # TODO -- Allow for flexure
            slits_left, slits_right, mask = self.slits.select_edges(initial=True, flexure=None)  # Grabs all, init slits + flexure
            self.orders = self.slits.ech_order  # Can be None
#            self.spat_coo = self.slits.spatial_coordinates()  # All slits, even masked
            # Internal mask for failed wv_calib analysis
            # TODO -- Allow for an option to re-attempt those previously flagged as BADWVCALIB?
            self.wvc_bpm = np.invert(mask == 0)
            ## We want to keep the 'BOXSLIT', which mask value is 2. But we don't want to keep 'BOXSLIT'
            ## with other bad flag (for which the mask value would be > 2)
            #self.wvc_bpm = mask > 2
            self.wvc_bpm_init = self.wvc_bpm.copy()
            # Slitmask -- Grabs only unmasked, initial slits
            #self.slitmask_science = self.slits.slit_img(initial=True, flexure=None, exclude_flag=['BOXSLIT'])
            self.slitmask_science = self.slits.slit_img(initial=True, flexure=None)
            # Resize
            self.shape_science = self.slitmask_science.shape
            self.shape_arc = self.msarc.image.shape
            # slitcen is padded to include slits that may be masked, for convenience in coding downstream
            self.slits_left = arc.resize_slits2arc(self.shape_arc, self.shape_science, slits_left)
            self.slits_right = arc.resize_slits2arc(self.shape_arc, self.shape_science, slits_right)
            self.slitcen = (self.slits_left+self.slits_right)/2
            #self.slitcen = arc.resize_slits2arc(self.shape_arc, self.shape_science, (self.slits_left+self.slits_right)/2)
            self.slitmask = arc.resize_mask2arc(self.shape_arc, self.slitmask_science)
            # Mask
            # TODO: The bpm defined above is already a boolean and cannot be None.
            gpm = np.logical_not(self.bpm)
            self.gpm = arc.resize_mask2arc(self.shape_arc, gpm)
            # We want even the saturated lines in full_template for the cross-correlation
            #   They will be excised in the detect_lines() method on the extracted arc
            if self.par['method'] != 'full_template':
                self.gpm &= self.msarc.image < self.nonlinear_counts

        else:
            self.orders = None
            self.wvc_bpm = None
            self.wvc_bpm_init = None
            self.slitmask_science = None
            self.shape_science = None
            self.shape_arc = None
            self.slitcen = None
            self.slits_left = None
            self.slits_right = None
            self.slitmask = None
            self.gpm = None

    def build_wv_calib(self, arccen, method, skip_QA=False,
                       prev_wvcalib=None):
        """
        Main routine to generate the wavelength solutions in a loop over slits
        Wrapper to arc.simple_calib or arc.calib_with_arclines

        self.maskslits is updated for slits that fail

        Args:
            method : str
              'simple' -- arc.simple_calib
              'arclines' -- arc.calib_with_arclines
              'holy-grail' -- wavecal.autoid.HolyGrail
              'reidentify' -- wavecal.auotid.ArchiveReid
              'identify' -- wavecal.identify.Identify
              'full_template' -- wavecal.auotid.full_template
            skip_QA (bool, optional)
            prev_wvcalib (WaveCalib, optional):
                Previous wavelength calibration

        Returns:
            dict:  self.wv_calib
        """
        # Obtain a list of good slits
        ok_mask_idx = np.where(np.invert(self.wvc_bpm))[0]

        # print to screen the slit widths if maskdef_designtab is available
        if self.slits.maskdef_designtab is not None:
            msgs.info("Slit widths (arcsec): {}".format(np.round(self.slits.maskdef_designtab['SLITWID'].data, 2)))

        # Generate a map of the instrumental spectral FWHM
<<<<<<< HEAD
=======
        # TODO nsample should be a parameter
>>>>>>> 89fe8d43
        fwhm_map = autoid.map_fwhm(self.msarc.image, self.gpm, self.slits_left, self.slits_right, self.slitmask,
                                   nsample=10, slit_bpm=self.wvc_bpm, specord=self.par['fwhm_spec_order'],
                                   spatord=self.par['fwhm_spat_order'])
        # Calculate the typical spectral FWHM down the centre of the slit
        measured_fwhms = np.zeros(arccen.shape[1], dtype=object)
        for islit in range(arccen.shape[1]):
            if islit not in ok_mask_idx:
                continue
            # Measure the spectral FWHM (in pixels) at the midpoint of the slit
            # (i.e. the midpoint in both the spectral and spatial directions)
            measured_fwhms[islit] = fwhm_map[islit].eval(self.msarc.image.shape[0]//2, 0.5)

        # Obtain calibration for all slits
        if method == 'holy-grail':
            # Sometimes works, sometimes fails
            arcfitter = autoid.HolyGrail(arccen, self.lamps, par=self.par, ok_mask=ok_mask_idx,
                                         nonlinear_counts=self.nonlinear_counts,
                                         spectrograph=self.spectrograph.name)
            patt_dict, final_fit = arcfitter.get_results()
        elif method == 'identify':
            raise NotImplementedError('method = identify not yet implemented')
            final_fit = {}
            # Manually identify lines
            msgs.info("Initializing the wavelength calibration tool")
            #embed(header='line 222 wavecalib.py')
            for slit_idx in ok_mask_idx:
                arcfitter = Identify.initialise(arccen, self.lamps, self.slits, slit=slit_idx, par=self.par)
                final_fit[str(slit_idx)] = arcfitter.get_results()
                arcfitter.store_solution(final_fit[str(slit_idx)], "", self.binspectral,
                                         specname=self.spectrograph.name,
                                         gratname="UNKNOWN", dispangl="UNKNOWN")
        elif method == 'reidentify':
            # Now preferred
            # Slit positions
            arcfitter = autoid.ArchiveReid(arccen, self.lamps, self.par,
                                           ech_fixed_format=self.spectrograph.ech_fixed_format, ok_mask=ok_mask_idx,
                                           measured_fwhms=measured_fwhms,
                                           orders=self.orders,
                                           nonlinear_counts=self.nonlinear_counts)
            patt_dict, final_fit = arcfitter.get_results()
        elif method == 'full_template':
            # Now preferred
            if self.binspectral is None:
                msgs.error("You must specify binspectral for the full_template method!")
            final_fit = autoid.full_template(arccen, self.lamps, self.par, ok_mask_idx, self.det,
                                             self.binspectral, measured_fwhms=measured_fwhms,
                                             nonlinear_counts=self.nonlinear_counts,
                                             nsnippet=self.par['nsnippet'])
                                             #debug=True, debug_reid=True, debug_xcorr=True)
        elif self.par['method'] == 'echelle':
            # Echelle calibration files
            angle_fits_file, composite_arc_file = self.spectrograph.get_echelle_angle_files()

            # Identify the echelle orders
            msgs.info("Finding the echelle orders")
            order_vec, wave_soln_arxiv, arcspec_arxiv = echelle.identify_ech_orders(
                    arccen, self.meta_dict['echangle'],
                    self.meta_dict['xdangle'],
                    self.meta_dict['dispname'],
                    angle_fits_file,
                    composite_arc_file,
                    pad=3, debug=False)
            # Put the order numbers in the slit object
            self.slits.ech_order = order_vec
            msgs.info(f"The observation covers the following orders: {order_vec}")


            #ok_mask_idx = ok_mask_idx[:-1]
            patt_dict, final_fit = autoid.echelle_wvcalib(
                arccen, order_vec, arcspec_arxiv, wave_soln_arxiv,
                self.lamps, self.par, ok_mask=ok_mask_idx,
                nonlinear_counts=self.nonlinear_counts,
                debug_all=False, redo_slit=self.par['redo_slit'])

            # Save as internals in case we need to redo
            self.wave_soln_arxiv = wave_soln_arxiv
            self.arcspec_arxiv = arcspec_arxiv
            self.arccen = arccen

        else:
            msgs.error('Unrecognized wavelength calibration method: {:}'.format(method))

        # Build the DataContainer
        if self.par['redo_slit'] is not None:
            self.wv_calib = prev_wvcalib
            # Update/reset items
            self.wv_calib.arc_spectra = arccen
            #
            for key in final_fit.keys():
                idx = int(key)
                self.wv_calib.wv_fits[idx] = final_fit[key]
                self.wv_calib.wv_fits[idx].spat_id = self.slits.spat_id[idx]
                self.wv_calib.wv_fits[idx].fwhm = measured_fwhms[idx]
        else:
            # Loop on WaveFit items
            tmp = []
            for idx in range(self.slits.nslits):
                item = final_fit.pop(str(idx))
                if item is None:  # Add an empty WaveFit
                    tmp.append(wv_fitting.WaveFit(self.slits.spat_id[idx]))
                else:
                    # This is for I/O naming
                    item.spat_id = self.slits.spat_id[idx]
                    # add measured fwhm
                    item['fwhm'] = measured_fwhms[idx]
                    tmp.append(item)
            self.wv_calib = WaveCalib(wv_fits=np.asarray(tmp),
                                      fwhm_map=fwhm_map,
                                      arc_spectra=arccen,
                                      nslits=self.slits.nslits,
                                      spat_ids=self.slits.spat_id,
                                      PYP_SPEC=self.spectrograph.name,
                                      lamps=','.join(self.lamps))
        # Inherit the calibration frame naming from self.msarc
        # TODO: Should throw an error here if these calibration frame naming
        # elements are not defined by self.msarc...
        self.wv_calib.copy_calib_internals(self.msarc)

        # Update mask
        self.update_wvmask()

        # QA
        if not skip_QA:
            ok_mask_idx = np.where(np.invert(self.wvc_bpm))[0]
            for slit_idx in ok_mask_idx:
                msgs.info(f"Preparing wavelength calibration QA for slit {slit_idx+1}/{self.slits.nslits}")
                # Obtain the output QA name for the wavelength solution
                outfile = qa.set_qa_filename(self.wv_calib.calib_key, 'arc_fit_qa',
                                             slit=self.slits.slitord_id[slit_idx],
                                             out_dir=self.qa_path)
                # Save the wavelength solution fits
                autoid.arc_fit_qa(self.wv_calib.wv_fits[slit_idx], log=self.par['qa_log'], outfile=outfile)

                # Obtain the output QA name for the spectral resolution map
                outfile_fwhm = qa.set_qa_filename(self.wv_calib.calib_key, 'arc_fwhm_qa',
                                                  slit=self.slits.slitord_id[slit_idx],
                                                  out_dir=self.qa_path)
                # Save the wavelength solution fits
                autoid.arc_fwhm_qa(self.wv_calib.fwhm_map[slit_idx],
                                   self.slits.slitord_id[slit_idx], self.slits.slitord_txt,
                                   outfile=outfile_fwhm)


        # Return
        self.steps.append(inspect.stack()[0][3])
        return self.wv_calib

    def echelle_2dfit(self, wv_calib, debug=False, skip_QA=False):
        """
        Fit a two-dimensional wavelength solution for echelle data.

        Primarily a wrapper for :func:`pypeit.core.arc.fit2darc`,
        using data unpacked from the ``wv_calib`` dictionary.

        Args:
            wv_calib (:class:`pypeit.wavecalib.WaveCalib`):
                Wavelength calibration object
            debug (:obj:`bool`, optional):
                Show debugging info
            skip_QA (:obj:`bool`, optional):
                Flag to skip construction of the nominal QA plots.

        Returns:
            list : List of :class:`~pypeit.core.fitting.PypeItFit` objects
            containing information from 2-d fit.  Frequently a list of 1 fit.
            The main exception is for a mosaic when one sets
            echelle_separate_2d=True
        """
        if self.spectrograph.pypeline != 'Echelle':
            msgs.error('Cannot execute echelle_2dfit for a non-echelle spectrograph.')

        msgs.info('Fitting 2-d wavelength solution for echelle....')

        # Obtain a list of good slits
        ok_mask_idx = np.where(np.logical_not(self.wvc_bpm))[0]
        ok_mask_order = self.slits.slitord_id[ok_mask_idx]
        nspec = self.msarc.image.shape[0]

        # Prep
        if self.par['ech_separate_2d']:
            slit_img = self.slits.slit_img()
            # Grab the detectors in the mosaice (1-based indexing)
            dets = np.unique(self.msarc.det_img)
            dets = dets[dets > 0]
        else:
            # The value here is irrelevant
            dets = [1]

        # Loop on detectors
        fit2ds = []
        for idet in dets:
            msgs.info('Fitting detector {:d}'.format(idet))
            # Init
            all_wave = np.array([], dtype=float)
            all_pixel = np.array([],dtype=float)
            all_order = np.array([],dtype=float)

            # Loop to grab the good orders
            for ii in range(wv_calib.nslits):
                iorder = self.slits.ech_order[ii]
                if iorder not in ok_mask_order:
                    continue

                # Separate detector analysis?
                if self.par['ech_separate_2d']:
                    spat_id = wv_calib.spat_ids[ii]
                    # What is the most common detector for this order?
                    ordr_det = self.slits.det_of_slit(
                        spat_id, self.msarc.det_img,
                        slit_img=slit_img)
                    # Correct detector?
                    if ordr_det != idet:
                        continue

                # Slurp
                mask_now = wv_calib.wv_fits[ii].pypeitfit.bool_gpm
                all_wave = np.append(all_wave, wv_calib.wv_fits[ii]['wave_fit'][mask_now])
                all_pixel = np.append(all_pixel, wv_calib.wv_fits[ii]['pixel_fit'][mask_now])
                all_order = np.append(all_order, np.full_like(wv_calib.wv_fits[ii]['pixel_fit'][mask_now],
                                                            float(iorder)))

            # Fit
            fit2d = arc.fit2darc(all_wave, all_pixel, all_order, nspec,
                                    nspec_coeff=self.par['ech_nspec_coeff'],
                                    norder_coeff=self.par['ech_norder_coeff'],
                                    sigrej=self.par['ech_sigrej'], debug=debug)
            fit2ds.append(fit2d)
            self.steps.append(inspect.stack()[0][3])

            # QA
            if not skip_QA:
                if wv_calib.calib_key is None:
                    msgs.warn('WaveCalib object provided does not have a defined calibration '
                              'key.  The QA files will not include this key in the file name, '
                              'meaning that existing QA files may be overwritten.')
                    calib_key = '' 
                else:
                    calib_key = wv_calib.calib_key
                # Separate detectors?
                if self.par['ech_separate_2d']:
                    det_str = f'_{idet}'
                else:
                    det_str = ''
                # Global QA
                outfile_global = qa.set_qa_filename(
                    calib_key+det_str, 'arc_fit2d_global_qa',
                    out_dir=self.qa_path)
                arc.fit2darc_global_qa(fit2d, nspec, outfile=outfile_global)
                # Order QA
                outfile_orders = qa.set_qa_filename(
                    calib_key+det_str, 'arc_fit2d_orders_qa',
                    out_dir=self.qa_path)
                arc.fit2darc_orders_qa(fit2d, nspec, outfile=outfile_orders)

        return fit2ds


    # TODO: JFH this method is identical to the code in wavetilts.
    # SHould we make it a separate function?
    def extract_arcs(self, slitIDs=None):
        """
        Extract the arcs down each slit/order

        Wrapper to arc.get_censpec()

        Parameters
        ----------
        slitIDs : :obj:`list`, optional
            A list of the slit IDs to extract (if None, all slits will be
            extracted)

        Returns
        -------
        arccen : `numpy.ndarray`_
            arc spectrum for all slits, shape is (nspec, nslit):
        wvc_bpm : `numpy.ndarray`_
            boolean array containing a mask indicating which slits are good. True
            = masked (bad).
        """
        # Do it on the slits not masked in self.slitmask
        arccen, arccen_bpm, arc_maskslit = arc.get_censpec(
            self.slitcen, self.slitmask, self.msarc.image,
            gpm=self.gpm, slit_bpm=self.wvc_bpm,
            slitIDs=slitIDs)
        # Step
        self.steps.append(inspect.stack()[0][3])

        # Update the mask
        self.wvc_bpm |= arc_maskslit

        return arccen, self.wvc_bpm


    def update_wvmask(self):
        """
        (re)Generate the mask for wv_calib based on its contents
        This is the safest way to go...

        Args:
            nslit (int): Number of slits/orders

        Returns:
            `numpy.ndarray`_: self.wvc_bpm, boolean array -- True = masked, i.e. do not use

        """
        # Update mask based on wv_calib
        for kk, fit in enumerate(self.wv_calib.wv_fits):
            if fit is None or fit.pypeitfit is None:
                self.wvc_bpm[kk] = True


    def run(self, skip_QA=False, debug=False,
            prev_wvcalib=None):
        """
        Main driver for wavelength calibration

        Code flow:
          1. Extract 1D arc spectra down the center of each unmasked slit/order
          2. Load the parameters guiding wavelength calibration
          3. Generate the 1D wavelength fits
          4. Generate a mask

        Args:
            skip_QA : bool, optional

        Returns:
            dict:  wv_calib dict

        """
        ###############
        # Extract an arc down each slit
        self.arccen, self.wvc_bpm = self.extract_arcs()

        # Fill up the calibrations and generate QA
        self.wv_calib = self.build_wv_calib(
            self.arccen, self.par['method'],
            skip_QA=skip_QA,
            prev_wvcalib=prev_wvcalib)

        # Fit 2D?
        if self.par['echelle']:
            # Fit
            fit2ds = self.echelle_2dfit(self.wv_calib, skip_QA = skip_QA, debug=debug)
            # Save
            self.wv_calib.wv_fit2d = np.array(fit2ds)
            # Save det_img?
            if self.par['ech_separate_2d']:
                self.wv_calib.det_img = self.msarc.det_img.copy()

        # Deal with mask
        self.update_wvmask()

        # Any masked during this analysis?
        wv_masked = np.where(np.invert(self.wvc_bpm_init) & self.wvc_bpm)[0]
        if len(wv_masked) > 0:
            self.slits.mask[wv_masked] = self.slits.bitmask.turn_on(
                    self.slits.mask[wv_masked], 'BADWVCALIB')

        # Pack up
        sv_par = self.par.data.copy()
        j_par = jsonify(sv_par)
        self.wv_calib['strpar'] = json.dumps(j_par)#, sort_keys=True, indent=4, separators=(',', ': '))

        return self.wv_calib



    def show(self, item, slit=None):
        """
        Show one of the class internals

        Args:
            item (str):
              'spec' -- Show the fitted points and solution;  requires slit
              'fit' -- Show fit QA; requires slit
            slit (int, optional):

        Returns:

        """
        if item == 'spec':
            # spec
            spec = self.wv_calib[str(slit)]['spec']
            # tcent
            tcent = self.wv_calib[str(slit)]['tcent']
            yt = np.zeros_like(tcent)
            for jj,t in enumerate(tcent):
                it = int(np.round(t))
                yt[jj] = np.max(spec[it-1:it+1])
            # Plot
            plt.clf()
            ax=plt.gca()
            ax.plot(spec, drawstyle='steps-mid')
            ax.scatter(tcent, yt, color='red', marker='*')
            ax.set_xlabel('Pixel')
            ax.set_ylabel('Counts')
            plt.show()
        elif item == 'fit':
            autoid.arc_fit_qa(self.wv_calib[str(slit)])

    def __repr__(self):
        # Generate sets string
        txt = '<{:s}: '.format(self.__class__.__name__)
        if len(self.steps) > 0:
            txt+= ' steps: ['
            for step in self.steps:
                txt += '{:s}, '.format(step)
            txt = txt[:-2]+']'  # Trim the trailing comma
        txt += '>'
        return txt
<|MERGE_RESOLUTION|>--- conflicted
+++ resolved
@@ -593,10 +593,7 @@
             msgs.info("Slit widths (arcsec): {}".format(np.round(self.slits.maskdef_designtab['SLITWID'].data, 2)))
 
         # Generate a map of the instrumental spectral FWHM
-<<<<<<< HEAD
-=======
         # TODO nsample should be a parameter
->>>>>>> 89fe8d43
         fwhm_map = autoid.map_fwhm(self.msarc.image, self.gpm, self.slits_left, self.slits_right, self.slitmask,
                                    nsample=10, slit_bpm=self.wvc_bpm, specord=self.par['fwhm_spec_order'],
                                    spatord=self.par['fwhm_spat_order'])
