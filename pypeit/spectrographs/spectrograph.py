"""
Defines the abstract `Spectrograph` class, which is the parent class for
all instruments served by PypeIt.

The key functionality of this base class and its derived classes are to
provide instrument-specific:

    - file I/O routines
    - detector properties (see
      :class:`pypeit.par.pypeitpar.DetectorPar`)
    - telescope properties (see
      :class:`pypeit.par.pypeitpar.TelescopePar`)
    - fits header keywords that are collated and injested into PypeIt's
      metadata table that it uses throughout the reduction
    - header keyword values to check to confirm a fits file has been
      taken with the selected instrument
    - default methods for automatically determining the type of each
      exposure that PypeIt was asked to reduce
    - header keywords to use when matching calibration frames to science
      frames
    - methods used to generate and/or read bad-pixel masks for an
      exposure
    - default parameters for PypeIt's algorithms
    - method to access an archival sky spectrum

.. include common links, assuming primary doc root is up one directory
.. include:: ../links.rst
"""
import os
from copy import deepcopy
import warnings

from abc import ABCMeta
from pkg_resources import resource_filename

import numpy as np
from astropy.io import fits


from pypeit import msgs
from pypeit.core.wavecal import wvutils
from pypeit.core import parse
from pypeit.core import procimg
from pypeit.core import meta
from pypeit.par import pypeitpar

from IPython import embed

class Spectrograph(object):
    """
    Abstract base class whose derived classes dictate
    instrument-specific behavior in PypeIt.

    Attributes:
        spectrograph (:obj:`str`):
            The name of the spectrograph. See
            :func:`pypeit.spectrographs.util.valid_spectrographs` for
            the currently supported spectrographs.
        telescope (:class:`TelescopePar`):
            Parameters of the telescope that feeds this spectrograph.
        detector (:obj:`list`):
            A list of instances of
            :class:`pypeit.par.pypeitpar.DetectorPar` with the
            parameters for each detector in the spectrograph
        naxis (:obj:`tuple`):
            A tuple with the lengths of the two axes for current
            detector image; often trimmmed.
        raw_naxis (tuple):
            A tuple with the lengths of the two axes for untrimmed
            detector image.
        rawdatasec_img (:obj:`numpy.ndarray`):
            An image identifying the amplifier that reads each detector
            pixel.
        oscansec_img (:obj:`numpy.ndarray`):
            An image identifying the amplifier that reads each detector
            pixel
        slitmask (:class:`pypeit.spectrographs.slitmask.SlitMask`):
            Provides slit and object coordinate data for an
            observation. Not necessarily populated for all
            spectrograph instantiations.
    """
    __metaclass__ = ABCMeta

    def __init__(self):
        self.spectrograph = 'base'
        self.camera = 'base'
        self.telescope = None
        self.detector = None
        self.naxis = None
#        self.raw_naxis = None
        self.rawdatasec_img = None
        self.oscansec_img = None
        self.slitmask = None
        self.steps = None  # The reduction steps for this spectrograph

        # Default time unit
        self.timeunit = 'mjd'

        # Default extension with the primary header data
        #   used by arsave.save_2d_images
        self.primary_hdrext = 0
        self.numhead = 0

        self.minexp = 0  # NEED TO TIE TO INSTRUMENT PAR INSTEAD

        # Init Calibrations Par
#        self._set_calib_par()

        # Init meta
        self.meta_data_model = meta.get_meta_data_model()
        self.init_meta()
        self.validate_metadata()

    @staticmethod
    def default_pypeit_par():
        return pypeitpar.PypeItPar()

    def nonlinear_counts(self, det, datasec_img=None, apply_gain=True):
        """
        Return the counts at which the detector response becomes
        non-linear.

        Default is to apply the gain, i.e. return this is counts not ADU

        Args:
            det (:obj:`int`):
                1-indexed detector number.
            datasec_img (np.ndarray, optional):
                If provided, nonlinear_counts is returned as an image.
                DO NOT USE THIS OPTION; IT IS NOT YET IMPLEMENTED
                DOWNSTREAM.
            apply_gain (bool, optional):
                Apply gain in the calculation, i.e. convert to counts
                If only a float is returned, (i.e. no datasec_img is provided)
                then the mean of the gains for all amplifiers is adopted

        Returns:
            float, np.ndarray: Counts at which detector response becomes
            nonlinear.  If datasec_img is provided, an image with the
            same shape is returned
        """
        # Deal with gain
        gain = np.atleast_1d(self.detector[det-1]['gain']).tolist()
        if not apply_gain:  # Set to 1 if gain is not to be applied
            gain = [1. for item in gain]
        # Calculation without gain
        nonlinear_counts = self.detector[det-1]['saturation']*self.detector[det-1]['nonlinear']
        # Finish
        if datasec_img is not None:  # 2D image
            nonlinear_counts = nonlinear_counts * procimg.gain_frame(datasec_img, gain)
        else:  # float
            nonlinear_counts = nonlinear_counts * np.mean(gain)
        # Return
        return nonlinear_counts

    def config_specific_par(self, scifile, inp_par=None):
        """
        Modify the PypeIt parameters to hard-wired values used for
        specific instrument configurations.
        
        Args:
            scifile (str):
                File to use when determining the configuration and how
                to adjust the input parameters.
            inp_par (:class:`pypeit.par.parset.ParSet`, optional):
                Parameter set used for the full run of PypeIt.  If None,
                use :func:`default_pypeit_par`.

        Returns:
            :class:`pypeit.par.parset.ParSet`: The PypeIt parameter set
            adjusted for configuration specific parameter values.
        """
        return self.default_pypeit_par() if inp_par is None else inp_par

    def _check_telescope(self):
        # Check the detector
        if self.telescope is None:
            raise ValueError('Must define the telescope used to take the observations.')
        if not isinstance(self.telescope, pypeitpar.TelescopePar):
                raise TypeError('Telescope parameters must be one of those specified in'
                                'pypeit.telescopes.')

    def _check_detector(self):
        # Check the detector
        if self.detector is None:
            raise ValueError('Must first define spectrograph detector parameters!')
        for d in self.detector:
            if not isinstance(d, pypeitpar.DetectorPar):
                raise TypeError('Detector parameters must be specified using DetectorPar.')

    def raw_is_transposed(self, det=1):
        """
        Indicates that raw files read by `astropy.io.fits`_ yields an
        image with the spatial dimension along rows, meaning that the
        image must be transposed to match the uniform PypeIt format of
        the spectral dimension along rows.

        Args:
            det (:obj:`int`, optional):
                1-indexed detector number.

        Returns:
            :obj:`bool`: Flag that transpose is required.
        """
        return self.detector[det-1]['specaxis'] == 1

    '''
    # THIS WILL PROBABLY NEED TO COME BACK
    def get_datasec_img(self, filename, det):
        """
        Generate and return the datasec image in the PypeIt reference
        frame, e.g. trimmed + oriented

        Returns:
            np.ndarray

        """
        rdimg = self.get_rawdatasec_img(filename=filename, det=det)
        # Fuss
        rdimg = procimg.trim_frame(rdimg, rdimg < 1)
        dimg = self.orient_image(rdimg, det)
        # Return
        return dimg
    '''

    def header_cards_for_spec(self):
        """
        Define the header cards to be written to spec1d (and maybe spec2d) files.
        These refer to the keys in the fitstbl

        Returns:
            list: Keys for header cards of spec1d

        """
        core_meta = meta.define_core_meta()
        header_cards = list(core_meta.keys())
        # Add a few more
        header_cards += ['filename']  # For fluxing
        return header_cards

    def orient_image(self, rawimage, det):
        """
        Orient the image into the PypeIt frame

        Args:
            rawimage (np.ndarray):
                Image in the raw frame
            det (int):
                Detector index

        Returns:
            np.ndarray:  Oriented image

        """
        image = rawimage.copy()
        # Transpose?
        if self.raw_is_transposed(det):
            image = image.T
        # Flip spectral axis?
        if self.detector[det-1]['specflip'] is True:
            image = np.flip(image, axis=0)
        # Flip spatial axis?
        if self.detector[det-1]['spatflip'] is True:
            image = np.flip(image, axis=1)
        return image

    ## TODO: JFH Are these bad pixel masks in the raw frame, or the flipped/transposed pypeit frame??
    def empty_bpm(self, filename, det, shape=None):
        """
        Generate a generic (empty) bad-pixel mask.

        Even though they are both optional, either the precise shape for
        the image (`shape`) or an example file that can be read to get
        the shape (`filename` using :func:`get_image_shape`) *must* be
        provided.

        Args:
            filename (:obj:`str` or None):
                An example file to use to get the image shape.
                If None, shape must be provided
            det (:obj:`int`):
                1-indexed detector number to use when getting the image
                shape from the example file.
            shape (tuple, optional):
                Processed image shape
                Required if filename is None
                Ignored if filename is not None

        Returns:
            `numpy.ndarray`_: An integer array with a masked value set
            to 1 and an unmasked value set to 0.  All values are set to 0.
        """
        # Load the raw frame
        if filename is not None:
            _, _, _, rawdatasec_img, _ = self.get_rawimage(filename, det)
            # Trim + reorient
            trim = procimg.trim_frame(rawdatasec_img, rawdatasec_img < 1)
            orient = self.orient_image(trim, det)
            #
            shape = orient.shape
        else: # This is risky if you don't really know what you are doing!
            if shape is None:
                msgs.error("Must specify shape if filename is None")

        # Generate
        bpm_img = np.zeros(shape, dtype=np.int8)

        # Return
        return bpm_img

    def bpm_frombias(self, msbias, det, bpm_img):
        """
        Generate a bad-pixel mask from a master bias frame.

        Args:
            msbias (`numpy.ndarray`):
                Master bias frame used to identify bad pixels
            det (:obj:`int`):
                1-indexed detector number to use when getting the image
                shape from the example file.
            bpm_img (`numpy.ndarray`):
                bad pixel mask

        Returns:
            `numpy.ndarray`_: An integer array with a masked value set
            to 1 and an unmasked value set to 0.  All values are set to 0.
        """
        msgs.info("Generating a BPM for det={0:d} on {1:s}".format(det, self.camera))
        medval = np.median(msbias.image)
        madval = 1.4826 * np.median(np.abs(medval - msbias.image))
        ww = np.where(np.abs(msbias.image - medval) > 10.0 * madval)
        bpm_img[ww] = 1

        # Return
        return bpm_img

    def bpm(self, filename, det, shape=None, msbias=None):
        """
        Generate a default bad-pixel mask.

        Currently identical to calling :func:`empty_bpm`.

        Even though they are both optional, either the precise shape for
        the image (`shape`) or an example file that can be read to get
        the shape (`filename` using :func:`get_image_shape`) *must* be
        provided.

        Args:
            filename (:obj:`str` or None):
                An example file to use to get the image shape.
            det (:obj:`int`):
                1-indexed detector number to use when getting the image
                shape from the example file.
            shape (tuple, optional):
                Processed image shape
                Required if filename is None
                Ignored if filename is not None
            msbias (`numpy.ndarray`, optional):
                Master bias frame used to identify bad pixels

        Returns:
            `numpy.ndarray`_: An integer array with a masked value set
            to 1 and an unmasked value set to 0.  All values are set to
            0.
        """
        # Generate an empty BPM first
        bpm_img = self.empty_bpm(filename, det, shape=shape)

        # Fill in bad pixels if a master bias frame is provided
        if msbias is not None:
            bpm_img = self.bpm_frombias(msbias, det, bpm_img)

        return bpm_img

    def get_slitmask(self, filename):
        """
        Empty for base class.  See derived classes.
        """
        return None

    def configuration_keys(self):
        """
        Return the metadata keys that defines a unique instrument
        configuration.

        This list is used by :class:`pypeit.metadata.PypeItMetaData` to
        identify the unique configurations among the list of frames read
        for a given reduction.

        Returns:

            list: List of keywords of data pulled from file headers and
            used to constuct the :class:`pypeit.metadata.PypeItMetaData`
            object.
        """
        return ['dispname', 'dichroic', 'decker']

    def pypeit_file_keys(self):
        """
        Define the list of keys to be output into a standard PypeIt file

        Returns:
            pypeit_keys: list

        """
        pypeit_keys = ['filename', 'frametype']
        # Core
        core_meta = meta.define_core_meta()
        pypeit_keys += list(core_meta.keys())  # Might wish to order these
        # Add in config_keys (if new)
        for key in self.configuration_keys():
            if key not in pypeit_keys:
                pypeit_keys.append(key)
        # Finish
        return pypeit_keys

    def compound_meta(self, headarr, meta_key):
        """
        Methods to generate meta in a more complex manner than simply
        reading from the header

        These are defined per spectrograph, as needed

        Args:
            headarr: list
              List of headers
            meta_key: str

        Returns:
            value:

        """
        return None

    def init_meta(self):
        """
        Define how meta values are dervied from the spectrograph files

        Returns:
            self.meta defined

        """
        self.meta = {}

    def get_rawimage(self, raw_file, det):
        """
        Load up the raw image and generate a few other bits and pieces
        that are key for image processing

        Args:
            raw_file (str):
            det (int):

        Returns:
            tuple:
                raw_img (np.ndarray) -- Raw image for this detector
                headarr (list of headers)
                exptime (float)
                rawdatasec_img (np.ndarray)
                oscansec_img (np.ndarray)
                binning_raw (tuple)

        """
        # Raw image
        hdu = fits.open(raw_file)
        raw_img = hdu[self.detector[det-1]['dataext']].data.astype(float)
        # raw data from some spectrograph (i.e. FLAMINGOS2) have an addition extention, so I add the following two lines.
        # it's easier to change here than writing another get_rawimage function in the spectrograph file.
<<<<<<< HEAD
        if np.size(raw_img.shape)==3:
=======
        if raw_img.ndim == 3:
>>>>>>> 9a5d88b5
            raw_img = raw_img[0]

        # Extras
        headarr = self.get_headarr(hdu)

        # Exposure time (used by ProcessRawImage)
        exptime = self.get_meta_value(headarr, 'exptime')

        # Rawdatasec, oscansec images
        binning = self.get_meta_value(headarr, 'binning')
        if self.detector[det - 1]['specaxis'] == 1:
            binning_raw = (',').join(binning.split(',')[::-1])
        else:
            binning_raw = binning

        for section in ['datasec', 'oscansec']:

            # Get the data section
            # Try using the image sections as header keywords
            # TODO -- Deal with user windowing of the CCD (e.g. Kast red)
            #  Code like the following maybe useful
            #hdr = hdu[self.detector[det - 1]['dataext']].header
            #image_sections = [hdr[key] for key in self.detector[det - 1][section]]
            # Grab from DetectorPar in the Spectrograph class
            image_sections = self.detector[det-1][section]
            if not isinstance(image_sections, list):
                image_sections = [image_sections]
            # Always assume normal FITS header formatting
            one_indexed = True
            include_last = True

            # Initialize the image (0 means no amplifier)
            pix_img = np.zeros(raw_img.shape, dtype=int)
            for i in range(self.detector[det-1]['numamplifiers']):

                if image_sections[i] is not None:
                    # Convert the data section from a string to a slice
                    datasec = parse.sec2slice(image_sections[i], one_indexed=one_indexed,
                                              include_end=include_last, require_dim=2,
                                              binning=binning_raw)
                    # Assign the amplifier
                    pix_img[datasec] = i+1
            # Finish
            if section == 'datasec':
                rawdatasec_img = pix_img.copy()
            else:
                oscansec_img = pix_img.copy()

        # Return
        return raw_img, headarr, exptime, rawdatasec_img, oscansec_img

    def get_lamps_status(self, headarr):
        """
        Return a string containing the information on the lamp status

        Args:
            headarr (list of fits headers):
              list of headers

        Returns:
            str: A string that uniquely represents the lamp status
        """
        # Loop through all lamps and collect their status
        kk = 1
        lampstat = []
        while True:
            lampkey = 'lampstat{:02d}'.format(kk)
            if lampkey not in self.meta.keys():
                break
            ext = self.meta[lampkey]['ext']
            card = self.meta[lampkey]['card']
            lampstat += [str(headarr[ext][card])]
            kk += 1
        return "_".join(lampstat)

    def get_arclamps(self, filename):
        """
        Obtain a list of lamps, based on the header information
        TODO :: Probably, we should just feed in the headarr infomation, so save loading the fits file again

        Args:
            filename (str):
              Input filename

        Returns:
            lamplist: list of lamp names

        """
        msgs.error("No lamps provided. Please set the 'calibrations wavelengths lamps' parameter.")

    def get_meta_value(self, inp, meta_key, required=False, ignore_bad_header=False, usr_row=None):
        """
        Return meta data from a given file (or its array of headers)

        Args:
            inp (str or list):
              Input filename or headarr list
            meta_key: str or list of str
            headarr: list, optional
              List of headers
            required: bool, optional
              Require the meta key to be returnable
            ignore_bad_header: bool, optional
              Over-ride required;  not recommended
            usr_row: Row
              Provides user supplied frametype (and other things not used)

        Returns:
            value: value or list of values

        """
        if isinstance(inp, str):
            headarr = self.get_headarr(inp)
        else:
            headarr = inp

        # Loop?
        if isinstance(meta_key, list):
            values = []
            for mdict in meta_key:
                values.append(self.get_meta_value(headarr, mdict, required=required))
            #
            return values

        # Are we prepared to provide this meta data?
        if meta_key not in self.meta.keys():
            if required:
                msgs.error("Need to allow for meta_key={} in your meta data".format(meta_key))
            else:
                msgs.warn("Requested meta data does not exist...")
                return None
        # Is this not derivable?  If so, use the default
        #   or search for it as a compound method
        value = None
        if self.meta[meta_key]['card'] is None:
            if 'default' in self.meta[meta_key].keys():
                value = self.meta[meta_key]['default']
            elif 'compound' in self.meta[meta_key].keys():
                value = self.compound_meta(headarr, meta_key)
            else:
                msgs.error("Failed to load spectrograph value for meta: {}".format(meta_key))
        else:
            # Grab from the header, if we can
            try:
                value = headarr[self.meta[meta_key]['ext']][self.meta[meta_key]['card']]
            except (KeyError, TypeError):
                value = None



        # JFH Added this bit of code to deal with situations where the header card is there but the wrong type, e.g.
        # MJD-OBS = 'null'
        try:
            if self.meta_data_model[meta_key]['dtype'] == str:
                retvalue = str(value).strip()
            elif self.meta_data_model[meta_key]['dtype'] == int:
                retvalue = int(value)
            elif self.meta_data_model[meta_key]['dtype'] == float:
                retvalue = float(value)
            elif self.meta_data_model[meta_key]['dtype'] == tuple:
                assert isinstance(value, tuple)
                retvalue = value
            castable = True
        except:
            retvalue = None
            castable = False

        # JFH Added the typing to prevent a crash below when the header value exists, but is the wrong type. This
        # causes a crash below  when the value is cast.
        if value is None or not castable:
            # Was this required?
            if required:
                kerror = True
                if not ignore_bad_header:
                    # Is this meta required for this frame type (Spectrograph specific)
                    if ('required_ftypes' in self.meta[meta_key]) and (usr_row is not None):
                        kerror = False
                        # Is it required?
                        for ftype in usr_row['frametype'].split(','):
                            if ftype in self.meta[meta_key]['required_ftypes']:
                                kerror = True
                    # Bomb out?
                    if kerror:
                        msgs.error('Required meta "{:s}" did not load!  You may have a corrupt header'.format(meta_key))
                else:
                    msgs.warn("Required card {:s} missing from your header.  Proceeding with risk..".format(
                        self.meta[meta_key]['card']))
            return None

        # JFH Old code which causes a crash when the type is wrong
        # Deal with dtype (DO THIS HERE OR IN METADATA?  I'M TORN)
        #if self.meta_data_model[meta_key]['dtype'] == str:
        #    value = str(value).strip()
        #elif self.meta_data_model[meta_key]['dtype'] == int:
        #    value = int(value)
        #elif self.meta_data_model[meta_key]['dtype'] == float:
        #    value = float(value)
        #elif self.meta_data_model[meta_key]['dtype'] == tuple:
        #    assert isinstance(value, tuple)
        #else:
        #    embed()
        # Return

        return retvalue
<<<<<<< HEAD

    def set_detector_par(self, par, det, value, force_update=False):
        """
        Update or set a parameter in the detector array

        Args:
            par (str):
              Parameter that needs to be updated
            det: int
              Detector number
            value: any type
              Updated value to assign parameter 'par'
            force_update: bool
              Overwrite a parameter, even if it's been set

        """
        # Update the value
        if self.detector[det-1][par] is None or force_update:
            msgs.info("Updating detector {0:d} parameter: {1:s}".format(det, par))
            self.detector[det-1][par] = deepcopy(value)
        return
=======
>>>>>>> 9a5d88b5

    def validate_metadata(self):
        """
        Validates the meta definitions of the Spectrograph
        by making a series of comparisons to the meta data model
        definied in metadata.py
        """
        # Load up
        # TODO: Can we indicate if the metadata element is core instead
        # of having to call both of these?
        core_meta = meta.define_core_meta()
        # KBW: These should have already been defined to self
        #meta_data_model = meta.get_meta_data_model()

        # Check core
        core_keys = np.array(list(core_meta.keys()))
        indx = np.invert(np.isin(core_keys, list(self.meta.keys())))
        if np.any(indx):
            msgs.error('Required keys {0} not defined by spectrograph!'.format(core_keys[indx]))

        # Check for rtol for config keys that are type float
        config_keys = np.array(self.configuration_keys())
        indx = ['rtol' not in self.meta[key].keys() if self.meta_data_model[key]['dtype'] == float 
                    else False for key in config_keys]
        if np.any(indx):
            msgs.error('rtol not set for {0} keys in spectrograph meta!'.format(config_keys[indx]))

        # Now confirm all meta are in the data model
        meta_keys = np.array(list(self.meta.keys()))
        indx = np.invert(np.isin(meta_keys, list(self.meta_data_model.keys())))
        if np.any(indx):
            msgs.error('Meta data keys {0} not in metadata model'.format(meta_keys[indx]))

    def get_headarr(self, inp, strict=True):
        """
        Read the header data from all the extensions in the file.

        Args:
            inp (:obj:`str` or hdulist):
                Name of the file to read or the hdulist
            strict (:obj:`bool`, optional):
                Function will fault if :func:`fits.getheader` fails to
                read any of the headers.  Set to False to report a
                warning and continue.

        Returns:
            list: Returns a list of :attr:`numhead` :obj:`fits.Header`
            objects with the extension headers.
        """
        # Faster to open the whole file and then assign the headers,
        # particularly for gzipped files (e.g., DEIMOS)
        if isinstance(inp, str):
            try:
                hdu = fits.open(inp)
            except:
                if strict:
                    msgs.error('Problem opening {0}.'.format(inp))
                else:
                    msgs.warn('Problem opening {0}.'.format(inp) + msgs.newline()
                              + 'Proceeding, but should consider removing this file!')
                    return ['None']*self.numhead
        else:
            hdu = inp
        return [hdu[k].header for k in range(self.numhead)]

    def check_frame_type(self, ftype, fitstbl, exprng=None):
        raise NotImplementedError('Frame typing not defined for {0}.'.format(self.spectrograph))

    def idname(self, ftype):
        """
        Return the `idname` for the selected frame type for this instrument.

        Args:
            ftype (str):
                File type, which should be one of the keys in
                :class:`pypeit.core.framematch.FrameTypeBitMask`.

        Returns:
            str: The value of `idname` that should be available in the
            `PypeItMetaData` instance that identifies frames of this
            type.
        """
        raise NotImplementedError('Header keyword with frame type not defined for {0}.'.format(
                                  self.spectrograph))

    @property
    def ndet(self):
        """Return the number of detectors."""
        return 0 if self.detector is None else len(self.detector)

    @property
    def pypeline(self):
        return 'MultiSlit'

    def mm_per_pix(self, det=1):
        """
        Return the spatial scale at the telescope focal plane in mm per
        pixel at the detector.

        The fratio and diameter of the telescope must be defined.

        Args:
            det (:obj:`int`, optional):
                Detector to use for the spectrograph platescale.

        Returns:
            float: The spatial scale at the telescope focal plane in mm
            per detector pixel scale.
        
        Raises:
            ValueError: 
                Raised if the telescope is undefined, any of the numbers
                needed for the calculation are not available, or the
                selected detector is out of range.
        """
        if det > self.ndet:
            raise ValueError('Selected detector out of range; det={0}..{1}.'.format(1,self.ndet))
        tel_platescale = None if self.telescope is None else self.telescope.platescale()
        if self.telescope is None or tel_platescale is None or \
                self.detector[det-1]['platescale'] is None:
            raise ValueError('Incomplete information to calculate mm per pixel.')

        return self.detector[det-1]['platescale']/tel_platescale

    def order_platescale(self, order_vec, binning=None):
        """
        This routine is only for echelle spectrographs. It returns the plate scale order by order

        Args:
            order_vec (np.ndarray):
            binning:

        Returns:
            np.ndarray

        """
        pass

    def order_vec(self, slit_spat_pos):
        """
        Convert an array of slit_spat_pos values to order numbers

        Args:
            slit_spat_pos (np.ndarray): Slit positions

        Returns:
            np.ndarray: Order numbers

        """
        order_vec = np.zeros(slit_spat_pos.size, dtype=int)
        for kk, ipos in enumerate(slit_spat_pos):
            order_vec[kk], indx= self.slit2order(ipos)
        # Return
        return order_vec

    @property
    def norders(self):
        pass

    @property
    def order_spat_pos(self):
        pass

    @property
    def orders(self):
        pass

    @property
    def spec_min_max(self):
        return None

    @property
    def dloglam(self):
        pass

    @property
    def loglam_minmax(self):
        pass

    def slit2order(self, slit_spat_pos):
        """
        This routine is only for fixed-format echelle spectrographs.
        It returns the order of the input slit based on its slit_pos

        Args:
            slit_spat_pos (float):  Slit position (spatial at 1/2 the way up)

        Returns:
            order, indx

            order (int): order number
            indx  (int): order index

        """
        indx = np.arange(self.norders)
        # Find closest
        try:
            iorder = [np.argmin(np.abs(slit-self.order_spat_pos)) for slit in slit_spat_pos]
        except TypeError:
            iorder = np.argmin(np.abs(slit_spat_pos-self.order_spat_pos))

        # Check
        if np.any(np.abs(self.order_spat_pos[iorder] - slit_spat_pos) > 0.05):
            msgs.warn("Bad echelle format for VLT-XSHOOTER or you are performing a 2-d coadd with different order locations."
                      "Returning order vector with the same number of orders you requested")
            iorder = np.arange(slit_spat_pos.size)
            return self.orders[iorder], indx[iorder]
        else:
            return self.orders[iorder], indx[iorder]


    # TODO : This code needs serious work.  e.g. eliminate the try/except
    def slit_minmax(self, slit_spat_pos, binspectral=1):
        """

        Args:
            slit_spat_pos (float or ndarray):
                normalized slit_spatial position as computed by edgetrace.slit_spat_pos
            binspectral (int): default=1
               spectral binning

        Returns:

        """
        if self.spec_min_max is None:
            try:
                nslit = len(slit_spat_pos)
            except TypeError:
                nslit = 1
            return np.vstack((np.asarray([-np.inf]*nslit), np.asarray([np.inf]*nslit)))

        else:
            try:
                iorder = [np.argmin(np.abs(slit-self.order_spat_pos)) for slit in slit_spat_pos]
            except TypeError:
                iorder = np.argmin(np.abs(slit_spat_pos-self.order_spat_pos))
            return self.spec_min_max[:, iorder]/binspectral


    def wavegrid(self, binning=None, midpoint=False,samp_fact=1.0):
        """
        Routine to generate a fixed wavelength grid in log_10 lambda. Mostly used by echelle spectrographs

        Args:
            binning:
            midpoint:
            samp_fact:

        Returns:

        """

        binspectral, binspatial = parse.parse_binning(binning)
        logmin, logmax = self.loglam_minmax
        loglam_grid = wvutils.wavegrid(logmin, logmax, self.dloglam*binspectral, samp_fact=samp_fact)
        if midpoint:
            loglam_grid = loglam_grid + self.dloglam*binspectral/samp_fact/2.0

        return np.power(10.0,loglam_grid)


<<<<<<< HEAD
    @property
    def telluric_grid_file(self):
        """Return the grid of HITRAN atmosphere models for telluric correctinos"""
        pass
=======
>>>>>>> 9a5d88b5

    def __repr__(self):
        # Generate string
        txt = '<{:s}: '.format(self.__class__.__name__)
        txt += ' spectrograph={:s},'.format(self.spectrograph)
        txt += ' telescope={:s},'.format(self.telescope['name'])
        txt += '>'
        return txt
<|MERGE_RESOLUTION|>--- conflicted
+++ resolved
@@ -466,11 +466,7 @@
         raw_img = hdu[self.detector[det-1]['dataext']].data.astype(float)
         # raw data from some spectrograph (i.e. FLAMINGOS2) have an addition extention, so I add the following two lines.
         # it's easier to change here than writing another get_rawimage function in the spectrograph file.
-<<<<<<< HEAD
-        if np.size(raw_img.shape)==3:
-=======
         if raw_img.ndim == 3:
->>>>>>> 9a5d88b5
             raw_img = raw_img[0]
 
         # Extras
@@ -675,7 +671,6 @@
         # Return
 
         return retvalue
-<<<<<<< HEAD
 
     def set_detector_par(self, par, det, value, force_update=False):
         """
@@ -697,8 +692,6 @@
             msgs.info("Updating detector {0:d} parameter: {1:s}".format(det, par))
             self.detector[det-1][par] = deepcopy(value)
         return
-=======
->>>>>>> 9a5d88b5
 
     def validate_metadata(self):
         """
@@ -960,13 +953,6 @@
         return np.power(10.0,loglam_grid)
 
 
-<<<<<<< HEAD
-    @property
-    def telluric_grid_file(self):
-        """Return the grid of HITRAN atmosphere models for telluric correctinos"""
-        pass
-=======
->>>>>>> 9a5d88b5
 
     def __repr__(self):
         # Generate string
