""" Module for basic utilties with holy grail


.. include common links, assuming primary doc root is up one directory
.. include:: ../include/links.rst

"""
import numpy as np
import os

from matplotlib import pyplot as plt

import scipy

from astropy.table import Table
from astropy import convolution
from astropy import constants

from pypeit import msgs
from pypeit import utils
from pypeit.core import arc
from pypeit.pypmsgs import PypeItError

from IPython import embed

def parse_param(par, key, slit):
    # Find good lines for the tilts
    param_in = par[key]
    if isinstance(param_in, (float, int)):
        param = param_in
    elif isinstance(param_in, (list, np.ndarray)):
        param = param_in[slit]
    else:
        raise ValueError('Invalid input for parameter {:s}'.format(key))

    return param

# TODO: Should this code allow the user to skip the smoothing steps and just
# provide the raw delta_wave vector? I would think there are cases where you
# want the *exact* pixel width, as opposed to the smoothed version.
def get_delta_wave(wave, wave_gpm, frac_spec_med_filter=0.03):
    r"""
    Compute the change in wavelength per pixel.

    Given an input wavelength vector and an input good pixel mask, the *raw*
    change in wavelength is defined to be ``delta_wave[i] =
    wave[i+1]-wave[i]``, with ``delta_wave[-1] = delta_wave[-2]`` to force
    ``wave`` and ``delta_wave`` to have the same length.

    The method imposes a smoothness on the change in wavelength by (1)
    running a median filter over the raw values and (2) smoothing
    ``delta_wave`` with a Gaussian kernel. The boxsize for the median filter
    is set by ``frac_spec_med_filter``, and the :math:`\sigma` for the
    Gaussian kernel is either a 10th of that boxsize or 3 pixels (whichever
    is larger).

    Parameters
    ---------- 
    wave : float `numpy.ndarray`_, shape = (nspec,)
        Array of input wavelengths. Must be 1D.
    wave_gpm : bool `numpy.ndarray`_, shape = (nspec)
        Boolean good-pixel mask defining where the ``wave`` values are
        good.
    frac_spec_med_filter : :obj:`float`, optional
        Fraction of the length of the wavelength vector to use to median
        filter the raw change in wavelength, used to impose a smoothness.
        Default is 0.03, which means the boxsize for the running median
        filter will be approximately ``0.03*nspec`` (forced to be an odd
        number of pixels).

    Returns
    -------
    delta_wave : `numpy.ndarray`_, float, shape = (nspec,)
        A smooth estimate for the change in wavelength for each pixel in the
        input wavelength vector.
    """
    # Check input
    if wave.ndim != 1:
        msgs.error('Input wavelength array must be 1D.')

    nspec = wave.size
    # This needs to be an odd number
    nspec_med_filter = 2*int(np.round(nspec*frac_spec_med_filter/2.0)) + 1
    delta_wave = np.zeros_like(wave)
    wave_diff = np.diff(wave[wave_gpm])
    wave_diff = np.append(wave_diff, wave_diff[-1])
    wave_diff_filt = utils.fast_running_median(wave_diff, nspec_med_filter)

    # Smooth with a Gaussian kernel
    sig_res = np.fmax(nspec_med_filter/10.0, 3.0)
    gauss_kernel = convolution.Gaussian1DKernel(sig_res)
    wave_diff_smooth = convolution.convolve(wave_diff_filt, gauss_kernel, boundary='extend')
    delta_wave[wave_gpm] = wave_diff_smooth
    return delta_wave


def get_sampling(waves, pix_per_R=3.0):
    """
    Computes the median wavelength sampling of wavelength vector(s)

    Args:
<<<<<<< HEAD
        waves (list or `numpy.ndarray`_
=======
        waves (list or `numpy.ndarray`_):
>>>>>>> ae1955e5
            List of `numpy.ndarray`_ wavelength arrays or a single 1d 'numpy.ndarray'_
        pix_per_R (float):  default=3.0
            Number of pixels per resolution element used for the
            resolution guess. The default of 3.0 assumes roughly Nyquist
            smampling

    Returns:
        tuple: Returns dlam, dloglam, resln_guess, pix_per_sigma.
        Computes the median wavelength sampling of the wavelength
        vector(s)

    """
    if isinstance(waves, np.ndarray):
        if waves.ndim == 1:
            waves_out = [waves]
        elif waves.ndim == 2:
            waves_out = utils.array_to_explist(waves)
        else:
            msgs.error('Array inputs can only be 1D or 2D')
    elif isinstance(waves, list):
        ndim = np.array([wave.ndim for wave in waves], dtype=int)
        if np.any(ndim > 1):
            msgs.error('Input list can only contain 1D arrays')
        waves_out = waves
    else:
        msgs.error('Input must be a list or numpy.ndarray')

    wave_diff_flat = []
    dloglam_flat = []
    for wave in waves_out:
        wave_good = wave[wave > 1.0]
<<<<<<< HEAD
        loglam_good = np.log10(wave_good)
        wave_diff = np.diff(wave_good)
        loglam_diff = np.diff(loglam_good)
        wave_diff_flat += wave_diff.tolist()
        dloglam_flat += loglam_diff.tolist()
=======
        wave_diff_flat += np.diff(wave_good).tolist()
        dloglam_flat += np.diff(np.log10(wave_good)).tolist()

>>>>>>> ae1955e5

    dwave = np.median(wave_diff_flat)
    dloglam = np.median(dloglam_flat)
    resln_guess = 1.0 / (pix_per_R* dloglam * np.log(10.0))
    pix_per_sigma = 1.0 / resln_guess / (dloglam * np.log(10.0)) / (2.0 * np.sqrt(2.0 * np.log(2)))
    return dwave, dloglam, resln_guess, pix_per_sigma


# TODO: the other methods iref should be deprecated or removed
def get_wave_grid(waves=None, gpms=None, wave_method='linear', iref=0, wave_grid_min=None,
                  wave_grid_max=None, dwave=None, dv=None, dloglam=None, wave_grid_input=None, 
                  spec_samp_fact=1.0):
    """
    Create a new wavelength grid for spectra to be rebinned and coadded.

    Args:
        waves (list):
            List of the `numpy.ndarray`_ N original 1d wavelength arrays.  Shapes of the input arrays are arbitrary.
            Required unless wave_method='user_input' in which case it need not be passed in.
<<<<<<< HEAD
        gpms (list)
=======
        gpms (list):
>>>>>>> ae1955e5
            Good-pixel mask for wavelengths.  Same format as waves and shapes of the individual arrays must match.
        wave_method (:obj:`str`, optional):
            Desired method for creating new wavelength grid:

                * 'iref' -- Use the first wavelength array (default)
                * 'velocity' -- Grid is uniform in velocity
                * 'log10'  -- Grid is uniform in log10(wave). This is the same as velocity.
                * 'linear' -- Constant pixel grid
                * 'concatenate' -- Meld the input wavelength arrays
                * 'user_input' -- Use a user input wavelength grid. wave_grid_input must be set for this option.

        iref (:obj:`int`, optional):
            Index in waves array for reference spectrum
        wave_grid_min (:obj:`float`, optional):
            min wavelength value for the final grid
        wave_grid_max (:obj:`float`, optional):
            max wavelength value for the final grid
        dwave (:obj:`float`, optional):
            Pixel size in same units as input wavelength array (e.g. Angstroms).
            If not input, the median pixel size is calculated and used.
        dv (:obj:`float`, optional):
            Pixel size in km/s for velocity method.  If not input, the median
            km/s per pixel is calculated and used
        dloglam (:obj:`float`, optional):
            Pixel size in log10(wave) for the log10 method.
        spec_samp_fact (:obj:`float`, optional):
            Make the wavelength grid sampling finer (spec_samp_fact < 1.0) or
            coarser (spec_samp_fact > 1.0) by this sampling factor. This
            basically multiples the 'native' spectral pixels by
            ``spec_samp_fact``, i.e. units ``spec_samp_fact`` are pixels.
        wave_grid_input (`numpy.ndarray`_, optional):
            User input wavelength grid to be used with the 'user_input' wave_method. 
            Shape is (nspec_input,)

    Returns:
        :obj:`tuple`: Returns two `numpy.ndarray`_ objects and a float:
            - ``wave_grid``: (ndarray, (ngrid +1,)) New wavelength grid, not masked.
              This is a set of bin edges (rightmost edge for the last bin and leftmost edges for the rest),
              while wave_grid_mid is a set of bin centers, hence wave_grid has 1 more value than wave_grid_mid.
            - ``wave_grid_mid``: ndarray, (ngrid,) New wavelength grid evaluated at the centers of
              the wavelength bins, that is this grid is simply offset from
              ``wave_grid`` by ``dsamp/2.0``, in either linear space or log10
              depending on whether linear or (log10 or velocity) was requested.
              Last bin center is removed since it falls outside wave_grid.
              For iref or concatenate, the linear wavelength sampling will be
              calculated.
            - ``dsamp``: The pixel sampling for wavelength grid created.
    """

    c_kms = constants.c.to('km/s').value

    if wave_method == 'user_input':
        wave_grid = wave_grid_input
    else:
        if gpms is None:
            gpms = [wave > 1.0 for wave in waves]

        if wave_grid_min is None:
            wave_grid_min = np.min([wave[gpm].min()for wave, gpm in zip(waves, gpms)])
        if wave_grid_max is None:
            wave_grid_max = np.max([wave[gpm].max() for wave, gpm in zip(waves, gpms)])

        dwave_data, dloglam_data, resln_guess, pix_per_sigma = get_sampling(waves)

        if wave_method in ['velocity', 'log10']:
            if dv is not None and dloglam is not None:
                msgs.error('You can only specify dv or dloglam but not both')
            elif dv is not None:
                dloglam_pix = dv/c_kms/np.log(10.0)
            elif dloglam is not None:
                dloglam_pix = dloglam
            else:
                dloglam_pix = dloglam_data

            # Generate wavelength array
            wave_grid, wave_grid_mid, dsamp = wavegrid(wave_grid_min, wave_grid_max, dloglam_pix,
                                 spec_samp_fact=spec_samp_fact, log10=True)

        elif wave_method == 'linear': # Constant Angstrom
            if dwave is not None:
                dwave_pix = dwave
            else:
                dwave_pix = dwave_data
            # Generate wavelength array
            wave_grid, wave_grid_mid, dsamp = wavegrid(wave_grid_min, wave_grid_max, dwave_pix, spec_samp_fact=spec_samp_fact)

        elif wave_method == 'concatenate':  # Concatenate
            # Setup
            loglam = [np.log10(wave) for wave in waves] # This deals with padding (0's) just fine, i.e. they get masked..
            nexp = len(waves)
            newloglam = loglam[iref]  # Deals with mask
            # Loop
            for j in range(nexp):
                if j == iref:
                    continue
                #
                iloglam = loglam[j]
                dloglam_0 = (newloglam[1]-newloglam[0])
                dloglam_n =  (newloglam[-1] - newloglam[-2]) # Assumes sorted
                if (newloglam[0] - iloglam[0]) > dloglam_0:
                    kmin = np.argmin(np.abs(iloglam - newloglam[0] - dloglam_0))
                    newloglam = np.concatenate([iloglam[:kmin], newloglam])
                #
                if (iloglam[-1] - newloglam[-1]) > dloglam_n:
                    kmin = np.argmin(np.abs(iloglam - newloglam[-1] - dloglam_n))
                    newloglam = np.concatenate([newloglam, iloglam[kmin:]])
            # Finish
            wave_grid = np.power(10.0,newloglam)

        elif wave_method == 'iref': # Use the iref index wavelength array
            wave_tmp = waves[iref]
            wave_grid = wave_tmp[wave_tmp > 1.0]

        else:
            msgs.error("Bad method for wavelength grid: {:s}".format(wave_method))


    if wave_method in ['iref', 'concatenate', 'user_input']:
        wave_grid_diff = np.diff(wave_grid)
        wave_grid_diff = np.append(wave_grid_diff, wave_grid_diff[-1])
        wave_grid_mid = wave_grid + wave_grid_diff / 2.0
        dsamp = np.median(wave_grid_diff)
        # removing the last bin since the midpoint now falls outside of wave_grid rightmost bin. This matches
        # the convention in wavegrid above
        wave_grid_mid = wave_grid_mid[:-1]


    return wave_grid, wave_grid_mid, dsamp


def arc_lines_from_spec(spec, sigdetect=10.0, fwhm=4.0,
                        fit_frac_fwhm = 1.25, cont_frac_fwhm=1.0,max_frac_fwhm=2.0,
                        cont_samp=30, niter_cont=3,nonlinear_counts=1e10, debug=False):
    """
    Simple wrapper to arc.detect_lines.
    See that code for docs

    Args:
        spec:
        sigdetect:
        fwhm:
        fit_frac_fwhm:
        cont_frac_fwhm:
        max_frac_fwhm:
        cont_samp:
        niter_cont:
        nonlinear_counts (float, optional):
            Counts where the arc is presumed to go non-linear
        debug:

    Returns:
        tuple: all_tcent, all_ecent, cut_tcent, icut, arc_cont_sub.
        See arc.detect_lines for details

    """

    # Find peaks
    tampl, tampl_cont, tcent, twid, centerr, w, arc_cont_sub, nsig = arc.detect_lines(
        spec, sigdetect = sigdetect, fwhm=fwhm, fit_frac_fwhm=fit_frac_fwhm,
        cont_frac_fwhm=cont_frac_fwhm, max_frac_fwhm=max_frac_fwhm,
        cont_samp=cont_samp,niter_cont = niter_cont, nonlinear_counts = nonlinear_counts,
        debug=debug)
    all_tcent = tcent[w]
    all_ecent = centerr[w]
    all_nsig = nsig[w]

    # Cut on significance
    cut_sig = all_nsig > sigdetect
    cut_tcent = all_tcent[cut_sig]
    icut = np.where(cut_sig)[0]

    # Return
    return all_tcent, all_ecent, cut_tcent, icut, arc_cont_sub


def shift_and_stretch(spec, shift, stretch):

    """
    Utility function to shift and stretch a spectrum. This operation is
    being implemented in many steps and could be significantly
    optimized. But it works for now. Note that the stretch is applied
    *first* and then the shift is applied in stretch coordinates.

    Parameters
    ----------
    spec : ndarray
        spectrum to be shited and stretch
    shift: float
        shift to be applied
    stretch: float
        stretch to be applied

    Returns
    -------
    spec_out: ndarray
        shifted and stretch spectrum. Regions where there is no information are set to zero.

    """

    # Positive value of shift means features shift to larger pixel values

    nspec = spec.shape[0]
    # pad the spectrum on both sizes
    x1 = np.arange(nspec)/float(nspec-1)
    nspec_stretch = int(nspec*stretch)
    x2 = np.arange(nspec_stretch)/float(nspec_stretch-1)
    spec_str = (scipy.interpolate.interp1d(x1, spec, kind = 'quadratic', bounds_error = False, fill_value = 0.0))(x2)
    # Now create a shifted version
    ind_shift = np.arange(nspec_stretch) - shift
    spec_str_shf = (scipy.interpolate.interp1d(np.arange(nspec_stretch), spec_str, kind = 'quadratic', bounds_error = False, fill_value = 0.0))(ind_shift)
    # Now interpolate onto the original grid
    spec_out = (scipy.interpolate.interp1d(np.arange(nspec_stretch), spec_str_shf, kind = 'quadratic', bounds_error = False, fill_value = 0.0))(np.arange(nspec))

    return spec_out


def zerolag_shift_stretch(theta, y1, y2):

    """
    Utility function which is run by the differential evolution
    optimizer in scipy. This is the fucntion we optimize.  It is the
    zero lag cross-correlation coefficient of spectrum with a shift and
    stretch applied.

    Parameters
    ----------
    theta (float `numpy.ndarray`_):
        Function parameters to optmize over. theta[0] = shift, theta[1] = stretch
    y1 (float `numpy.ndarray`_):  shape = (nspec,)
        First spectrum which acts as the refrence
    y2 (float `numpy.ndarray`_):  shape = (nspec,)
        Second spectrum which will be transformed by a shift and stretch to match y1

    Returns
    -------
    corr_norm: float
        Negative of the zero lag cross-correlation coefficient (since we
        are miniziming with scipy.optimize). scipy.optimize will thus
        determine the shift,stretch that maximize the cross-correlation.

    """

    shift, stretch = theta
    y2_corr = shift_and_stretch(y2, shift, stretch)
    # Zero lag correlation
    corr_zero = np.sum(y1*y2_corr)
    corr_denom = np.sqrt(np.sum(y1*y1)*np.sum(y2_corr*y2_corr))
    if corr_denom == 0.0:
        msgs.warn('The shifted and stretched spectrum is zero everywhere. Cross-correlation cannot be performed. There is likely a bug somewhere')
        raise PypeItError()
    corr_norm = corr_zero / corr_denom
    return -corr_norm


def get_xcorr_arc(inspec1, sigdetect=5.0, sig_ceil=10.0, percent_ceil=50.0, use_raw_arc=False, fwhm = 4.0, debug=False):

    """  Utility routine to create a synthetic arc spectrum for cross-correlation using the location of the peaks in
    the input spectrum.

    Args:
        inspec1 (`numpy.ndarray`_):
            Input spectrum, shape = (nspec,)
        sigdetect (float, optional, default=3.0):
            Peak finding threshold for lines that will be used to create the synthetic xcorr_arc
        sig_ceil (float, optional, default = 10.0):
            Significance threshold for peaks that will be used to determine the line amplitude clipping threshold.
            For peaks with significance > sig_ceil, the code will find the amplitude corresponding to
            perecent_ceil, and this will be the clipping threshold.
        percent_ceil (float, optional, default=50.0):
            Upper percentile threshold for thresholding positive and negative values. If set to None, no thresholding
            will be performed.
        use_raw_arc (bool, optional):
            If True, use amplitudes from the raw arc, i.e. do not continuum subtract. Default = False
        fwhm (float, optional):
            Fwhm of arc lines. Used for peak finding and to assign a fwhm in the xcorr_arc.
        debug (bool, optional):
             Show plots for line detection debugging. Default = False

    Returns:
        `numpy.ndarray`_: Synthetic arc spectrum to be used for
        cross-correlations, shape = (nspec,)

    """


    # Run line detection to get the locations and amplitudes of the lines
    tampl1, tampl1_cont, tcent1, twid1, centerr1, w1, arc1, nsig1 = arc.detect_lines(inspec1, sigdetect=sigdetect,
                                                                                     fwhm=fwhm, debug=debug)

    ampl = tampl1 if use_raw_arc else tampl1_cont

    if percent_ceil is not None and (ampl.size > 0):
        # If this is set, set a ceiling on the greater > 10sigma peaks
        ampl_pos = (ampl >= 0.0) & (nsig1 > sig_ceil)
        ceil_upper = np.percentile(ampl[ampl_pos], percent_ceil) if np.any(ampl_pos) else np.inf
    else:
        ceil_upper = np.inf

    ampl_clip = np.clip(ampl, None, ceil_upper)
    if ampl_clip.size == 0:
        msgs.warn('No lines were detected in the arc spectrum. Cannot create a synthetic arc spectrum for cross-correlation.')
        return None

    # Make a fake arc by plopping down Gaussians at the location of every centroided line we found
    xcorr_arc = np.zeros_like(inspec1)
    spec_vec = np.arange(inspec1.size)
    for ind in range(ampl_clip.size):
        # If just the width is a bad, use the width implied by the fwhm
        #sigma = twid1[ind] if twid1[ind] != -999.0 else fwhm/2.35
        sigma = fwhm/2.35
        if tcent1[ind] == -999.0:
            continue
        xcorr_arc += ampl_clip[ind]*np.exp(-0.5*((spec_vec - tcent1[ind])/sigma)**2)


    return xcorr_arc


# ToDO can we speed this code up? I've heard numpy.correlate is faster. Someone should investigate optimization. Also we don't need to compute
# all these lags.
def xcorr_shift(inspec1, inspec2, percent_ceil=50.0, use_raw_arc=False, sigdetect=5.0, sig_ceil=10.0, fwhm=4.0,
                do_xcorr_arc=True, debug=False):

    """
    Determine the shift inspec2 relative to inspec1.  This routine computes the
    shift by finding the maximum of the cross-correlation coefficient. The
    convention for the shift is that positive shift means inspec2 is shifted to
    the right (higher pixel values) relative to inspec1.

    Parameters
    ----------
    inspec1 : numpy.ndarray_
        Reference spectrum
    inspec2 : numpy.ndarray_
        Spectrum for which the shift and stretch are computed such
        that it will match inspec1
    sigdetect :  float, optional, default=3.0
        Peak finding threshold for lines that will be used to create the
        synthetic xcorr_arc
    sig_ceil : float, optional, default = 10.0
        Significance threshold for peaks that will be used to determine the line
        amplitude clipping threshold.  For peaks with significance > sig_ceil,
        the code will find the amplitude corresponding to perecent_ceil, and
        this will be the clipping threshold.
    percent_ceil : float, default=90.0
        Apply a ceiling to the input spectra at the percent_ceil
        percentile level of the distribution of peak amplitudes.
        This prevents extremely strong lines from completely
        dominating the cross-correlation, which can causes the
        cross-correlation to have spurious noise spikes that are not
        the real maximum.
    use_raw_arc : bool, default = False
        If this parameter is True the raw arc will be used rather than the
        continuum subtracted arc
    do_xcorr_arc : bool, default = True
        If this parameter is True, peak finding will be performed and a
        synthetic arc will be created to be used for the cross-correlations.  If
        a synthetic arc has already been created by get_xcorr_arc, then set this
        to False
    debug: boolean, default = False
        Produce debugging plot

    Returns
    -------
    shift : float
        the shift which was determined
    cross_corr: float
        the maximum of the cross-correlation coefficient at this shift
    """

    if do_xcorr_arc:
        y1 = get_xcorr_arc(inspec1, percent_ceil=percent_ceil, use_raw_arc=use_raw_arc, sigdetect=sigdetect, sig_ceil=sig_ceil, fwhm=fwhm)
        y2 = get_xcorr_arc(inspec2, percent_ceil=percent_ceil, use_raw_arc=use_raw_arc, sigdetect=sigdetect, sig_ceil=sig_ceil, fwhm=fwhm)
    else:
        y1, y2 = inspec1, inspec2

    if np.all(y1 == 0) or np.all(y2 == 0):
        msgs.warn('One of the input spectra is all zeros. Returning shift = 0.0')
        return 0.0, 0.0

    nspec = y1.shape[0]
    lags = np.arange(-nspec + 1, nspec)
    corr = scipy.signal.correlate(y1, y2, mode='full')
    corr_denom = np.sqrt(np.sum(y1*y1)*np.sum(y2*y2))
    corr_norm = corr/corr_denom
    tampl_true, tampl, pix_max, twid, centerr, ww, arc_cont, nsig = arc.detect_lines(corr_norm, sigdetect=3.0,
                                                                                     fit_frac_fwhm=1.5, fwhm=5.0,
                                                                                     cont_frac_fwhm=1.0, cont_samp=30, nfind=1)
    corr_max = np.interp(pix_max, np.arange(lags.shape[0]),corr_norm)
    lag_max  = np.interp(pix_max, np.arange(lags.shape[0]),lags)
    if debug:
        # Interpolate for bad lines since the fitting code often returns nan
        plt.figure(figsize=(14, 6))
        plt.plot(lags, corr_norm, color='black', drawstyle = 'steps-mid', lw=3, label = 'x-corr')
        plt.plot(lag_max[0], corr_max[0],'g+', markersize =6.0, label = 'peak')
        plt.title('Best shift = {:5.3f}'.format(lag_max[0]) + ',  corr_max = {:5.3f}'.format(corr_max[0]))
        plt.legend()
        plt.show()

    return lag_max[0], corr_max[0]


def xcorr_shift_stretch(inspec1, inspec2, cc_thresh=-1.0, percent_ceil=50.0, use_raw_arc=False,
                        shift_mnmx=(-0.2,0.2), stretch_mnmx=(0.95,1.05), sigdetect = 5.0, sig_ceil=10.0,
                        fwhm = 4.0, debug=False, toler=1e-5, seed = None):

    """ Determine the shift and stretch of inspec2 relative to inspec1.  This routine computes an initial
    guess for the shift via maximimizing the cross-correlation. It then performs a two parameter search for the shift and stretch
    by optimizing the zero lag cross-correlation between the inspec1 and the transformed inspec2 (shifted and stretched via
    wvutils.shift_and_stretch()) in a narrow window about the initial estimated shift. The convention for the shift is that
    positive shift means inspec2 is shifted to the right (higher pixel values) relative to inspec1. The convention for the stretch is
    that it is float near unity that increases the size of the inspec2 relative to the original size (which is the size of inspec1)

    Parameters
    ----------
    inspec1 : ndarray
        Reference spectrum
    inspec2 : ndarray
        Spectrum for which the shift and stretch are computed such that it will match inspec1
    cc_thresh: float, default = -1.0
        A number in the range [-1.0,1.0] which is the threshold on the
        initial cross-correlation coefficient for the shift/stretch.  If
        the value of the initial cross-correlation is < cc_thresh the
        code will just exit and return this value and the best shift.
        This is desirable behavior since the shif/stretch optimization
        is slow and this allows one to test how correlated the spectra
        are before attempting it, since there is little value in that
        expensive computation for spectra with little overlap. The
        default cc_thresh =-1.0 means shift/stretch is always attempted
        since the cross correlation coeficcient cannot be less than
        -1.0.
    sigdetect : float, optional, default=3.0
        Peak finding threshold for lines that will be used to create the synthetic xcorr_arc
    sig_ceil : float, optional, default = 10.0
        Significance threshold for peaks that will be used to determine the line amplitude clipping threshold.
        For peaks with significance > sig_ceil, the code will find the amplitude corresponding to
        perecent_ceil, and this will be the clipping threshold.
    percent_ceil: float, default=80.0
        Apply a ceiling to the input spectra at the percent_ceil
        percentile level of the distribution of peak amplitudes.  This
        prevents extremely strong lines from completely dominating the
        cross-correlation, which can causes the cross-correlation to
        have spurious noise spikes that are not the real maximum.
    use_raw_arc: bool, default = False
        If this parameter is True the raw arc will be used rather than the continuum subtracted arc
    shift_mnmx: tuple of floats, default = (-0.05,0.05)
        Range to search for the shift in the optimization about the
        initial cross-correlation based estimate of the shift.  The
        optimization will search the window (shift_cc +
        nspec*shift_mnmx[0],shift_cc + nspec*shift_mnmx[1]) where nspec
        is the number of pixels in the spectrum
    stretch_mnmx: tuple of floats, default = (0.97,1.03)
        Range to search for the stretch in the optimization. The code
        may not work well if this range is significantly expanded
        because the linear approximation used to transform the arc
        starts to break down.
    seed: int or np.random.RandomState, optional, default = None
        Seed for scipy.optimize.differential_evolution optimizer. If not
        specified, the calculation will not be repeatable
    toler (float):
        Tolerance for differential evolution optimizaiton.
    debug = False
       Show plots to the screen useful for debugging.

    Returns
    -------
    success: int
        A flag indicating the exit status.  Values are:

          - success = 1, shift and stretch performed via sucessful
            optimization
          - success = 0, shift and stretch optimization failed
          - success = -1, initial x-correlation is below cc_thresh (see
            above), so shift/stretch optimization was not attempted

    shift: float
        the optimal shift which was determined.  If cc_thresh is set,
        and the initial cross-correlation is < cc_thresh,  then this
        will be just the cross-correlation shift
    stretch: float
        the optimal stretch which was determined.  If cc_thresh is set,
        and the initial cross-correlation is < cc_thresh,  then this
        will be just be 1.0
    cross_corr: float
        the value of the cross-correlation coefficient at the optimal
        shift and stretch. This is a number between zero and unity,
        which unity indicating a perfect match between the two spectra.
        If cc_thresh is set, and the initial cross-correlation is <
        cc_thresh, this will be just the initial cross-correlation
    shift_init:
        The initial shift determined by maximizing the cross-correlation
        coefficient without allowing for a stretch.  If cc_thresh is
        set, and the initial cross-correlation is < cc_thresh, this will
        be just the shift from the initial cross-correlation
    cross_corr_init:
        The maximum of the initial cross-correlation coefficient
        determined without allowing for a stretch.  If cc_thresh is set,
        and the initial cross-correlation is < cc_thresh, this will be
        just the initial cross-correlation

    """


    nspec = inspec1.size

    y1 = get_xcorr_arc(inspec1, percent_ceil=percent_ceil, use_raw_arc=use_raw_arc, sigdetect=sigdetect,
                       sig_ceil=sig_ceil, fwhm=fwhm)
    y2 = get_xcorr_arc(inspec2, percent_ceil=percent_ceil, use_raw_arc=use_raw_arc, sigdetect=sigdetect,
                       sig_ceil=sig_ceil, fwhm=fwhm)

    if y1 is None or y2 is None:
        msgs.warn('No lines detected punting on shift/stretch')
        return 0, None, None, None, None, None

    # Do the cross-correlation first and determine the initial shift
    shift_cc, corr_cc = xcorr_shift(y1, y2, percent_ceil = None, do_xcorr_arc=False, sigdetect = sigdetect, fwhm=fwhm, debug = debug)

    # TODO JFH Is this a good idea? Stretch fitting seems to recover better values
    #if corr_cc < -np.inf: # < cc_thresh:
    #    return -1, shift_cc, 1.0, corr_cc, shift_cc, corr_cc

    bounds = [(shift_cc + nspec*shift_mnmx[0],shift_cc + nspec*shift_mnmx[1]), stretch_mnmx]
    x0_guess = np.array([shift_cc, 1.0])
    # TODO Can we make the differential evolution run faster?
    try:
        result = scipy.optimize.differential_evolution(zerolag_shift_stretch, args=(y1,y2), x0=x0_guess, tol=toler, bounds=bounds, disp=False, polish=True, seed=seed)
    except PypeItError:
        msgs.warn("Differential evolution failed.")
        return 0, None, None, None, None, None
    else:
        corr_de = -result.fun
        shift_de = result.x[0]
        stretch_de = result.x[1]

    if not result.success:
        msgs.warn('Fit for shift and stretch did not converge!')

    if(corr_de < corr_cc):
        # Occasionally the differential evolution crapps out and returns a value worse that the CC value. In these cases just use the cc value
        msgs.warn('Shift/Stretch optimizer performed worse than simple x-correlation.' +
                  'Returning simple x-correlation shift and no stretch:' + msgs.newline() +
                  '   Optimizer: corr={:5.3f}, shift={:5.3f}, stretch={:7.5f}'.format(corr_de, shift_de,stretch_de) + msgs.newline() +
                  '     X-corr : corr={:5.3f}, shift={:5.3f}'.format(corr_cc,shift_cc))
        corr_out = corr_cc
        shift_out = shift_cc
        stretch_out = 1.0
        result_out = 1
    else:
        corr_out = corr_de
        shift_out = shift_de
        stretch_out = stretch_de
        result_out = int(result.success)

    if debug:
        x1 = np.arange(nspec)
        y2_trans = shift_and_stretch(y2, shift_out, stretch_out)
        plt.figure(figsize=(14, 6))
        plt.plot(x1,y1/y1.max(), 'k-', drawstyle='steps', label ='inspec1, input spectrum')
        plt.plot(x1,y2_trans/y2_trans.max(), 'r-', drawstyle='steps', label = 'inspec2, reference shift & stretch')
        plt.title('shift= {:5.3f}'.format(shift_out) +
                  ',  stretch = {:7.5f}'.format(stretch_out) + ', corr = {:5.3f}'.format(corr_out))
        plt.legend()
        plt.show()

    return result_out, shift_out, stretch_out, corr_out, shift_cc, corr_cc



def wavegrid(wave_min, wave_max, dwave, spec_samp_fact=1.0, log10=False):
    """

    Utility routine to generate a uniform grid of wavelengths

    Parameters
    ----------

    wave_min : float
        Mininum wavelength. Must be linear even if log10 is requested
    wave_max : float
        Maximum wavelength. Must be linear even if log10 is requested.
    dwave : float
        Delta wavelength interval. Must be linear if ``log10=False``, or log10
        if ``log10=True``
    spec_samp_fact : float, optional
        Make the wavelength grid sampling finer (spec_samp_fact < 1.0) or
        coarser (spec_samp_fact > 1.0) by this sampling factor. This basically
        multiples the 'native' spectral pixels by ``spec_samp_fact``, i.e. units
        of ``spec_samp_fact`` are pixels.
    log10 : bool, optional
        Return a geometric wavelength grid with steps of constant log base 10 in
        wavelength.

    Returns
    -------

    wave_grid : `numpy.ndarray`_, (ngrid +1,)
        New wavelength grid, not masked. This is a set of bin edges (rightmost
        edge for the last bin and leftmost edges for the rest), while
        wave_grid_mid is a set of bin centers, hence wave_grid has 1 more value
        than wave_grid_mid.

    wave_grid_mid : `numpy.ndarray`_, (ngrid,)
        New wavelength grid evaluated at the centers of the wavelength bins,
        that is this grid is simply offset from ``wave_grid`` by ``dsamp/2.0``,
        in either linear space or log10 depending on whether linear or (log10 or
        velocity) was requested.  Last bin center is removed since it falls
        outside wave_grid.  For iref or concatenate, the linear wavelength
        sampling will be calculated.

    dsamp : float
        The pixel sampling for wavelength grid created.

    """

    dwave_eff = dwave*spec_samp_fact
    if log10:
        ngrid = np.ceil((np.log10(wave_max) - np.log10(wave_min))/dwave_eff).astype(int)
        loglam_grid = np.log10(wave_min) + dwave_eff*np.arange(ngrid)
        wave_grid = np.power(10.0,loglam_grid)
        loglam_grid_mid = np.log10(wave_grid) + dwave_eff/2.0
        wave_grid_mid = np.power(10.0, loglam_grid_mid)
    else:
        ngrid = np.ceil((wave_max - wave_min)/dwave_eff).astype(int)
        wave_grid = wave_min + dwave_eff*np.arange(ngrid)
        wave_grid_mid = wave_grid + dwave_eff/2.0

    return wave_grid, wave_grid_mid[:-1], dwave_eff


def write_template(nwwv, nwspec, binspec, outpath, outroot, det_cut=None,
                   order=None, overwrite=True):
    """
    Write the template spectrum into a binary FITS table

    Args:
        nwwv (`numpy.ndarray`_):
            Wavelengths for the template
        nwspec (`numpy.ndarray`_):
            Flux of the template
        binspec (int):
            Binning of the template
        outpath (str):
        outroot (str):
        det_cut (bool, optional):
            Cuts in wavelength for detector snippets
            Used primarily for DEIMOS
        order (`numpy.ndarray`_, optional):
            Echelle order numbers
        overwrite (bool, optional):
            If True, overwrite any existing file
    """
    tbl = Table()
    tbl['wave'] = nwwv
    tbl['flux'] = nwspec
    if order is not None:
        tbl['order'] = order

    tbl.meta['BINSPEC'] = binspec
    # Detector snippets??
    if det_cut is not None:
        tbl['det'] = 0
        for dets, wcuts in zip(det_cut['dets'], det_cut['wcuts']):
            gdwv = (tbl['wave'] > wcuts[0]) & (tbl['wave'] < wcuts[1])
            deti = np.sum([2**ii for ii in dets])
            tbl['det'][gdwv] += deti
    # Write
    outfile = os.path.join(outpath, outroot)
    tbl.write(outfile, overwrite=overwrite)
    msgs.info("Wrote: {}".format(outfile))
<|MERGE_RESOLUTION|>--- conflicted
+++ resolved
@@ -99,11 +99,7 @@
     Computes the median wavelength sampling of wavelength vector(s)
 
     Args:
-<<<<<<< HEAD
-        waves (list or `numpy.ndarray`_
-=======
         waves (list or `numpy.ndarray`_):
->>>>>>> ae1955e5
             List of `numpy.ndarray`_ wavelength arrays or a single 1d 'numpy.ndarray'_
         pix_per_R (float):  default=3.0
             Number of pixels per resolution element used for the
@@ -135,17 +131,9 @@
     dloglam_flat = []
     for wave in waves_out:
         wave_good = wave[wave > 1.0]
-<<<<<<< HEAD
-        loglam_good = np.log10(wave_good)
-        wave_diff = np.diff(wave_good)
-        loglam_diff = np.diff(loglam_good)
-        wave_diff_flat += wave_diff.tolist()
-        dloglam_flat += loglam_diff.tolist()
-=======
         wave_diff_flat += np.diff(wave_good).tolist()
         dloglam_flat += np.diff(np.log10(wave_good)).tolist()
 
->>>>>>> ae1955e5
 
     dwave = np.median(wave_diff_flat)
     dloglam = np.median(dloglam_flat)
@@ -165,11 +153,7 @@
         waves (list):
             List of the `numpy.ndarray`_ N original 1d wavelength arrays.  Shapes of the input arrays are arbitrary.
             Required unless wave_method='user_input' in which case it need not be passed in.
-<<<<<<< HEAD
-        gpms (list)
-=======
         gpms (list):
->>>>>>> ae1955e5
             Good-pixel mask for wavelengths.  Same format as waves and shapes of the individual arrays must match.
         wave_method (:obj:`str`, optional):
             Desired method for creating new wavelength grid:
