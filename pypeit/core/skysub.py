--- conflicted
+++ resolved
@@ -1039,11 +1039,7 @@
                              force_gauss=False, sn_gauss=4.0, model_full_slit=False,
                              model_noise=True, debug_bkpts=False, show_profile=False,
                              show_resids=False, show_fwhm=False, adderr=0.01, base_var=None,
-<<<<<<< HEAD
-                             count_scale=None, no_local_sky = False):
-=======
                              count_scale=None, no_local_sky:bool=False):
->>>>>>> 7759dd3e
     """
     Perform local sky subtraction, profile fitting, and optimal extraction slit
     by slit. Objects are sky/subtracted extracted in order of the highest
@@ -1389,13 +1385,8 @@
                                        left[:,iord], right[:,iord], sobjs[thisobj],
                                        spat_pix=spat_pix, ingpm=inmask, std=std, bsp=bsp,
                                        trim_edg=trim_edg, prof_nsigma=prof_nsigma, niter=niter,
-<<<<<<< HEAD
                                        sigrej=sigrej, no_local_sky= no_local_sky,
                                        use_2dmodel_mask=use_2dmodel_mask, 
-=======
-                                       sigrej=sigrej,
-                                       no_local_sky=no_local_sky,
->>>>>>> 7759dd3e
                                        bkpts_optimal=bkpts_optimal, force_gauss=force_gauss,
                                        sn_gauss=sn_gauss, model_full_slit=model_full_slit,
                                        model_noise=model_noise, debug_bkpts=debug_bkpts,
