--- conflicted
+++ resolved
@@ -12,10 +12,7 @@
 from pypeit import msgs
 from pypeit import utils
 from pypeit import masterframe
-<<<<<<< HEAD
-=======
 from pypeit import datamodel
->>>>>>> b74fecd4
 from pypeit.core import pixels
 from pypeit.core import save
 from pypeit.core import load
@@ -70,35 +67,6 @@
     """
     master_type = 'Wave'
 
-<<<<<<< HEAD
-    @classmethod
-    def from_master_file(cls, master_file):
-        """
-
-        Args:
-            master_file (str):
-
-        Returns:
-            waveimage.WaveImage:
-
-        """
-        # Spectrograph
-        spectrograph, extras = masterframe.items_from_master_file(master_file)
-        head0 = extras[0]
-        # Master info
-        master_dir = head0['MSTRDIR']
-        master_key = head0['MSTRKEY']
-        # Instantiate
-        slf = cls(None, None, None, spectrograph, None, None, master_dir=master_dir,
-                  master_key=master_key, reuse_masters=True)
-        slf.image = slf.load(ifile=master_file)
-        # Return
-        return slf
-
-    # TODO: Is maskslits ever anything besides slits.mask? (e.g., see calibrations.py call)
-    def __init__(self, slits, tilts, wv_calib, spectrograph, det, maskslits, master_key=None,
-                 master_dir=None, reuse_masters=False):
-=======
 #    @classmethod
 #    def from_master_file(cls, master_file):
 #        """
@@ -125,7 +93,6 @@
 
     # TODO: Is maskslits ever anything besides slits.mask? (e.g., see calibrations.py call)
     def __init__(self, slits, tilts, wv_calib, spectrograph, det):
->>>>>>> b74fecd4
 
         # MasterFrame
         #masterframe.MasterFrame.__init__(self, self.master_type, master_dir=master_dir,
@@ -147,11 +114,6 @@
             # This selects the coordinates for the tweaked edges if
             # they exist, original otherwise.
             self.slit_spat_pos = self.slits.spatial_coordinates()
-<<<<<<< HEAD
-
-        self.maskslits = maskslits
-=======
->>>>>>> b74fecd4
 
         # For echelle order, primarily
         # TODO: only echelle is ever used.  Do we need to keep the whole
