""" Class for I/O of PypeIt input files

.. include:: ../include/links.rst
"""

import os
import glob
import numpy as np
import yaml
from datetime import datetime
import io
import warnings

import configobj

from astropy.table import Table, column
from astropy.io import ascii

from pypeit import utils
from pypeit import msgs, __version__

from IPython import embed


class InputFile:
    """
    Generic class to load, process, and write PypeIt input files

    In practice, we use one of the children of this class,
    e.g. PypeItFile

    Args:
        config (:obj:`dict` or :obj:`list`):
            Configuration dict or list of config lines
            Converted to a ConfigObj
        file_paths (list):
            List of file paths for the data files
        data_table (`astropy.table.Table`_):
            Data block
        setup (:obj:`dict`):
            dict defining the Setup
            The first key contains the name
    """
    flavor = 'Generic' # Type of InputFile

    # Data block items
    required_columns = []
    data_block = None  # Defines naming of data block
    datablock_required = False # Denotes whether the data block is required
    
    setup_required = False # Denotes whether the setup block is required

    def __init__(self, 
                 config=None, 
                 file_paths:list=None,
                 data_table:Table=None,
                 setup:dict=None):
        # Load up
        self.data = data_table
        self.file_paths = file_paths
        self.setup = setup

        # Load up ConfigObj
        if config is not None:
            self.config = configobj.ConfigObj(config)
        else:
            self.config = None

        # Vet
        self.vet()

    @staticmethod
    def readlines(ifile:str):
        """
        General parser for a PypeIt input file.
        Used for many of our input files, including the main PypeIt file.

        - Checks that the file exists.
        - Reads all the lines in the file
        - Removes comments, empty lines, and replaces special characters.
        
        Applies to settings, setup, and user-level reduction files.

        Args:
            ifile (str): Name of the file to parse.

        Returns:
            :obj:`numpy.ndarray`: Returns a list of the valid lines in the
            files.
        """
        # Check the files
        if not os.path.isfile(ifile):
            msgs.error('The filename does not exist -' + msgs.newline() + ifile)

        # Read the input lines and replace special characters
        with open(ifile, 'r') as f:
            lines = np.array([l.replace('\t', ' ').replace('\n', ' ').strip() \
                                    for l in f.readlines()])
        # Remove empty or fully commented lines
        lines = lines[np.array([ len(l) > 0 and l[0] != '#' for l in lines ])]
        # Remove appended comments and return
        return np.array([ l.split('#')[0] for l in lines ])
        
    @classmethod
    def from_file(cls, input_file:str): 
        """
        Parse the user-provided input file.

        Args:
            input_file (:obj:`str`):
                Name of input file

        Returns:
            :class:`InputFile`: An instance of the InputFile class
        """
        # Read in the pypeit reduction file
        msgs.info('Loading the reduction file')
        lines = cls.readlines(input_file)

        # Used to select the configuration lines: Anything that isn't part
        # of the data or setup blocks is assumed to be part of the
        # configuration
        is_config = np.ones(len(lines), dtype=bool)

        # Parse data block
        s, e = cls.find_block(lines, cls.data_block) 
        if s >= 0 and e < 0:
            msgs.error(
                f"Missing '{cls.data_block} end' in {input_file}")
        if s < 0 and e>0:
            msgs.error("You have not specified the start of the data block!")
        # Read it, if it exists
        if s>0 and e>0:
            paths, usrtbl = cls._read_data_file_table(lines[s:e])
            is_config[s-1:e+1] = False
        else:
            if cls.datablock_required:
                msgs.error("You have not specified the data block!")
            paths, usrtbl = [], None

        # Parse the setup block
        setup_found = False
        s, e = cls.find_block(lines, 'setup')
        if s >= 0 and e < 0 and cls.setup_required:
            msgs.error(f"Missing 'setup end' in {input_file}")
        elif s < 0 and cls.setup_required:
            msgs.error(f"Missing 'setup read' in {input_file}")
        elif s >= 0 and e > 0:
            setup_found = True

        # Proceed
        if setup_found:
            setups, sdict = cls._parse_setup_lines(lines[s:e])
            is_config[s-1:e+1] = False
        else:
            sdict = None

        # vet
        msgs.info(f'{cls.flavor} input file loaded successfully.')

        # Instantiate
        return cls(config=list(lines[is_config]), 
                  file_paths=paths, 
                  data_table=usrtbl, 
                  setup=sdict)

    def vet(self):
        """ Check for required bits and pieces of the Input file
        besides the input objects themselves
        """
        # Data table
        for key in self.required_columns:
            if key not in self.data.keys():
                msgs.error(f'Add {key} to the Data block of your {self.flavor} file before running.')


    @property
    def setup_name(self):
        """Return the setup name

        Returns:
            str: Setup name.  Usually a single, capitalized Letter
        """
        keys = list(self.setup.keys())
        return keys[0].split(' ')[-1]

    @property
    def cfg_lines(self):
        """Return a list containing the configuration lines
           If no configuration is available (:attr:`config` is 
           `None`), `None` is returned.

        Returns:
            :obj:`list`: List of the configuration lines prepared for
            writing to a file (and other usages).

        """
        return None if self.config is None else self.config.write()

    @property
    def filenames(self):
        """ List of path + filename's
        Wrapper to :func:`~pypeit.inputfiles.InputFile.path_and_files`.
        See that function for a full description.

        Returns:
            list or None: List of the full paths to each data file
            or None if `filename` is not part of the data table
            or there is no data table!
        """
        # Return
        return self.path_and_files('filename')

    @staticmethod
    def _parse_setup_lines(lines):
        """
        Return a list of the setup names and corresponding Setup dict

        Args:
            lines (`numpy.ndarray`_): Setup lines as an array

        Returns:
            tuple: list, dict.  List of setup name, setup dict

        """
        setups = []

        # Kludge for backwards compatability
        line_list = lines.tolist()
        for ss, line in enumerate(line_list):
            if 'Setup' in line and ':' not in line:
                line_list[ss] = line+':'

        # Slurp
        ystr = '\n'.join(line_list)
        sdict = yaml.safe_load(ystr)
        for key in sdict:
            if 'Setup' in key:
                tsetup = key.split()[1].strip()
                setups.append(tsetup)

        # Check
        if len(setups) > 1:
            msgs.error("Setup block contains more than one Setup!")
        elif len(setups) != 1:
            msgs.error("Add setup info to your PypeIt file in the setup block!")

        return setups, sdict

    @staticmethod
    def _read_data_file_table(lines):
        """
        Read the file table format.

        Because we allow (even encourage!) the users to modify entries by hand, 
        we have a custom way to parse what is largely a standard fixed_width 
        ASCII table
        
        Args:
            lines (:obj:`list`):
                List of lines *within the data* block read from the input file.
        
        Returns:
            tuple: list, Table.  A list of the paths provided (can be empty)
            and a Table with the data provided in the input file.  
        """

        # Allow for multiple paths
        paths = []
        for l in lines:
            # Strip allows for preceding spaces before path
            prs = l.strip().split(" ")
            if prs[0] != 'path':
                break
            paths += [ prs[1] ]

        npaths = len(paths)

        # Read the table
        tbl = ascii.read(lines[npaths:].tolist(), 
                         header_start=0, 
                         data_start=1, 
                         delimiter='|', 
                         format='basic')

        # Backwards compatability (i.e. the leading |)
        if list(tbl.keys())[0] == 'col0':
            message = 'Your PypeIt file has leading | characters in the data table, which is the old '\
                'format.  Please update your file to remove leading and trailing | characters '\
                'because their inclusion will be deprecated.'
            warnings.warn(message, DeprecationWarning)
            tbl.remove_column('col0')
            tbl.remove_column('_1')

        ## Recast each as "object" in case the user has mucked with the Table
        ##  e.g. a mix of floats and None
        ##  Also handle Masked columns -- fill with ''
        for key in tbl.keys():
            # Object
            tbl[key] = tbl[key].data.astype(object)
            if isinstance(tbl[key], column.MaskedColumn):
                # Fill with empty string
                tbl[key].fill_value = ''
                tbl[key] = tbl[key].filled()

        # Build the table -- Old code
        #  Because we allow (even encourage!) the users to modify entries by hand, 
        #   we have a custom way to parse what is largely a standard fixed_width table
        #nfiles = len(lines) - npaths - 1
        #header = [ l.strip() for l in lines[npaths].split('|') ][1:-1]
        #tbl = np.empty((nfiles, len(header)), dtype=object)
#
#        for i in range(nfiles):
#            row = np.array([ l.strip() for l in lines[i+npaths+1].split('|') ])[1:-1]
#            if len(row) != tbl.shape[1]:
#                raise ValueError('Data and header lines have mismatched columns!')
#            tbl[i,:] = row
#        data = {}
#        for i,key in enumerate(header):
#            data[key] = tbl[:,i]
#        tbl = Table(data)

        # Return
        return paths, tbl

    @staticmethod
    def find_block(lines, block):
        """
        Find a specific block of lines

        These must be wrapped within ``block read`` and ``block end``, e.g.::

            setup read
            Setup A: 
            ...
            setup end

        Args:
            lines (:obj:`list`):
                List of file lines
            block (:obj:`str`):
                Name of block to parse

        Returns:
            int, int: Starting,ending line of the block;  
            -1 if not present

        """
        start = -1
        end = -1
        for i, l in enumerate(lines):
            entries = l.split()
            if start < 0 and entries[0] == block and entries[1] == 'read':
                start = i+1
                continue
            if entries[0] == block and entries[1] == 'end':
                end = i
                continue
            if start >= 0 and end >= 0:
                break
        return start, end

    def path_and_files(self, key:str, skip_blank=False, check_exists=True):
        """Generate a list of the filenames with 
        the full path from the column of the data Table
        specified by `key`.  The files must exist and be 
        within one of the paths for this to succeed.

        Args:
            key (str): Column of self.data with the filenames of interest
            skip_blank (bool, optional): If True, ignore any
                entry that is '', 'none' or 'None'. Defaults to False.
<<<<<<< HEAD
            check_exists (bool, optional): If False, PypeIt will not
            check if 'key' exists as a file. Defaults to True.
=======
            check_exists (bool, optional):If False, PypeIt will not
                check if 'key' exists as a file. Defaults to True.
>>>>>>> 0412dda1

        Returns:
            list: List of the full paths to each data file
            or None if `filename` is not part of the data table
            or there is no data table!

        Raises:
            PypeItError:
                Raised if the path+file does not exist

        """
        if self.data is None or key not in self.data.keys():
            return None

        ## Build full paths to file and set frame types
        data_files = []
        for row in self.data:

            # Skip Empty entries?
            if skip_blank and row[key].strip() in ['', 'none', 'None']:
                continue

            # Searching..
            if len(self.file_paths) > 0:
                for p in self.file_paths:
                    filename = os.path.join(p, row[key])
                    if os.path.isfile(filename):
                        break
            else:
                filename = row[key]

            # Check we got a good hit
            if check_exists and not os.path.isfile(filename):
                msgs.error(f"{row[key]} does not exist in one of the provided paths.  Modify your input {self.flavor} file")
            data_files.append(filename)

        # Return
        return data_files

    def write(self, input_file):
        """
        Write an Input file to disk

        Args:
            input_file (str): Name of PypeIt file to be generated
        """

        # Here we go
        with open(input_file, 'w') as f:
            f.write(f'# Auto-generated {self.flavor} input file using PypeIt version: {__version__}\n')
            #f.write('# {0}\n'.format(time.strftime("%Y-%m-%d",time.localtime())))
            f.write('# UTC {0}\n'.format(datetime.utcnow().isoformat(timespec='milliseconds')))
            f.write("\n")

            # Parameter block
            if self.config is not None:
                f.write("# User-defined execution parameters\n")
                f.write('\n'.join(self.cfg_lines))
                f.write('\n')
                f.write('\n')

            # Setup block
            if self.setup is not None:
                setup_lines = yaml.dump(utils.yamlify(
                    self.setup)).split('\n')[:-1]
            elif self.setup_required: # Default
                setup_lines = ['Setup A:']
            else:
                setup_lines = None

            if setup_lines is not None:
                f.write("# Setup\n")
                f.write("setup read\n")
                f.write('\n'.join(setup_lines)+'\n')
                f.write("setup end\n")
                f.write("\n")
            
            # Data block
            if self.data is not None:
                f.write("# Data block \n")
                f.write(f"{self.data_block} read\n")
                # paths and Setupfiles
                if self.file_paths is not None:
                    for path in self.file_paths:
                        f.write(' path '+path+'\n')
                with io.StringIO() as ff:
                    self.data.write(ff, format='ascii.fixed_width',
                                    bookend=False)
                    data_lines = ff.getvalue().split('\n')[:-1]
                f.write('\n'.join(data_lines))
                f.write('\n')
                f.write(f"{self.data_block} end\n")
                f.write("\n")

        msgs.info(f'{self.flavor} input file written to: {input_file}')



class PypeItFile(InputFile):
    """Child class for the PypeIt file
    """
    flavor = 'PypeIt'  # Defines naming of file

    required_columns = ['filename', 'frametype']
    data_block = 'data'  # Defines naming of data block
    datablock_required = True

    setup_required = True

    def vet(self):
        """ Check for required bits and pieces of the PypeIt file
        besides the input objects themselves
        """
        super().vet()

        # Confirm spectrograph is present
        if 'rdx' not in self.config.keys() or 'spectrograph' not in self.config['rdx'].keys():
            msgs.error(f"Missing spectrograph in the Parameter block of your PypeIt file.  Add it!")

        # Setup
        setup_keys = list(self.setup)
        if 'Setup' not in setup_keys[0]:
            msgs.error("Setup does not appear in your setup block! Add it")

        # Done
        msgs.info('PypeIt file successfully vetted.')

    @property
    def frametypes(self):
        """Return a dict of the frametypes
        with key, item the filename, frametype 

        Returns:
            dict: 
        """
        return {row['filename']:row['frametype'] for row in self.data}

class SensFile(InputFile):
    """Child class for the Sensitivity input file
    """
    data_block = 'sens'  # Defines naming of data block
    flavor = 'Sens'  # Defines naming of file
    datablock_required = False
    setup_required = False

class FluxFile(InputFile):
    """Child class for the Fluxing input file
    """
    data_block = 'flux'  # Defines naming of data block
    flavor = 'Flux'  # Defines naming of file
    setup_required = False
    datablock_required = True
    required_columns = ['filename']

    def vet(self):
        """ Check for required parts of the Fluxing input
        file and handle the various options for sensfile
        """
        super().vet()

        # Add a dummy sensfile column?
        #  This is allowed if using an archived sensitivity function
        #  And the checking has to be done in the script as the specgtrograph must be known..
        if 'sensfile' not in self.data.keys():
            msgs.warn("sensfile column not provided.  Fluxing will crash if an archived sensitivity function does not exist")
            self.data['sensfile'] = ''

    @property
    def sensfiles(self):
        """Generate a list of the sensitivity files with 
        the full path.  The files must exist and be 
        within one of the paths (or the current
        folder with not other paths specified) for this to succeed.

        Returns:
            list: List of full path to each data file
            or None if `filename` is not part of the data table
            or there is no data table!
        """
        # Grab em
        sens_files = self.path_and_files('sensfile', skip_blank=True)
        # Pad out
        if len(sens_files) == 1 and len(self.filenames) > 1:
            sens_files = sens_files*len(self.filenames)
            
        # Return
        return sens_files

class Coadd1DFile(InputFile):
    """Child class for coaddition in 1D
    """
    data_block = 'coadd1d'  # Defines naming of data block
    flavor = 'Coadd1D'  # Defines naming of file
    setup_required = False
    datablock_required = True
    required_columns = ['filename', 'obj_id']

    @property
    def objids(self):
        # Generate list, scrubbing empty entries
        oids = [item for item in self.data['obj_id'] if item.strip() not in ['', 'none', 'None']]

        # Inflate as needed
        if len(oids) == 1 and len(oids) < len(self.data):
            oids = oids*len(self.data)
        # Return
        return oids


class Coadd2DFile(InputFile):
    """Child class for coaddition in 2D
    """
    data_block = 'spec2d'  # Defines naming of data block
    flavor = 'Coadd2D'  # Defines naming of file
    setup_required = False
    datablock_required = True
    required_columns = ['filename'] 

    def vet(self):
        """ Check for required bits and pieces of the .coadd2d file
        besides the input objects themselves
        """
        super().vet()

        # Confirm spectrograph is present
        if 'rdx' not in self.config.keys() or 'spectrograph' not in self.config['rdx'].keys():
            msgs.error(f"Missing spectrograph in the Parameter block of your .coadd2d file.  Add it!")

        # Done
        msgs.info('.coadd2d file successfully vetted.')


class Coadd3DFile(InputFile):
    """Child class for coadding spec2d files into datacubes
    """
    data_block = 'spec2d'  # Defines naming of data block
    flavor = 'Coadd3d'  # Defines naming of file
    setup_required = False
    datablock_required = True
    required_columns = ['filename'] 

    def vet(self):
        """ Check for required bits and pieces of the .coadd2d file
        besides the input objects themselves
        """
        super().vet()

        # Confirm spectrograph is present
        if 'rdx' not in self.config.keys() or 'spectrograph' not in self.config['rdx'].keys():
            msgs.error(f"Missing spectrograph in the Parameter block of your .coadd2d file.  Add it!")

        # Done
        msgs.info('.cube file successfully vetted.')

    @property
    def options(self):
        """
        Parse the options associated with a cube block.
        Here is a description of the available options:

        - ``scale_corr``: The name of an alternative spec2d file that is used for
          the relative spectral scale correction.  This parameter can also be set
          for all frames with the default command:

<<<<<<< HEAD
                            [reduce]
                                [[cube]]
                                    scale_corr = spec2d_alternative.fits
        skysub_frame   : The name of an alternative spec2d file that is used for the sky subtraction.
                        This parameter can also be set for all frames with the default command::

                            [reduce]
                                [[cube]]
                                    skysub_frame = spec2d_alternative.fits
=======
          .. code-block:: ini

                [reduce]
                    [[cube]]
                        scale_corr = spec2d_alternative.fits

        - ``skysub_frame``: The name of an alternative spec2d file that is used
          for the sky subtraction.  This parameter can also be set for all frames
          with the default command:

          .. code-block:: ini

                [reduce]
                    [[cube]]
                        skysub_frame = spec2d_alternative.fits
>>>>>>> 0412dda1

        Returns
        -------
        opts: dict
            Dictionary containing cube options.
        """
        # Define the list of allowed parameters
        opts = dict(scale_corr=None, skysub_frame=None)

        # Get the scale correction files
        scale_corr = self.path_and_files('scale_corr', skip_blank=True)
        if scale_corr is None:
            opts['scale_corr'] = [None]*len(self.filenames)
        elif len(scale_corr) == 1 and len(self.filenames) > 1:
            opts['scale_corr'] = scale_corr*len(self.filenames)
        elif len(scale_corr) != 0:
            opts['scale_corr'] = scale_corr

        # Get the skysub files
        skysub_frame = self.path_and_files('skysub_frame', skip_blank=False, check_exists=False)
        if skysub_frame is None:
            opts['skysub_frame'] = ["default"]*len(self.filenames)
        elif len(skysub_frame) == 1 and len(self.filenames) > 1:
            opts['skysub_frame'] = skysub_frame*len(self.filenames)
        elif len(skysub_frame) != 0:
            opts['skysub_frame'] = skysub_frame

        # Return all options
        return opts


class TelluricFile(InputFile):
    """Child class for telluric corrections
    """
    data_block = None  # Defines naming of data block
    flavor = 'Telluric'  # Defines naming of file
    setup_required = False
    datablock_required = False


class FlexureFile(InputFile):
    """Child class for flexure corrections
    """
    data_block = 'flexure'  # Defines naming of data block
    flavor = 'Flexure'  # Defines naming of file
    setup_required = False
    datablock_required = True
    required_columns = ['filename']

    def vet(self):
        """ Check for required bits and pieces of the .flex file
        besides the input objects themselves
        """
        super().vet()

        # Confirm spectrograph is present
        if 'rdx' not in self.config.keys() or 'spectrograph' not in self.config['rdx'].keys():
            msgs.error(f"Missing spectrograph in the Parameter block of your .flex file.  Add it!")

        # Done
        msgs.info('.flex file successfully vetted.')

class Collate1DFile(InputFile):
    """Child class for collate 1D script
    """
    data_block = 'spec1d'  # Defines naming of data block
    flavor = 'Collate1D'  # Defines naming of file
    setup_required = False
    datablock_required = True
    required_columns = ['filename']

    @property
    def filenames(self):
        """ List of path + filename's

        Allows for wildcads

        Returns:
            list or None: List of the full paths to each data file
            or None if `filename` is not part of the data table
            or there is no data table!
        """
        all_files = []
        paths = [os.getcwd()] if len(self.file_paths) == 0 else self.file_paths
        # Paths?
        for p in paths:
            for row in self.data['filename']:
                all_files += glob.glob(os.path.join(p, row))

        # Return
        return all_files<|MERGE_RESOLUTION|>--- conflicted
+++ resolved
@@ -370,13 +370,8 @@
             key (str): Column of self.data with the filenames of interest
             skip_blank (bool, optional): If True, ignore any
                 entry that is '', 'none' or 'None'. Defaults to False.
-<<<<<<< HEAD
-            check_exists (bool, optional): If False, PypeIt will not
-            check if 'key' exists as a file. Defaults to True.
-=======
             check_exists (bool, optional):If False, PypeIt will not
                 check if 'key' exists as a file. Defaults to True.
->>>>>>> 0412dda1
 
         Returns:
             list: List of the full paths to each data file
@@ -641,17 +636,6 @@
           the relative spectral scale correction.  This parameter can also be set
           for all frames with the default command:
 
-<<<<<<< HEAD
-                            [reduce]
-                                [[cube]]
-                                    scale_corr = spec2d_alternative.fits
-        skysub_frame   : The name of an alternative spec2d file that is used for the sky subtraction.
-                        This parameter can also be set for all frames with the default command::
-
-                            [reduce]
-                                [[cube]]
-                                    skysub_frame = spec2d_alternative.fits
-=======
           .. code-block:: ini
 
                 [reduce]
@@ -667,7 +651,6 @@
                 [reduce]
                     [[cube]]
                         skysub_frame = spec2d_alternative.fits
->>>>>>> 0412dda1
 
         Returns
         -------
