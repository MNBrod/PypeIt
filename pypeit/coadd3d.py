"""
Module containing routines used by 3D datacubes.

.. include:: ../include/links.rst
"""

import os
import copy
import inspect

from astropy import wcs, units
from astropy.io import fits
import erfa
from scipy.interpolate import interp1d
import numpy as np

from pypeit import msgs
from pypeit import alignframe, datamodel, flatfield, io, spec2dobj, utils
from pypeit.core.flexure import calculate_image_phase
from pypeit.core import datacube, extract, flux_calib, parse
from pypeit.spectrographs.util import load_spectrograph

from IPython import embed


class DataCube(datamodel.DataContainer):
    """
    DataContainer to hold the products of a datacube

    The datamodel attributes are:

    .. include:: ../include/class_datamodel_datacube.rst

    Args:
        flux (`numpy.ndarray`_):
            The science datacube (nwave, nspaxel_y, nspaxel_x)
        sig (`numpy.ndarray`_):
            The error datacube (nwave, nspaxel_y, nspaxel_x)
        bpm (`numpy.ndarray`_):
            The bad pixel mask of the datacube (nwave, nspaxel_y, nspaxel_x).
            True values indicate a bad pixel
        wave (`numpy.ndarray`_):
            A 1D numpy array containing the wavelength array for convenience (nwave)
        blaze_wave (`numpy.ndarray`_):
            Wavelength array of the spectral blaze function
        blaze_spec (`numpy.ndarray`_):
            The spectral blaze function
        sensfunc (`numpy.ndarray`_, None):
            Sensitivity function (nwave,). Only saved if the data are fluxed.
        PYP_SPEC (str):
            Name of the PypeIt Spectrograph
        fluxed (bool):
            If the cube has been flux calibrated, this will be set to "True"

    Attributes:
        head0 (`astropy.io.fits.Header`_):
            Primary header
        filename (str):
            Filename to use when loading from file
        spect_meta (:obj:`dict`):
            Parsed meta from the header
        spectrograph (:class:`~pypeit.spectrographs.spectrograph.Spectrograph`):
            Build from PYP_SPEC
        _ivar (:class:`~pypeit.spectrographs.spectrograph.Spectrograph`):
            Build from PYP_SPEC
        _wcs (:class:`~pypeit.spectrographs.spectrograph.Spectrograph`):
            Build from PYP_SPEC

    """
    version = '1.2.0'

    datamodel = {'flux': dict(otype=np.ndarray, atype=np.floating,
                              descr='Flux datacube in units of counts/s/Ang/arcsec^2 or '
                                    '10^-17 erg/s/cm^2/Ang/arcsec^2'),
                 'sig': dict(otype=np.ndarray, atype=np.floating,
                             descr='Error datacube (matches units of flux)'),
                 'bpm': dict(otype=np.ndarray, atype=np.uint8,
                             descr='Bad pixel mask of the datacube (0=good, 1=bad)'),
                 'wave': dict(otype=np.ndarray, atype=np.floating,
                              descr='Wavelength of each slice in the spectral direction. '
                                    'The units are Angstroms.'),
                 'blaze_wave': dict(otype=np.ndarray, atype=np.floating,
                                    descr='Wavelength array of the spectral blaze function'),
                 'blaze_spec': dict(otype=np.ndarray, atype=np.floating,
                                    descr='The spectral blaze function'),
                 'sensfunc': dict(otype=np.ndarray, atype=np.floating,
                                  descr='Sensitivity function 10^-17 erg/(counts/cm^2)'),
                 'PYP_SPEC': dict(otype=str, descr='PypeIt: Spectrograph name'),
                 'fluxed': dict(otype=bool, descr='Boolean indicating if the datacube is fluxed.')}

    internals = ['head0',
                 'filename',
                 'spectrograph',
                 'spect_meta',
                 '_ivar',  # This is set internally, and should be accessed with self.ivar
                 '_wcs'  # This is set internally, and should be accessed with self.wcs
                ]

    def __init__(self, flux, sig, bpm, wave, PYP_SPEC, blaze_wave, blaze_spec, sensfunc=None,
                 fluxed=None):

        args, _, _, values = inspect.getargvalues(inspect.currentframe())
        _d = dict([(k, values[k]) for k in args[1:]])
        # Setup the DataContainer
        datamodel.DataContainer.__init__(self, d=_d)
        # Initialise the internals
        self._ivar = None
        self._wcs = None

    def _bundle(self):
        """
        Over-write default _bundle() method to separate the DetectorContainer
        into its own HDU

        Returns:
            :obj:`list`: A list of dictionaries, each list element is
            written to its own fits extension. See the description
            above.
        """
        d = []
        # Rest of the datamodel
        for key in self.keys():
            # Skip Nones
            if self[key] is None:
                continue
            # Array?
            if self.datamodel[key]['otype'] == np.ndarray:
                tmp = {}
                if self.datamodel[key]['atype'] == np.floating:
                    tmp[key] = self[key].astype(np.float32)
                else:
                    tmp[key] = self[key]
                d.append(tmp)
            else:
                # Add to header of the primary image
                d[0][key] = self[key]
        # Return
        return d

    def to_file(self, ofile, primary_hdr=None, hdr=None, **kwargs):
        """
        Over-load :func:`~pypeit.datamodel.DataContainer.to_file`
        to deal with the header

        Args:
            ofile (:obj:`str`):
                Filename
            primary_hdr (`astropy.io.fits.Header`_, optional):
                Base primary header.  Updated with new subheader keywords.  If
                None, initialized using :func:`~pypeit.io.initialize_header`.
            wcs (`astropy.io.fits.Header`_, optional):
                The World Coordinate System, represented by a fits header
            kwargs (dict):
                Keywords passed directly to parent ``to_file`` function.

        """
        if primary_hdr is None:
            primary_hdr = io.initialize_header()
        # Build the header
        if self.head0 is not None and self.PYP_SPEC is not None:
            spectrograph = load_spectrograph(self.PYP_SPEC)
            subheader = spectrograph.subheader_for_spec(self.head0, self.head0)
        else:
            subheader = {}
        # Add em in
        for key in subheader:
            primary_hdr[key] = subheader[key]
        # Do it
        super(DataCube, self).to_file(ofile, primary_hdr=primary_hdr, hdr=hdr, **kwargs)

    @classmethod
    def from_file(cls, ifile):
        """
        Over-load :func:`~pypeit.datamodel.DataContainer.from_file`
        to deal with the header

        Args:
            ifile (str):  Filename holding the object
        """
        with io.fits_open(ifile) as hdu:
            # Read using the base class
            self = super().from_hdu(hdu)
            # Internals
            self.filename = ifile
            self.head0 = hdu[1].header  # Actually use the first extension here, since it contains the WCS
            # Meta
            self.spectrograph = load_spectrograph(self.PYP_SPEC)
            self.spect_meta = self.spectrograph.parse_spec_header(hdu[0].header)
            self._ivar = None
            self._wcs = None
        return self

    @property
    def ivar(self):
        """
        Utility function to compute the inverse variance cube

        Returns
        -------
        self._ivar : `numpy.ndarray`_
            The inverse variance of the datacube. Note that self._ivar should
            not be accessed directly, and you should only call self.ivar
        """
        if self._ivar is None:
            self._ivar = utils.inverse(self.sig**2)
        return self._ivar

    @property
    def wcs(self):
        """
        Utility function to provide the world coordinate system of the datacube

        Returns
        -------
        self._wcs : `astropy.wcs.WCS`_
            The WCS based on the stored header information. Note that self._wcs should
            not be accessed directly, and you should only call self.wcs
        """
        if self._wcs is None:
            self._wcs = wcs.WCS(self.head0)
        return self._wcs


class DARcorrection:
    """
    This class holds all of the functions needed to quickly compute the differential atmospheric refraction correction.
    """
    def __init__(self, airmass, parangle, pressure, temperature, humidity, cosdec, wave_ref=4500.0):
        """
        Args:
            airmass (:obj:`float`):
                The airmass of the observations (unitless)
            parangle (:obj:`float`):
                The parallactic angle of the observations (units=radians, relative to North, towards East is postive)
            pressure (:obj:`float`):
                The atmospheric pressure during the observations in Pascal. Valid range is from 10kPa - 140 kPa.
            temperature (:obj:`float`):
                Temperature in degree Celsius. Valid temperate range is -40 to
                100 degree Celsius.
            humidity (:obj:`float`):
                The humidity during the observations (Expressed as a percentage, not a fraction!).
                Valid range is 0 to 100.
            cosdec (:obj:`float`):
                Cosine of the target declination.
            wave_ref (:obj:`float`, optional):
                Reference wavelength (The DAR correction will be performed relative to this wavelength)
        """
        msgs.info("Preparing the parameters for the DAR correction")

        # Get DAR parameters
        self.airmass = airmass  # unitless
        self.parangle = parangle
        self.pressure = pressure * units.mbar
        self.temperature = temperature * units.deg_C
        self.humidity = humidity/100.0
        self.wave_ref = wave_ref*units.Angstrom
        self.cosdec = cosdec

        # Calculate the coefficients of the correction
        self.refa, self.refb = erfa.refco(self.pressure.to_value(units.hPa), self.temperature.to_value(units.deg_C),
                                          self.humidity, self.wave_ref.to_value(units.micron))

        # Print out the DAR parameters
        msgs.info("DAR correction parameters:" + msgs.newline() +
                  "   Airmass = {0:.2f}".format(self.airmass) + msgs.newline() +
                  "   Pressure = {0:.2f} mbar".format(self.pressure.to_value(units.mbar)) + msgs.newline() +
                  "   Humidity = {0:.2f} %".format(self.humidity*100.0) + msgs.newline() +
                  "   Temperature = {0:.2f} deg C".format(self.temperature.to_value(units.deg_C)) + msgs.newline() +
                  "   Reference wavelength = {0:.2f} Angstrom".format(self.wave_ref.to_value(units.Angstrom)))

    def calculate_dispersion(self, waves):
        """ Calculate the total atmospheric dispersion relative to the reference wavelength

        Parameters
        ----------
        waves : `numpy.ndarray`_
            1D array of wavelengths (units must be Angstroms)

        Returns
        -------
        full_dispersion : :obj:`float`
            The atmospheric dispersion (in degrees) for each wavelength input
        """

        # Calculate the zenith angle
        z = np.arccos(1.0/self.airmass)

        # Calculate the coefficients of the correction
        # self.refa, self.refb = erfa.refco(self.pressure.to_value(units.hPa), self.temperature.to_value(units.deg_C),
        #                                   self.humidity, self.wave_ref.to_value(units.micron))
        cnsa, cnsb = erfa.refco(self.pressure.to_value(units.hPa), self.temperature.to_value(units.deg_C),
                                self.humidity, (waves*units.Angstrom).to_value(units.micron))
        dar_full = np.rad2deg((self.refa-cnsa) * np.tan(z) + (self.refb-cnsb) * np.tan(z)**3)
        return dar_full

    def correction(self, waves):
        """
        Main routine that computes the DAR correction for both right ascension and declination.

        Parameters
        ----------
        waves : `numpy.ndarray`_
            1D array of wavelengths (units must be Angstroms)

        Returns
        -------
        ra_corr : `numpy.ndarray`_
            The RA component of the atmospheric dispersion correction (in degrees) for each wavelength input.
        dec_corr : `numpy.ndarray`_
            The Dec component of the atmospheric dispersion correction (in degrees) for each wavelength input.
        """
        # Determine the correction angle
        corr_ang = self.parangle - np.pi/2
        # Calculate the full amount of refraction
        dar_full = self.calculate_dispersion(waves)

        # Calculate the correction in dec and RA for each detector pixel
        # These numbers should be ADDED to the original RA and Dec values
        ra_corr = (dar_full/self.cosdec)*np.cos(corr_ang)
        dec_corr = -dar_full*np.sin(corr_ang)
        return ra_corr, dec_corr


class CoAdd3D:
    """
    Main routine to convert processed PypeIt spec2d frames into
    DataCube (spec3d) files. This routine is only used for IFU
    data reduction.

    Algorithm steps are detailed in the coadd routine.
    """
    # Superclass factory method generates the subclass instance
    @classmethod
    def get_instance(cls, spec2dfiles, par, skysub_frame=None, scale_corr=None, ra_offsets=None, dec_offsets=None,
                     spectrograph=None, det=1, overwrite=False, show=False, debug=False):
        """
        Instantiate the subclass appropriate for the provided spectrograph.

        The class to instantiate must match the ``pypeline``
        attribute of the provided ``spectrograph``, and must be a
        subclass of :class:`CoAdd3D`; see the parent class
        instantiation for parameter descriptions.

        Returns:
            :class:`CoAdd3D`: One of the subclasses with
            :class:`CoAdd3D` as its base.
        """

        return next(c for c in cls.__subclasses__()
                    if c.__name__ == (spectrograph.pypeline + 'CoAdd3D'))(
                        spec2dfiles, par, skysub_frame=skysub_frame, scale_corr=scale_corr, ra_offsets=ra_offsets,
                        dec_offsets=dec_offsets, spectrograph=spectrograph, det=det, overwrite=overwrite,
                        show=show, debug=debug)

    def __init__(self, spec2dfiles, par, skysub_frame=None, scale_corr=None, ra_offsets=None, dec_offsets=None,
                 spectrograph=None, det=None, overwrite=False, show=False, debug=False):
        """

        Args:
            spec2dfiles (:obj:`list`):
                List of all spec2D files
            par (:class:`~pypeit.par.pypeitpar.PypeItPar`):
                An instance of the parameter set.  If None, assumes that detector 1
                is the one reduced and uses the default reduction parameters for the
                spectrograph (see
                :func:`~pypeit.spectrographs.spectrograph.Spectrograph.default_pypeit_par`
                for the relevant spectrograph class).
            skysub_frame (:obj:`list`, optional):
                If not None, this should be a list of frames to use for the sky subtraction of each individual
                entry of spec2dfiles. It should be the same length as spec2dfiles.
            scale_corr (:obj:`list`, optional):
                If not None, this should be a list of relative scale correction options. It should be the
                same length as spec2dfiles.
            ra_offsets (:obj:`list`, optional):
                If not None, this should be a list of relative RA offsets of each frame. It should be the
                same length as spec2dfiles. The units should be degrees.
            dec_offsets (:obj:`list`, optional):
                If not None, this should be a list of relative Dec offsets of each frame. It should be the
                same length as spec2dfiles. The units should be degrees.
            spectrograph (:obj:`str`, :class:`~pypeit.spectrographs.spectrograph.Spectrograph`, optional):
                The name or instance of the spectrograph used to obtain the data.
                If None, this is pulled from the file header.
            det (:obj:`int`_, optional):
                Detector index
            overwrite (:obj:`bool`, optional):
                Overwrite the output file, if it exists?
            show (:obj:`bool`, optional):
                Show results in ginga
            debug (:obj:`bool`, optional):
                Show QA for debugging.

        """
        # TODO :: Before PR merge, add information to the release notes about the slicer subpixellation.
        # TODO :: Consider loading all calibrations into a single variable within the main CoAdd3D parent class.
        # Set the variables
        self.spec2d = spec2dfiles
        self.numfiles = len(spec2dfiles)
        self.par = par
        self.overwrite = overwrite
        # Extract some parsets for simplicity
        self.cubepar = self.par['reduce']['cube']
        self.flatpar = self.par['calibrations']['flatfield']
        self.senspar = self.par['sensfunc']
        # Extract some commonly used variables
        self.method = self.cubepar['method']
        self.combine = self.cubepar['combine']
        self.align = self.cubepar['align']
        # Do some quick checks on the input options
        if skysub_frame is not None:
            if len(skysub_frame) != self.numfiles:
                msgs.error("The skysub_frame list should be identical length to the spec2dfiles list")
        if scale_corr is not None:
            if len(scale_corr) != self.numfiles:
                msgs.error("The scale_corr list should be identical length to the spec2dfiles list")
        if ra_offsets is not None:
            if len(ra_offsets) != self.numfiles:
                msgs.error("The ra_offsets list should be identical length to the spec2dfiles list")
        if dec_offsets is not None:
            if len(dec_offsets) != self.numfiles:
                msgs.error("The dec_offsets list should be identical length to the spec2dfiles list")
        # Make sure both ra_offsets and dec_offsets are either both None or both lists
        if ra_offsets is None and dec_offsets is not None:
            msgs.error("If you provide dec_offsets, you must also provide ra_offsets")
        if ra_offsets is not None and dec_offsets is None:
            msgs.error("If you provide ra_offsets, you must also provide dec_offsets")
        # Set the frame specific options
        self.skysub_frame = skysub_frame
        self.scale_corr = scale_corr
        self.ra_offsets = list(ra_offsets) if isinstance(ra_offsets, np.ndarray) else ra_offsets
        self.dec_offsets = list(dec_offsets) if isinstance(dec_offsets, np.ndarray) else dec_offsets
        # If there is only one frame being "combined" AND there's no reference image, then don't compute the translation.
        if self.numfiles == 1 and self.cubepar["reference_image"] is None:
            if self.align:
                msgs.warn("Parameter 'align' should be False when there is only one frame and no reference image")
                msgs.info("Setting 'align' to False")
            self.align = False
        if self.ra_offsets is not None:
            if not self.align:
                msgs.warn("When 'ra_offset' and 'dec_offset' are set, 'align' must be True.")
                msgs.info("Setting 'align' to True")
            self.align = True
        # If no ra_offsets or dec_offsets have been provided, initialise the lists
        self.user_alignment = True
        if self.ra_offsets is None and self.dec_offsets is None:
            msgs.info("No RA or Dec offsets have been provided.")
            if self.align:
                msgs.info("An automatic alignment will be performed using WCS information from the headers.")
            # User offsets are not provided, so turn off the user_alignment
            self.user_alignment = False
            # Initialise the lists of ra_offsets and dec_offsets
            self.ra_offsets = [0.0 for _ in range(self.numfiles)]
            self.dec_offsets = [0.0 for _ in range(self.numfiles)]

        # Check on Spectrograph input
        if spectrograph is None:
            with fits.open(spec2dfiles[0]) as hdu:
                spectrograph = hdu[0].header['PYP_SPEC']

        self.spec = load_spectrograph(spectrograph)
        self.specname = self.spec.name

        # Initialise arrays for storage
        self.ifu_ra, self.ifu_dec = np.array([]), np.array([])  # The RA and Dec at the centre of the IFU, as stored in the header

        self.all_sci, self.all_ivar, self.all_wave, self.all_slitid, self.all_wghts = [], [], [], [], []
        self.all_tilts, self.all_slits, self.all_align = [], [], []
        self.all_wcs, self.all_ra, self.all_dec, self.all_dar = [], [], [], []
        self.weights = np.ones(self.numfiles)  # Weights to use when combining cubes

        self._dspat = None if self.cubepar['spatial_delta'] is None else self.cubepar['spatial_delta'] / 3600.0  # binning size on the sky (/3600 to convert to degrees)
        self._dwv = self.cubepar['wave_delta']  # linear binning size in wavelength direction (in Angstroms)

        # TODO :: The default behaviour (combine=False, align=False) produces a datacube that uses the instrument WCS
        #  It should be possible (and perhaps desirable) to do a spatial alignment (i.e. align=True), apply this to the
        #  RA,Dec values of each pixel, and then use the instrument WCS to save the output (or, just adjust the crval).
        #  At the moment, if the user wishes to spatially align the frames, a different WCS is generated.

        # Determine what method is requested
        self.spec_subpixel, self.spat_subpixel, self.slice_subpixel = 1, 1, 1
        if self.method == "subpixel":
            self.spec_subpixel, self.spat_subpixel, self.slice_subpixel = self.cubepar['spec_subpixel'], self.cubepar['spat_subpixel'], self.cubepar['slice_subpixel']
            msgs.info("Adopting the subpixel algorithm to generate the datacube, with subpixellation scales:" + msgs.newline() +
                      f"  Spectral: {self.spec_subpixel}" + msgs.newline() +
                      f"  Spatial: {self.spat_subpixel}" + msgs.newline() +
                      f"  Slices: {self.slice_subpixel}")
        elif self.method == "ngp":
            msgs.info("Adopting the nearest grid point (NGP) algorithm to generate the datacube.")
        else:
            msgs.error(f"The following datacube method is not allowed: {self.method}")

        # Get the detector number and string representation
        if det is None:
            det = 1 if self.par['rdx']['detnum'] is None else self.par['rdx']['detnum']
        self.detname = self.spec.get_det_name(det)

        # Check if the output file exists
        self.check_outputs()

        # Check the reference cube and image exist, if requested
        self.fluxcal = False
        self.blaze_wave, self.blaze_spec = None, None
        self.blaze_spline, self.flux_spline = None, None
        self.flat_splines = dict()  # A dictionary containing the splines of the flatfield
        if self.cubepar['standard_cube'] is not None:
            self.make_sensfunc()

        # If a reference image has been set, check that it exists
        if self.cubepar['reference_image'] is not None:
            if not os.path.exists(self.cubepar['reference_image']):
                msgs.error("Reference image does not exist:" + msgs.newline() + self.cubepar['reference_image'])

        # Load the default scaleimg frame for the scale correction
        self.scalecorr_default = "none"
        self.relScaleImgDef = np.array([1])
        self.set_default_scalecorr()

        # Load the default sky frame to be used for sky subtraction
        self.skysub_default = "image"
        self.skyImgDef, self.skySclDef = None, None  # This is the default behaviour (i.e. to use the "image" for the sky subtraction)
        self.set_default_skysub()

    def check_outputs(self):
        """
        Check if any of the intended output files already exist. This check should be done near the
        beginning of the coaddition, to avoid any computation that won't be saved in the event that
        files won't be overwritten.
        """
        if self.combine:
            outfile = datacube.get_output_filename("", self.cubepar['output_filename'], self.combine)
            out_whitelight = datacube.get_output_whitelight_filename(outfile)
            if os.path.exists(outfile) and not self.overwrite:
                msgs.error("Output filename already exists:"+msgs.newline()+outfile)
            if os.path.exists(out_whitelight) and self.cubepar['save_whitelight'] and not self.overwrite:
                msgs.error("Output filename already exists:"+msgs.newline()+out_whitelight)
        else:
            # Finally, if there's just one file, check if the output filename is given
            if self.numfiles == 1 and self.cubepar['output_filename'] != "":
                outfile = datacube.get_output_filename("", self.cubepar['output_filename'], True, -1)
                out_whitelight = datacube.get_output_whitelight_filename(outfile)
                if os.path.exists(outfile) and not self.overwrite:
                    msgs.error("Output filename already exists:" + msgs.newline() + outfile)
                if os.path.exists(out_whitelight) and self.cubepar['save_whitelight'] and not self.overwrite:
                    msgs.error("Output filename already exists:" + msgs.newline() + out_whitelight)
            else:
                for ff in range(self.numfiles):
                    outfile = datacube.get_output_filename(self.spec2d[ff], self.cubepar['output_filename'], self.combine, ff+1)
                    out_whitelight = datacube.get_output_whitelight_filename(outfile)
                    if os.path.exists(outfile) and not self.overwrite:
                        msgs.error("Output filename already exists:" + msgs.newline() + outfile)
                    if os.path.exists(out_whitelight) and self.cubepar['save_whitelight'] and not self.overwrite:
                        msgs.error("Output filename already exists:" + msgs.newline() + out_whitelight)

    def set_blaze_spline(self, wave_spl, spec_spl):
        """
        Generate a spline that represents the blaze function. This only needs to be done once,
        because it is used as the reference blaze. It is only important if you are combining
        frames that require a grating correction (i.e. have slightly different grating angles).

        Args:
            wave_spl (`numpy.ndarray`_):
                1D wavelength array where the blaze has been evaluated
            spec_spl (`numpy.ndarray`_):
                1D array (same size as wave_spl), that represents the blaze function for each wavelength.
        """
        # Check if a reference blaze spline exists (either from a standard star if fluxing or from a previous
        # exposure in this for loop)
        if self.blaze_spline is None:
            self.blaze_wave, self.blaze_spec = wave_spl, spec_spl
            self.blaze_spline = interp1d(wave_spl, spec_spl, kind='linear',
                                         bounds_error=False, fill_value="extrapolate")

    def make_sensfunc(self):
        """
        Generate the sensitivity function to be used for the flux calibration.
        """
        self.fluxcal = True
        # The first standard star cube is used as the reference blaze spline
        if self.cubepar['grating_corr']:
            # Load the blaze information
            stdcube = fits.open(self.cubepar['standard_cube'])
            # If a reference blaze spline has not been set, do that now.
            self.set_blaze_spline(stdcube['BLAZE_WAVE'].data, stdcube['BLAZE_SPEC'].data)
        # Generate a spline representation of the sensitivity function
        self.flux_spline = datacube.make_sensfunc(self.cubepar['standard_cube'], self.senspar,
                                                  blaze_wave=self.blaze_wave, blaze_spline=self.blaze_spline,
                                                  grating_corr=self.cubepar['grating_corr'])

    def set_default_scalecorr(self):
        """
        Set the default mode to use for relative spectral scale correction.
        """
        if self.cubepar['scale_corr'] is not None:
            if self.cubepar['scale_corr'] == "image":
                msgs.info("The default relative spectral illumination correction will use the science image")
                self.scalecorr_default = "image"
            else:
                msgs.info("Loading default scale image for relative spectral illumination correction:" +
                          msgs.newline() + self.cubepar['scale_corr'])
                try:
                    spec2DObj = spec2dobj.Spec2DObj.from_file(self.cubepar['scale_corr'], self.detname)
                except Exception as e:
                    msgs.warn(f'Loading spec2d file raised {type(e).__name__}:\n{str(e)}')
                    msgs.warn("Could not load scaleimg from spec2d file:" + msgs.newline() +
                              self.cubepar['scale_corr'] + msgs.newline() +
                              "scale correction will not be performed unless you have specified the correct" + msgs.newline() +
                              "scale_corr file in the spec2d block")
                    self.cubepar['scale_corr'] = None
                    self.scalecorr_default = "none"
                else:
                    self.relScaleImgDef = spec2DObj.scaleimg
                    self.scalecorr_default = self.cubepar['scale_corr']

    def get_current_scalecorr(self, spec2DObj, scalecorr=None):
        """
        Determine the scale correction that should be used to correct
        for the relative spectral scaling of the science frame

        Args:
            spec2DObj (:class:`~pypeit.spec2dobj.Spec2DObj`):
                2D PypeIt spectra object.

            scalecorr (:obj:`str`, optional):
                A string that describes what mode should be used for the sky
                subtraction. The allowed values are:

                    * default: Use the default value, as defined in
                      :func:`set_default_scalecorr`.

                    * image: Use the relative scale that was derived from the
                      science frame

                    * none: Do not perform relative scale correction

        Returns:
            :obj:`tuple`: Contains (this_scalecorr, relScaleImg) where
            this_scalecorr is a :obj:`str` that describes the scale correction
            mode to be used (see scalecorr description) and relScaleImg is a
            `numpy.ndarray`_ (2D, same shape as science frame) containing the
            relative spectral scaling to apply to the science frame.
        """
        this_scalecorr = self.scalecorr_default
        relScaleImg = self.relScaleImgDef.copy()
        if scalecorr is not None:
            if scalecorr.lower() == 'default':
                if self.scalecorr_default == "image":
                    relScaleImg = spec2DObj.scaleimg
                    this_scalecorr = "image"  # Use the current spec2d for the relative spectral illumination scaling
                else:
                    this_scalecorr = self.scalecorr_default  # Use the default value for the scale correction
            elif scalecorr.lower() == 'image':
                relScaleImg = spec2DObj.scaleimg
                this_scalecorr = "image"  # Use the current spec2d for the relative spectral illumination scaling
            elif scalecorr.lower() == 'none':
                relScaleImg = np.array([1])
                this_scalecorr = "none"  # Don't do relative spectral illumination scaling
            else:
                # Load a user specified frame for sky subtraction
                msgs.info("Loading the following frame for the relative spectral illumination correction:" +
                          msgs.newline() + scalecorr)
                try:
                    spec2DObj_scl = spec2dobj.Spec2DObj.from_file(scalecorr, self.detname)
                except Exception as e:
                    msgs.warn(f'Loading spec2d file raised {type(e).__name__}:\n{str(e)}')
                    msgs.error("Could not load skysub image from spec2d file:" + msgs.newline() + scalecorr)
                else:
                    relScaleImg = spec2DObj_scl.scaleimg
                    this_scalecorr = scalecorr
        if this_scalecorr == "none":
            msgs.info("Relative spectral illumination correction will not be performed.")
        else:
            msgs.info("Using the following frame for the relative spectral illumination correction:" +
                      msgs.newline() + this_scalecorr)
        # Return the scaling correction for this frame
        return this_scalecorr, relScaleImg

    def set_default_skysub(self):
        """
        Set the default mode to use for sky subtraction.
        """
        if self.cubepar['skysub_frame'] in [None, 'none', '', 'None']:
            self.skysub_default = "none"
            self.skyImgDef = np.array([0.0])  # Do not perform sky subtraction
            self.skySclDef = np.array([0.0])  # Do not perform sky subtraction
        elif self.cubepar['skysub_frame'] == "image":
            msgs.info("The sky model in the spec2d science frames will be used for sky subtraction" + msgs.newline() +
                      "(unless specific skysub frames have been specified)")
            self.skysub_default = "image"
        else:
            msgs.info("Loading default image for sky subtraction:" +
                      msgs.newline() + self.cubepar['skysub_frame'])
            try:
                spec2DObj = spec2dobj.Spec2DObj.from_file(self.cubepar['skysub_frame'], self.detname)
                skysub_exptime = self.spec.get_meta_value([spec2DObj.head0], 'exptime')
            except:
                msgs.error("Could not load skysub image from spec2d file:" + msgs.newline() + self.cubepar['skysub_frame'])
            else:
                self.skysub_default = self.cubepar['skysub_frame']
                self.skyImgDef = spec2DObj.sciimg / skysub_exptime  # Sky counts/second
                # self.skyImgDef = spec2DObj.skymodel/skysub_exptime  # Sky counts/second
                self.skySclDef = spec2DObj.scaleimg

    def get_current_skysub(self, spec2DObj, exptime, opts_skysub=None):
        """
        Determine the sky frame that should be used to subtract from the science frame

        Args:
            spec2DObj (:class:`~pypeit.spec2dobj.Spec2DObj`):
                2D PypeIt spectra object.
            exptime (:obj:`float`):
                The exposure time of the science frame (in seconds)
            opts_skysub (:obj:`str`, optional):
                A string that describes what mode should be used for the sky
                subtraction. The allowed values are:

                    * default: Use the default value, as defined in
                      :func:`set_default_skysub`

                    * image: Use the sky model derived from the science frame

                    * none: Do not perform sky subtraction

        Returns:
            :obj:`tuple`: Contains (this_skysub, skyImg, skyScl) where
            this_skysub is a :obj:`str` that describes the sky subtration mode
            to be used (see opts_skysub description), skyImg is a
            `numpy.ndarray`_ (2D, same shape as science frame) containing the
            sky frame to be subtracted from the science frame, and skyScl is a
            `numpy.ndarray`_ (2D, same shape as science frame) containing the
            relative spectral scaling that has been applied to the returned sky
            frame.
        """
        this_skysub = self.skysub_default
        if self.skysub_default == "image":
            skyImg = spec2DObj.skymodel
            skyScl = spec2DObj.scaleimg
        else:
            skyImg = self.skyImgDef.copy() * exptime
            skyScl = self.skySclDef.copy()
        # See if there's any changes from the default behaviour
        if opts_skysub is not None:
            if opts_skysub.lower() == 'default':
                if self.skysub_default == "image":
                    skyImg = spec2DObj.skymodel
                    skyScl = spec2DObj.scaleimg
                    this_skysub = "image"  # Use the current spec2d for sky subtraction
                else:
                    skyImg = self.skyImgDef.copy() * exptime
                    skyScl = self.skySclDef.copy() * exptime
                    this_skysub = self.skysub_default  # Use the global value for sky subtraction
            elif opts_skysub.lower() == 'image':
                skyImg = spec2DObj.skymodel
                skyScl = spec2DObj.scaleimg
                this_skysub = "image"  # Use the current spec2d for sky subtraction
            elif opts_skysub.lower() == 'none':
                skyImg = np.array([0.0])
                skyScl = np.array([1.0])
                this_skysub = "none"  # Don't do sky subtraction
            else:
                # Load a user specified frame for sky subtraction
                msgs.info("Loading skysub frame:" + msgs.newline() + opts_skysub)
                try:
                    spec2DObj_sky = spec2dobj.Spec2DObj.from_file(opts_skysub, self.detname)
                    skysub_exptime = self.spec.get_meta_value([spec2DObj_sky.head0], 'exptime')
                except:
                    msgs.error("Could not load skysub image from spec2d file:" + msgs.newline() + opts_skysub)
                skyImg = spec2DObj_sky.sciimg * exptime / skysub_exptime  # Sky counts
                skyScl = spec2DObj_sky.scaleimg
                this_skysub = opts_skysub  # User specified spec2d for sky subtraction
        if this_skysub == "none":
            msgs.info("Sky subtraction will not be performed.")
        else:
            msgs.info("Using the following frame for sky subtraction:" + msgs.newline() + this_skysub)
        # Return the skysub params for this frame
        return this_skysub, skyImg, skyScl

    def add_grating_corr(self, flatfile, waveimg, slits, spat_flexure=None):
        """
        Calculate the relative spectral sensitivity correction due to grating
        shifts with the input frames.

        Parameters
        ----------
        flatfile : :obj:`str`
            Unique path of a flatfield frame used to calculate the relative
            spectral sensitivity of the corresponding science frame.
        waveimg : `numpy.ndarray`_
            2D image (same shape as the science frame) indicating the wavelength
            of each detector pixel.
        slits : :class:`~pypeit.slittrace.SlitTraceSet`
            Class containing information about the slits
        spat_flexure : :obj:`float`, optional:
            Spatial flexure in pixels
        """
        if flatfile not in self.flat_splines.keys():
            msgs.info("Calculating relative sensitivity for grating correction")
            # Check if the Flat file exists
            if not os.path.exists(flatfile):
                msgs.error("Grating correction requested, but the following file does not exist:" + msgs.newline() + flatfile)
            # Load the Flat file
            flatimages = flatfield.FlatImages.from_file(flatfile)
            total_illum = flatimages.fit2illumflat(slits, finecorr=False, frametype='illum', initial=True, spat_flexure=spat_flexure) * \
                          flatimages.fit2illumflat(slits, finecorr=True, frametype='illum', initial=True, spat_flexure=spat_flexure)
            flatframe = flatimages.pixelflat_raw / total_illum
            if flatimages.pixelflat_spec_illum is None:
                # Calculate the relative scale
                scale_model = flatfield.illum_profile_spectral(flatframe, waveimg, slits,
                                                               slit_illum_ref_idx=self.flatpar['slit_illum_ref_idx'],
                                                               model=None, trim=self.flatpar['slit_trim'],
                                                               flexure=spat_flexure,
                                                               smooth_npix=self.flatpar['slit_illum_smooth_npix'])
            else:
                msgs.info("Using relative spectral illumination from FlatImages")
                scale_model = flatimages.pixelflat_spec_illum
            # Extract a quick spectrum of the flatfield
            wave_spl, spec_spl = extract.extract_hist_spectrum(waveimg, flatframe*utils.inverse(scale_model),
                                                               gpm=waveimg != 0, bins=slits.nspec)
            # Store the result
            self.flat_splines[flatfile] = interp1d(wave_spl, spec_spl, kind='linear', bounds_error=False, fill_value="extrapolate")
            self.flat_splines[flatfile + "_wave"] = wave_spl.copy()
            # Finally, if a reference blaze spline has not been set, do that now.
            self.set_blaze_spline(wave_spl, spec_spl)

    def run(self):
        """
        Main entry routine to set the order of operations to coadd the data. For specific
        details of this procedure, see the child routines.
        """
        msgs.bug("This routine should be overridden by child classes.")
        msgs.error("Cannot proceed without coding the run() routine.")


class SlicerIFUCoAdd3D(CoAdd3D):
    """
    Child of CoAdd3D for SlicerIFU data reduction. For documentation, see CoAdd3d parent class above.

    This child class of the IFU datacube creation performs the series of steps that are specific to
    slicer-based IFUs, including the following steps

    Data preparation:

    * Loads individual spec2d files
    * If requested, subtract the sky (either from a dedicated sky frame, or use the sky model stored in the science spec2d file)
    * The sky regions near the spectral edges of the slits are masked
    * Apply a relative spectral illumination correction (scalecorr) that registers all input frames to the scale illumination.
    * Generate a WCS of each individual frame, and calculate the RA and DEC of each individual detector pixel
    * Calculate the astrometric correction that is needed to align spatial positions along the slices
    * Compute the differential atmospheric refraction correction
    * Apply the extinction correction
    * Apply a grating correction (gratcorr) - This corrects for the relative spectral efficiency of combining data taken with multiple different grating angles
    * Flux calibrate

    Data cube generation:

    * If frames are not being combined, individual data cubes are generated and saved as a DataCube object. A white light image is also produced, if requested
    * If frames are being aligned and/or combined, the following steps are followed:
        - The output voxel sampling is computed (this must be consistent for all frames)
        - Frames are aligned (either by user-specified offsets, or by a fancy cross-correlation)
        - The relative weights to each for each detector pixel is computed
        - If frames are not being combined, individual DataCube's will be generated for each frame
        - If frames are being combined, a single DataCube will be generated.
        - White light images are also produced, if requested.

    """
    def __init__(self, spec2dfiles, par, skysub_frame=None, scale_corr=None, ra_offsets=None, dec_offsets=None,
                 spectrograph=None, det=1, overwrite=False, show=False, debug=False):
        super().__init__(spec2dfiles, par, skysub_frame=skysub_frame, scale_corr=scale_corr, ra_offsets=ra_offsets,
                         dec_offsets=dec_offsets, spectrograph=spectrograph, det=det, overwrite=overwrite,
                         show=show, debug=debug)
        self.mnmx_wv = None  # Will be used to store the minimum and maximum wavelengths of every slit and frame.
        self._spatscale = np.zeros((self.numfiles, 2))  # index 0, 1 = pixel scale, slicer scale
        self._specscale = np.zeros(self.numfiles)
        # Loop through all of the frames, load the data, and save datacubes if no combining is required
        self.load()

    def get_alignments(self, spec2DObj, slits, spat_flexure=None):
        """
        Generate and return the spline interpolation fitting functions to be used for
        the alignment frames, as part of the astrometric correction.

        Parameters
        ----------
        spec2DObj : :class:`~pypeit.spec2dobj.Spec2DObj`
            2D PypeIt spectra object.
        slits : :class:`~pypeit.slittrace.SlitTraceSet`
            Class containing information about the slits
        spat_flexure: :obj:`float`, optional
            Spatial flexure in pixels

        Returns
        -------
        alignSplines : :class:`~pypeit.alignframe.AlignmentSplines`
            Alignment splines used for the astrometric correction
        """
        # Loading the alignments frame for these data
        alignments = None
        if self.cubepar['astrometric']:
            key = alignframe.Alignments.calib_type.upper()
            if key in spec2DObj.calibs:
                alignfile = os.path.join(spec2DObj.calibs['DIR'], spec2DObj.calibs[key])
                if os.path.exists(alignfile) and self.cubepar['astrometric']:
                    msgs.info("Loading alignments")
                    alignments = alignframe.Alignments.from_file(alignfile)
            else:
                msgs.warn(f'Processed alignment frame not recorded or not found!')
                msgs.info("Using slit edges for astrometric transform")
        else:
            msgs.info("Using slit edges for astrometric transform")
        # If nothing better was provided, use the slit edges
        if alignments is None:
            left, right, _ = slits.select_edges(initial=True, flexure=spat_flexure)
            locations = [0.0, 1.0]
            traces = np.append(left[:, None, :], right[:, None, :], axis=1)
        else:
            locations = self.par['calibrations']['alignment']['locations']
            traces = alignments.traces
        msgs.info("Generating alignment splines")
        return alignframe.AlignmentSplines(traces, locations, spec2DObj.tilts)

    def load(self):
        """
        This is the main function that loads in the data, and performs several frame-specific corrections.
        If the user does not wish to align or combine the individual datacubes, then this routine will also
        produce a spec3d file, which is a DataCube representation of a PypeIt spec2d frame for SlicerIFU data.

        This function should be called in the __init__ method, and initialises multiple variables. The variables
        initialised by this function include:

        * self.ifu_ra  -  The RA of the IFU pointing
        * self.ifu_dec  -  The Dec of the IFU pointing
        * self.mnmx_wv  -  The minimum and maximum wavelengths of every slit and frame.
        * self._spatscale  -  The native spatial scales of all spec2d frames.
        * self._specscale  -  The native spectral scales of all spec2d frames.
        * self.weights  -  Weights to use when combining cubes
        * self.flat_splines  -  Spline representations of the blaze function (based on the illumflat).
        * self.blaze_spline  -  Spline representation of the reference blaze function
        * self.blaze_wave  -  Wavelength array used to construct the reference blaze function
        * self.blaze_spec  -  Spectrum used to construct the reference blaze function

        As well as the primary arrays that store the pixel information for multiple spec2d frames, including:

        * self.all_sci
        * self.all_ivar
        * self.all_wave
        * self.all_slitid
        * self.all_wghts
        * self.all_tilts
        * self.all_slits
        * self.all_align
        * self.all_wcs
        * self.all_ra
        * self.all_dec
        * self.all_dar
        """
        # Load all spec2d files and prepare the data for making a datacube
        for ff, fil in enumerate(self.spec2d):
            # Load it up
            msgs.info("Loading PypeIt spec2d frame:" + msgs.newline() + fil)
            spec2DObj = spec2dobj.Spec2DObj.from_file(fil, self.detname)
            detector = spec2DObj.detector
            spat_flexure = None  # spec2DObj.sci_spat_flexure

            # Load the header
            hdr0 = spec2DObj.head0
            self.ifu_ra = np.append(self.ifu_ra, self.spec.compound_meta([hdr0], 'ra'))
            self.ifu_dec = np.append(self.ifu_dec, self.spec.compound_meta([hdr0], 'dec'))

            # Get the exposure time
            exptime = self.spec.compound_meta([hdr0], 'exptime')

            # Initialise the slit edges
            msgs.info("Constructing slit image")
            slits = spec2DObj.slits
            slitid_img_init = slits.slit_img(pad=0, initial=True, flexure=spat_flexure)
            slits_left, slits_right, _ = slits.select_edges(initial=True, flexure=spat_flexure)

            # The order of operations below proceeds as follows:
            #  (1) Get science image
            #  (2) Subtract sky (note, if a joint fit has been performed, the relative scale correction is applied in the reduction!)
            #  (3) Apply relative scale correction to both science and ivar

            # Set the default behaviour if a global skysub frame has been specified
            this_skysub, skyImg, skyScl = self.get_current_skysub(spec2DObj, exptime,
                                                                  opts_skysub=self.skysub_frame[ff])

            # Load the relative scale image, if something other than the default has been provided
            this_scalecorr, relScaleImg = self.get_current_scalecorr(spec2DObj,
                                                                     scalecorr=self.scale_corr[ff])
            # Prepare the relative scaling factors
            relSclSky = skyScl / spec2DObj.scaleimg  # This factor ensures the sky has the same relative scaling as the science frame
            relScale = spec2DObj.scaleimg / relScaleImg  # This factor is applied to the sky subtracted science frame

            # Extract the relevant information from the spec2d file
            sciImg = (spec2DObj.sciimg - skyImg * relSclSky) * relScale  # Subtract sky and apply relative illumination
            ivar = spec2DObj.ivarraw / relScale ** 2
            waveimg = spec2DObj.waveimg
            bpmmask = spec2DObj.bpmmask

            # Mask the edges of the spectrum where the sky model is bad
            sky_is_good = datacube.make_good_skymask(slitid_img_init, spec2DObj.tilts)

            # TODO :: Really need to write some detailed information in the docs about all of the various corrections that can optionally be applied

            # TODO :: Include a flexure correction from the sky frame? Note, you cannot use the waveimg from a sky frame,
            #  since the heliocentric correction may have been applied to the sky frame. Need to recalculate waveimg using
            #  the slitshifts from a skyimage, and then apply the vel_corr from the science image.

            wnonzero = (waveimg != 0.0)
            if not np.any(wnonzero):
                msgs.error("The wavelength image contains only zeros - You need to check the data reduction.")
            wave0 = waveimg[wnonzero].min()
            # Calculate the delta wave in every pixel on the slit
            waveimp = np.roll(waveimg, 1, axis=0)
            waveimn = np.roll(waveimg, -1, axis=0)
            dwaveimg = np.zeros_like(waveimg)
            # All good pixels
            wnz = np.where((waveimg != 0) & (waveimp != 0))
            dwaveimg[wnz] = np.abs(waveimg[wnz] - waveimp[wnz])
            # All bad pixels
            wnz = np.where((waveimg != 0) & (waveimp == 0))
            dwaveimg[wnz] = np.abs(waveimg[wnz] - waveimn[wnz])
            # All endpoint pixels
            dwaveimg[0, :] = np.abs(waveimg[0, :] - waveimn[0, :])
            dwaveimg[-1, :] = np.abs(waveimg[-1, :] - waveimp[-1, :])
            dwv = np.median(dwaveimg[dwaveimg != 0.0]) if self.cubepar['wave_delta'] is None else self.cubepar['wave_delta']

            msgs.info("Using wavelength solution: wave0={0:.3f}, dispersion={1:.3f} Angstrom/pixel".format(wave0, dwv))

            # Obtain the minimum and maximum wavelength of all slits
            if self.mnmx_wv is None:
                self.mnmx_wv = np.zeros((len(self.spec2d), slits.nslits, 2))
            for slit_idx, slit_spat in enumerate(slits.spat_id):
                onslit_init = (slitid_img_init == slit_spat)
                self.mnmx_wv[ff, slit_idx, 0] = np.min(waveimg[onslit_init])
                self.mnmx_wv[ff, slit_idx, 1] = np.max(waveimg[onslit_init])

            # Find the largest spatial scale of all images being combined
            # TODO :: probably need to put this in the DetectorContainer
            pxscl = detector.platescale * parse.parse_binning(detector.binning)[1] / 3600.0  # This is degrees/pixel
            slscl = self.spec.get_meta_value([spec2DObj.head0], 'slitwid')
            self._spatscale[ff, 0] = pxscl
            self._spatscale[ff, 1] = slscl
            self._specscale[ff] = dwv

            # If the spatial scale has been set by the user, check that it doesn't exceed the pixel or slicer scales
            if self._dspat is not None:
                if pxscl > self._dspat:
                    msgs.warn("Spatial scale requested ({0:f} arcsec) is less than the pixel scale ({1:f} arcsec)".format(
                        3600.0 * self._dspat, 3600.0 * pxscl))
                if slscl > self._dspat:
                    msgs.warn("Spatial scale requested ({0:f} arcsec) is less than the slicer scale ({1:f} arcsec)".format(
                        3600.0 * self._dspat, 3600.0 * slscl))

            # Construct a good pixel mask
            # TODO: This should use the mask function to figure out which elements are masked.
            onslit_gpm = (slitid_img_init > 0) & (bpmmask.mask == 0) & sky_is_good

            # Generate the alignment splines, and then retrieve images of the RA and Dec of every pixel,
            # and the number of spatial pixels in each slit
            alignSplines = self.get_alignments(spec2DObj, slits, spat_flexure=spat_flexure)

            # Grab the WCS of this frame, and generate the RA and Dec images
            # NOTE :: These RA and Dec images are only used to setup the WCS of the datacube. The actual RA and Dec
            #         of each pixel in the datacube is calculated in the datacube.subpixellate() method.
            crval_wv = self.cubepar['wave_min'] if self.cubepar['wave_min'] is not None else wave0
            cd_wv = self.cubepar['wave_delta'] if self.cubepar['wave_delta'] is not None else dwv
            self.all_wcs.append(self.spec.get_wcs(spec2DObj.head0, slits, detector.platescale, crval_wv, cd_wv))
            ra_img, dec_img, minmax = slits.get_radec_image(self.all_wcs[ff], alignSplines, spec2DObj.tilts, initial=True, flexure=spat_flexure)

            # Extract wavelength and delta wavelength arrays from the images
            wave_ext = waveimg[onslit_gpm]
            dwav_ext = dwaveimg[onslit_gpm]

            # For now, work in sorted wavelengths
            wvsrt = np.argsort(wave_ext)
            wave_sort = wave_ext[wvsrt]
            dwav_sort = dwav_ext[wvsrt]
            # Here's an array to get back to the original ordering
            resrt = np.argsort(wvsrt)

            # Compute the DAR correction
            cosdec = np.cos(self.ifu_dec[ff] * np.pi / 180.0)
            airmass = self.spec.get_meta_value([spec2DObj.head0], 'airmass')  # unitless
            parangle = self.spec.get_meta_value([spec2DObj.head0], 'parangle')
            pressure = self.spec.get_meta_value([spec2DObj.head0], 'pressure')  # units are pascals
            temperature = self.spec.get_meta_value([spec2DObj.head0], 'temperature')  # units are degrees C
            humidity = self.spec.get_meta_value([spec2DObj.head0], 'humidity')  # Expressed as a percentage (not a fraction!)
            darcorr = DARcorrection(airmass, parangle, pressure, temperature, humidity, cosdec)

            # Compute the extinction correction
            msgs.info("Applying extinction correction")
            extinct = flux_calib.load_extinction_data(self.spec.telescope['longitude'],
                                                      self.spec.telescope['latitude'],
                                                      self.senspar['UVIS']['extinct_file'])
            # extinction_correction requires the wavelength is sorted
            extcorr_sort = flux_calib.extinction_correction(wave_sort * units.AA, airmass, extinct)

            # Correct for sensitivity as a function of grating angle
            # (this assumes the spectrum of the flatfield lamp has the same shape for all setups)
            gratcorr_sort = 1.0
            if self.cubepar['grating_corr']:
                # Load the flatfield file
                key = flatfield.FlatImages.calib_type.upper()
                if key not in spec2DObj.calibs:
                    msgs.error('Processed flat calibration file not recorded by spec2d file!')
                flatfile = os.path.join(spec2DObj.calibs['DIR'], spec2DObj.calibs[key])
                # Setup the grating correction
                self.add_grating_corr(flatfile, waveimg, slits, spat_flexure=spat_flexure)
                # Calculate the grating correction
                gratcorr_sort = datacube.correct_grating_shift(wave_sort, self.flat_splines[flatfile + "_wave"],
                                                               self.flat_splines[flatfile],
                                                               self.blaze_wave, self.blaze_spline)
            # Sensitivity function
            sensfunc_sort = 1.0
            if self.fluxcal:
                msgs.info("Calculating the sensitivity function")
                sensfunc_sort = self.flux_spline(wave_sort)
            # Convert the flux_sav to counts/s,  correct for the relative sensitivity of different setups
            extcorr_sort *= sensfunc_sort / (exptime * gratcorr_sort)
            # Correct for extinction
            sciImg[onslit_gpm] *= extcorr_sort[resrt]
            ivar[onslit_gpm] /= extcorr_sort[resrt] ** 2

            # Convert units to Counts/s/Ang/arcsec2
            # Slicer sampling * spatial pixel sampling
            sl_deg = np.sqrt(self.all_wcs[ff].wcs.cd[0, 0] ** 2 + self.all_wcs[ff].wcs.cd[1, 0] ** 2)
            px_deg = np.sqrt(self.all_wcs[ff].wcs.cd[1, 1] ** 2 + self.all_wcs[ff].wcs.cd[0, 1] ** 2)
            scl_units = dwav_sort * (3600.0 * sl_deg) * (3600.0 * px_deg)
            sciImg[onslit_gpm] /= scl_units[resrt]
            ivar[onslit_gpm] *= scl_units[resrt] ** 2

            # Calculate the weights relative to the zeroth cube
            self.weights[ff] = 1.0  # exptime  #np.median(flux_sav[resrt]*np.sqrt(ivar_sav[resrt]))**2
            wghts = self.weights[ff] * np.ones(sciImg.shape)

            # Get the slit image and then unset pixels in the slit image that are bad
            slitid_img_gpm = slitid_img_init * onslit_gpm.astype(int)

            # If individual frames are to be output without aligning them,
            # there's no need to store information, just make the cubes now
            if not self.combine and not self.align:
                # Get the output filename
                if self.numfiles == 1 and self.cubepar['output_filename'] != "":
                    outfile = datacube.get_output_filename("", self.cubepar['output_filename'], True, -1)
                else:
                    outfile = datacube.get_output_filename(fil, self.cubepar['output_filename'], self.combine, ff + 1)
                # Get the coordinate bounds
                slitlength = int(np.round(np.median(slits.get_slitlengths(initial=True, median=True))))
                numwav = int((np.max(waveimg) - wave0) / dwv)
                bins = self.spec.get_datacube_bins(slitlength, minmax, numwav)
                # Set the wavelength range of the white light image.
                wl_wvrng = None
                if self.cubepar['save_whitelight']:
                    wl_wvrng = datacube.get_whitelight_range(np.max(self.mnmx_wv[ff, :, 0]),
                                                             np.min(self.mnmx_wv[ff, :, 1]),
                                                             self.cubepar['whitelight_range'])
                # Make the datacube
                if self.method in ['subpixel', 'ngp']:
                    # Generate the datacube
                    flxcube, sigcube, bpmcube, wave = \
                        datacube.generate_cube_subpixel(self.all_wcs[ff], bins, sciImg, ivar, waveimg, slitid_img_gpm, wghts,
                                                        self.all_wcs[ff], spec2DObj.tilts, slits, alignSplines, darcorr,
                                                        self.ra_offsets[ff], self.dec_offsets[ff],
                                                        overwrite=self.overwrite, whitelight_range=wl_wvrng, outfile=outfile,
                                                        spec_subpixel=self.spec_subpixel,
                                                        spat_subpixel=self.spat_subpixel,
                                                        slice_subpixel=self.slice_subpixel)
                    # Prepare the header
                    hdr = self.all_wcs[ff].to_header()
                    if self.fluxcal:
                        hdr['FLUXUNIT'] = (flux_calib.PYPEIT_FLUX_SCALE, "Flux units -- erg/s/cm^2/Angstrom/arcsec^2")
                    else:
                        hdr['FLUXUNIT'] = (1, "Flux units -- counts/s/Angstrom/arcsec^2")
                    # Write out the datacube
                    msgs.info("Saving datacube as: {0:s}".format(outfile))
                    final_cube = DataCube(flxcube, sigcube, bpmcube, wave, self.specname, self.blaze_wave, self.blaze_spec,
                                          sensfunc=None, fluxed=self.fluxcal)
                    final_cube.to_file(outfile, hdr=hdr, overwrite=self.overwrite)
                # No need to proceed and store arrays - we are writing individual datacubes
                continue

            # Store the information if we are combining multiple frames
            self.all_sci.append(sciImg.copy())
            self.all_ivar.append(ivar.copy())
            self.all_wave.append(waveimg.copy())
            self.all_ra.append(ra_img.copy())
            self.all_dec.append(dec_img.copy())
            self.all_slitid.append(slitid_img_gpm.copy())
            self.all_wghts.append(wghts.copy())
            self.all_tilts.append(spec2DObj.tilts)
            self.all_slits.append(slits)
            self.all_align.append(alignSplines)
            self.all_dar.append(darcorr)

    def run_align(self):
        """
        This routine aligns multiple cubes by using manual input offsets or by cross-correlating white light images.

        Returns:
            `numpy.ndarray`_: A new set of RA values that have been aligned
            `numpy.ndarray`_: A new set of Dec values that has been aligned
        """
        # Grab cos(dec) for convenience
        cosdec = np.cos(np.mean(self.ifu_dec[0]) * np.pi / 180.0)
        # Initialize the RA and Dec offset arrays
        ra_offsets, dec_offsets = [0 for _ in range(self.numfiles)], [0 for _ in range(self.numfiles)]
        # Register spatial offsets between all frames
        if self.user_alignment:
            # The user has specified offsets - update these values accounting for the difference in header RA/DEC
            ra_offsets, dec_offsets = datacube.align_user_offsets(self.ifu_ra, self.ifu_dec,
                                                                  self.ra_offsets, self.dec_offsets)
        else:
            # Find the wavelength range where all frames overlap
            min_wl, max_wl = datacube.get_whitelight_range(np.max(self.mnmx_wv[:, :, 0]),  # The max blue wavelength
                                                           np.min(self.mnmx_wv[:, :, 1]),  # The min red wavelength
                                                           self.cubepar['whitelight_range'])  # The user-specified values (if any)
            # Get the good white light pixels
            slitid_img_gpm, wavediff = datacube.get_whitelight_pixels(self.all_wave, self.all_slitid, min_wl, max_wl)
            # Iterate over white light image generation and spatial shifting
            numiter = 2
            for dd in range(numiter):
                msgs.info(f"Iterating on spatial translation - ITERATION #{dd+1}/{numiter}")
                # Generate the WCS
                image_wcs, voxedge, reference_image = \
                    datacube.create_wcs(self.all_ra, self.all_dec, self.all_wave, slitid_img_gpm, self._dspat, wavediff,
                                        ra_offsets=ra_offsets, dec_offsets=dec_offsets,
                                        ra_min=self.cubepar['ra_min'], ra_max=self.cubepar['ra_max'],
                                        dec_min=self.cubepar['dec_min'], dec_max=self.cubepar['dec_max'],
                                        wave_min=self.cubepar['wave_min'], wave_max=self.cubepar['wave_max'],
                                        reference=self.cubepar['reference_image'], collapse=True, equinox=2000.0,
                                        specname=self.specname)
                if voxedge[2].size != 2:
                    msgs.error("Spectral range for WCS is incorrect for white light image")

                wl_imgs = datacube.generate_image_subpixel(image_wcs, voxedge, self.all_sci, self.all_ivar, self.all_wave,
                                                           slitid_img_gpm, self.all_wghts, self.all_wcs,
                                                           self.all_tilts, self.all_slits, self.all_align, self.all_dar,
                                                           ra_offsets, dec_offsets,
                                                           spec_subpixel=self.spec_subpixel,
                                                           spat_subpixel=self.spat_subpixel,
                                                           slice_subpixel=self.slice_subpixel)
                if reference_image is None:
                    # ref_idx will be the index of the cube with the highest S/N
                    ref_idx = np.argmax(self.weights)
                    reference_image = wl_imgs[:, :, ref_idx].copy()
                    msgs.info("Calculating spatial translation of each cube relative to cube #{0:d})".format(ref_idx+1))
                else:
                    msgs.info("Calculating the spatial translation of each cube relative to user-defined 'reference_image'")

                # Calculate the image offsets relative to the reference image
                for ff in range(self.numfiles):
                    # Calculate the shift
                    ra_shift, dec_shift = calculate_image_phase(reference_image.copy(), wl_imgs[:, :, ff], maskval=0.0)
                    # Convert pixel shift to degrees shift
                    ra_shift *= self._dspat/cosdec
                    dec_shift *= self._dspat
                    msgs.info("Spatial shift of cube #{0:d}:".format(ff + 1) + msgs.newline() +
                              "RA, DEC (arcsec) = {0:+0.3f} E, {1:+0.3f} N".format(ra_shift*3600.0, dec_shift*3600.0))
                    # Store the shift in the RA and DEC offsets in degrees
                    ra_offsets[ff] += ra_shift
                    dec_offsets[ff] += dec_shift
        return ra_offsets, dec_offsets

    def compute_weights(self):
        """
        Compute the relative weights to apply to pixels that are collected into the voxels of the output DataCubes

        Returns:
            `numpy.ndarray`_: The individual pixel weights for each detector pixel, and every frame.
        """
        # If there is only one file, then all pixels have the same weight
        if self.numfiles == 1:
            return np.ones_like(self.all_sci)

        # Calculate the relative spectral weights of all pixels
<<<<<<< HEAD
        return datacube.compute_weights_frompix(self.all_ra, self.all_dec, self.all_wave, self.all_sci, self.all_ivar,
                                                self.all_slitid, self._dspat, self._dwv, self.mnmx_wv, self.all_wghts,
                                                self.all_wcs, self.all_tilts, self.all_slits, self.all_align, self.all_dar,
                                                self.ra_offsets, self.dec_offsets,
                                                ra_min=self.cubepar['ra_min'], ra_max=self.cubepar['ra_max'],
                                                dec_min=self.cubepar['dec_min'], dec_max=self.cubepar['dec_max'],
                                                wave_min=self.cubepar['wave_min'], wave_max=self.cubepar['wave_max'],
                                                relative_weights=self.cubepar['relative_weights'],
                                                whitelight_range=self.cubepar['whitelight_range'],
                                                reference_image=self.cubepar['reference_image'],
                                                specname=self.specname)
=======
        return np.ones_like(self.all_sci) if self.numfiles == 1 else \
            datacube.compute_weights_frompix(self.all_ra, self.all_dec, self.all_wave, self.all_sci, self.all_ivar,
                                                         self.all_idx, self._dspat, self._dwv, self.mnmx_wv, self.all_wghts,
                                                         self.all_spatpos, self.all_specpos, self.all_spatid,
                                                         self.all_tilts, self.all_slits, self.all_align, self.all_dar,
                                                         ra_min=self.cubepar['ra_min'], ra_max=self.cubepar['ra_max'],
                                                         dec_min=self.cubepar['dec_min'], dec_max=self.cubepar['dec_max'],
                                                         wave_min=self.cubepar['wave_min'], wave_max=self.cubepar['wave_max'],
                                                         weight_method=self.cubepar['weight_method'],
                                                         whitelight_range=self.cubepar['whitelight_range'],
                                                         reference_image=self.cubepar['reference_image'],
                                                         specname=self.specname)
>>>>>>> 356e9ab1

    def run(self):
        """
        This is the main routine called to convert PypeIt spec2d files into PypeIt DataCube objects. It is specific
        to the SlicerIFU data.

        First the data are loaded and several corrections are made. These include:

        * A sky frame or model is subtracted from the science data, and the relative spectral illumination
          of different slices is corrected.
        * A mask of good pixels is identified
        * A common spaxel scale is determined, and the astrometric correction is derived
        * An RA and Dec image is created for each pixel.
        * Based on atmospheric conditions, a differential atmospheric refraction correction is applied.
        * Extinction correction
        * Flux calibration (optional - this calibration is only applied if a standard star cube is supplied)

        If the input frames will not be combined (combine=False) if they won't be aligned (align=False), then
        each individual spec2d file is converted into a spec3d file (i.e. a PypeIt DataCube object). These fits
        files can be loaded/viewed in other software packages to display or combine multiple datacubes into a
        single datacube. However, note that different software packages use combination algorithms that may not
        conserve flux, or may produce covariance between adjacent voxels.

        If the user wishes to either spatially align multiple exposures (align=True) or combine multiple
        exposures (combine=True), then the next set of operations include:

        * Generate white light images of each individual cube (according to a user-specified wavelength range)
        * Align multiple frames if align=True (either manually by user input, or automatically by cross-correlation)
        * Create the output WCS, and apply the flux calibration to the data
        * Generate individual datacubes (combine=False) or one master datacube containing all exposures (combine=True).
          Note, there are several algorithms used to combine multiple frames. Refer to the subpixellate() routine for
          more details about the combination options.
        """
        # No need to continue if we are not combining nor aligning frames
        if not self.combine and not self.align:
            return

        # If the user is aligning or combining, the spatial scale of the output cubes needs to be consistent.
        # Set the spatial and spectral scales of the output datacube
        self._dspat, self._dwv = datacube.set_voxel_sampling(self._spatscale, self._specscale,
                                                             dspat=self._dspat, dwv=self._dwv)

        # Align the frames
        if self.align:
            self.ra_offsets, self.dec_offsets = self.run_align()

        # Compute the relative weights on the spectra
        self.all_wghts = self.compute_weights()

        # Generate the WCS, and the voxel edges
        cube_wcs, vox_edges, _ = \
            datacube.create_wcs(self.all_ra, self.all_dec, self.all_wave, self.all_slitid, self._dspat, self._dwv,
                                ra_offsets=self.ra_offsets, dec_offsets=self.dec_offsets,
                                ra_min=self.cubepar['ra_min'], ra_max=self.cubepar['ra_max'],
                                dec_min=self.cubepar['dec_min'], dec_max=self.cubepar['dec_max'],
                                wave_min=self.cubepar['wave_min'], wave_max=self.cubepar['wave_max'],
                                reference=self.cubepar['reference_image'], collapse=False, equinox=2000.0,
                                specname=self.specname)

        sensfunc = None
        if self.flux_spline is not None:
            # Get wavelength of each pixel
            numwav = vox_edges[2].size - 1
            wcs_scale = (1.0 * cube_wcs.spectral.wcs.cunit[0]).to(units.Angstrom).value  # Ensures the WCS is in Angstroms
            senswave = wcs_scale * cube_wcs.spectral.wcs_pix2world(np.arange(numwav), 0)[0]
            sensfunc = self.flux_spline(senswave)

        # Generate a datacube
        if self.method in ['subpixel', 'ngp']:
            # Generate the datacube
            wl_wvrng = None
            if self.cubepar['save_whitelight']:
                wl_wvrng = datacube.get_whitelight_range(np.max(self.mnmx_wv[:, :, 0]),
                                                np.min(self.mnmx_wv[:, :, 1]),
                                                self.cubepar['whitelight_range'])
            if self.combine:
                outfile = datacube.get_output_filename("", self.cubepar['output_filename'], True, -1)
                # Generate the datacube
                flxcube, sigcube, bpmcube, wave = \
                    datacube.generate_cube_subpixel(cube_wcs, vox_edges, self.all_sci, self.all_ivar, self.all_wave,
                                                    self.all_slitid, self.all_wghts, self.all_wcs,
                                                    self.all_tilts, self.all_slits, self.all_align, self.all_dar,
                                                    self.ra_offsets, self.dec_offsets,
                                                    outfile=outfile, overwrite=self.overwrite, whitelight_range=wl_wvrng,
                                                    spec_subpixel=self.spec_subpixel,
                                                    spat_subpixel=self.spat_subpixel,
                                                    slice_subpixel=self.slice_subpixel)
                # Prepare the header
                hdr = cube_wcs.to_header()
                if self.fluxcal:
                    hdr['FLUXUNIT'] = (flux_calib.PYPEIT_FLUX_SCALE, "Flux units -- erg/s/cm^2/Angstrom/arcsec^2")
                else:
                    hdr['FLUXUNIT'] = (1, "Flux units -- counts/s/Angstrom/arcsec^2")
                # Write out the datacube
                msgs.info("Saving datacube as: {0:s}".format(outfile))
                final_cube = DataCube(flxcube, sigcube, bpmcube, wave, self.specname, self.blaze_wave, self.blaze_spec,
                                      sensfunc=sensfunc, fluxed=self.fluxcal)
                final_cube.to_file(outfile, hdr=hdr, overwrite=self.overwrite)
            else:
                for ff in range(self.numfiles):
                    outfile = datacube.get_output_filename("", self.cubepar['output_filename'], False, ff)
                    # Generate the datacube
                    flxcube, sigcube, bpmcube, wave = \
                        datacube.generate_cube_subpixel(cube_wcs, vox_edges,
                                                        self.all_sci[ff], self.all_ivar[ff], self.all_wave[ff],
                                                        self.all_slitid[ff], self.all_wghts[ff], self.all_wcs[ff],
                                                        self.all_tilts[ff], self.all_slits[ff], self.all_align[ff], self.all_dar[ff],
                                                        self.ra_offsets[ff], self.dec_offsets[ff],
                                                        overwrite=self.overwrite, whitelight_range=wl_wvrng,
                                                        outfile=outfile, spec_subpixel=self.spec_subpixel,
                                                        spat_subpixel=self.spat_subpixel,
                                                        slice_subpixel=self.slice_subpixel)
                    # Prepare the header
                    hdr = cube_wcs.to_header()
                    if self.fluxcal:
                        hdr['FLUXUNIT'] = (flux_calib.PYPEIT_FLUX_SCALE, "Flux units -- erg/s/cm^2/Angstrom/arcsec^2")
                    else:
                        hdr['FLUXUNIT'] = (1, "Flux units -- counts/s/Angstrom/arcsec^2")
                    # Write out the datacube
                    msgs.info("Saving datacube as: {0:s}".format(outfile))
                    final_cube = DataCube(flxcube, sigcube, bpmcube, wave, self.specname, self.blaze_wave, self.blaze_spec,
                                          sensfunc=sensfunc, fluxed=self.fluxcal)
                    final_cube.to_file(outfile, hdr=hdr, overwrite=self.overwrite)<|MERGE_RESOLUTION|>--- conflicted
+++ resolved
@@ -1272,7 +1272,6 @@
             return np.ones_like(self.all_sci)
 
         # Calculate the relative spectral weights of all pixels
-<<<<<<< HEAD
         return datacube.compute_weights_frompix(self.all_ra, self.all_dec, self.all_wave, self.all_sci, self.all_ivar,
                                                 self.all_slitid, self._dspat, self._dwv, self.mnmx_wv, self.all_wghts,
                                                 self.all_wcs, self.all_tilts, self.all_slits, self.all_align, self.all_dar,
@@ -1280,24 +1279,10 @@
                                                 ra_min=self.cubepar['ra_min'], ra_max=self.cubepar['ra_max'],
                                                 dec_min=self.cubepar['dec_min'], dec_max=self.cubepar['dec_max'],
                                                 wave_min=self.cubepar['wave_min'], wave_max=self.cubepar['wave_max'],
-                                                relative_weights=self.cubepar['relative_weights'],
+                                                weight_method=self.cubepar['weight_method'],
                                                 whitelight_range=self.cubepar['whitelight_range'],
                                                 reference_image=self.cubepar['reference_image'],
                                                 specname=self.specname)
-=======
-        return np.ones_like(self.all_sci) if self.numfiles == 1 else \
-            datacube.compute_weights_frompix(self.all_ra, self.all_dec, self.all_wave, self.all_sci, self.all_ivar,
-                                                         self.all_idx, self._dspat, self._dwv, self.mnmx_wv, self.all_wghts,
-                                                         self.all_spatpos, self.all_specpos, self.all_spatid,
-                                                         self.all_tilts, self.all_slits, self.all_align, self.all_dar,
-                                                         ra_min=self.cubepar['ra_min'], ra_max=self.cubepar['ra_max'],
-                                                         dec_min=self.cubepar['dec_min'], dec_max=self.cubepar['dec_max'],
-                                                         wave_min=self.cubepar['wave_min'], wave_max=self.cubepar['wave_max'],
-                                                         weight_method=self.cubepar['weight_method'],
-                                                         whitelight_range=self.cubepar['whitelight_range'],
-                                                         reference_image=self.cubepar['reference_image'],
-                                                         specname=self.specname)
->>>>>>> 356e9ab1
 
     def run(self):
         """
