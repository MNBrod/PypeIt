--- conflicted
+++ resolved
@@ -31,7 +31,6 @@
     The intent is to keep this object as light-weight as possible.
 
     Args:
-<<<<<<< HEAD
         image (`np.ndarray`_ or None):
             See datamodel for description
         ivar (`np.ndarray`_, optional):
@@ -40,24 +39,6 @@
         crmask (`np.ndarray`_, optional):
         fullmask (`np.ndarray`_, optional):
         detector (:class:`pypeit.images.data_container.DataContainer`):
-=======
-        image : np.ndarray
-            Image
-        ivar : np.ndarray, None
-            Inverse variance image
-        rn2img : np.ndarray, None
-            Variance image of the read noise
-        bpm (np.ndarray):
-            Bad pixel mask
-        binning : tuple, None
-            The binning of the image
-        crmask : np.ndarray, None
-            Cosmic Ray mask
-        mask : np.ndarray, None
-            Other pixels to mask
-        rawheadlst : list
-            List containing headers of the raw image file
->>>>>>> a15f3188
 
     Attributes:
         hdu_prefix (str, optional):
@@ -67,6 +48,8 @@
         head0 (astropy.io.fits.Header):
         detector (:class:`pypeit.images.detector_container.DetectorContainer`):
         files (list):
+        rawheadlst (list):
+            List containing headers of the raw image file
 
     """
     # Set the version of this class
@@ -111,30 +94,19 @@
         # Return
         return slf
 
-<<<<<<< HEAD
     @classmethod
     def from_pypeitimage(cls, pypeitImage):
         """
         Generate an instance
         This enables building the Child from the Parent, e.g. a MasterFrame Image
-=======
-    def __init__(self, image, ivar=None, rn2img=None, bpm=None,
-                 binning=None, crmask=None, mask=None, rawheadlst=None):
->>>>>>> a15f3188
 
         This is *not* a deepcopy
 
-<<<<<<< HEAD
         Args:
             pypeitImage (:class:`PypeItImage`):
 
         Returns:
             pypeitImage (:class:`PypeItImage`):
-=======
-        # Required parameters
-        self.image = image
-        self.rawheadlst = rawheadlst
->>>>>>> a15f3188
 
         """
 
@@ -148,7 +120,7 @@
         return slf
 
     def __init__(self, image=None, ivar=None, rn2img=None, bpm=None,  # This should contain all datamodel items
-                 crmask=None, fullmask=None, detector=None):
+                 crmask=None, fullmask=None, detector=None, rawheadlist=None):
 
         # Setup the DataContainer
         args, _, _, values = inspect.getargvalues(inspect.currentframe())
@@ -160,6 +132,7 @@
         self.head0 = None
         self.process_steps = None
         self.files = None
+        self.rawheadlist = None
 
 
     def _bundle(self):
@@ -407,9 +380,3 @@
         repr = repr + '>'
         return repr
 
-<<<<<<< HEAD
-=======
-
-def save_images():
-    pass
->>>>>>> a15f3188
