--- conflicted
+++ resolved
@@ -464,11 +464,7 @@
                    'overscan_method', 'overscan_par', 'use_darkimage', 'dark_expscale',
                    'spat_flexure_correct', 'spat_flexure_maxlag', 'use_illumflat', 'use_specillum',
                    'empirical_rn', 'shot_noise', 'noise_floor', 'use_pixelflat', 'combine',
-<<<<<<< HEAD
                    'scale_to_mean', 'correct_nonlinear', 'satpix', #'calib_setup_and_bit',
-=======
-                   'correct_nonlinear', 'satpix', #'calib_setup_and_bit',
->>>>>>> c2dca659
                    'n_lohi', 'mask_cr', 'lamaxiter', 'grow', 'clip', 'comb_sigrej', 'rmcompact',
                    'sigclip', 'sigfrac', 'objlim']
 
