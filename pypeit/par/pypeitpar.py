# encoding: utf-8
"""
Defines parameter sets used to set the behavior for core pypeit
functionality.

For more details on the full parameter hierarchy and a tabulated
description of the keywords in each parameter set, see :ref:`pypeitpar`.

For examples of how to change the parameters for a run of pypeit using
the pypeit input file, see :ref:`pypeit_file`.

**New Parameters**:

To add a new parameter, let's call it `foo`, to any of the provided
parameter sets:

    - Add ``foo=None`` to the ``__init__`` method of the relevant
      parameter set.  E.g.::
        
        def __init__(self, existing_par=None, foo=None):

    - Add any default value (the default value is ``None`` unless you set
      it), options list, data type, and description to the body of the
      ``__init__`` method.  E.g.::

        defaults['foo'] = 'bar'
        options['foo'] = [ 'bar', 'boo', 'fighters' ]
        dtypes['foo'] = str
        descr['foo'] = 'foo? who you callin a foo!  ' \
                       'Options are: {0}'.format(', '.join(options['foo']))

    - Add the parameter to the ``from_dict`` method:
    
        - If the parameter is something that does not require
          instantiation, add the keyword to the ``parkeys`` list in the
          ``from_dict`` method.  E.g.::

            parkeys = [ 'existing_par', 'foo' ]
            kwargs = {}
            for pk in parkeys:
                kwargs[pk] = cfg[pk] if pk in k else None

        - If the parameter is another ParSet or requires instantiation,
          provide the instantiation.  For example, see how the
          :class:`ProcessImagesPar` parameter set is defined in the
          :class:`FrameGroupPar` class.  E.g.::

            pk = 'foo'
            kwargs[pk] = FooPar.from_dict(cfg[pk]) if pk in k else None

**New Parameter Sets:**

To add an entirely new parameter set, use one of the existing parameter
sets as a template, then add the parameter set to :class:`PypeItPar`,
assuming you want it to be accessed throughout the code.

----
"""

from __future__ import division
from __future__ import print_function
from __future__ import absolute_import
from __future__ import unicode_literals

import os
import glob
import warnings
from pkg_resources import resource_filename
import inspect

from collections import OrderedDict

import numpy

from configobj import ConfigObj
from astropy.time import Time

from pypeit.par.parset import ParSet
from pypeit.par import util

# Needs this to determine the valid spectrographs TODO: This causes a
# circular import.  Spectrograph specific parameter sets and where they
# go needs to be rethought.
#from ..spectrographs.util import valid_spectrographs

#-----------------------------------------------------------------------------
# Reduction ParSets

# TODO: Create child classes for each allowed frame type?  E.g.:
#
# class BiasPar(FrameGroupPar):
#    def __init__(self, useframe=None, number=None, overscan=None, combine=None, lacosmic=None):
#        # Set frame-specific defaults
#        _number = 5 if number is None else number
#        super(BiasPar, self).__init(frametype='bias', useframe=useframe, number=_number,
#                                    overscan=overscan, combine=combine, lacosmic=lacosmic)

class FrameGroupPar(ParSet):
    """
    An abstracted group of parameters that defines how specific types of
    frames should be grouped and combined.

    For a table with the current keywords, defaults, and descriptions,
    see :ref:`pypeitpar`.
    """
    def __init__(self, frametype=None, useframe=None, number=None, exprng=None, process=None):
        # Grab the parameter names and values from the function
        # arguments
        args, _, _, values = inspect.getargvalues(inspect.currentframe())
        pars = OrderedDict([(k,values[k]) for k in args[1:]])

        # Initialize the other used specifications for this parameter
        # set
        defaults = OrderedDict.fromkeys(pars.keys())
        options = OrderedDict.fromkeys(pars.keys())
        dtypes = OrderedDict.fromkeys(pars.keys())
        descr = OrderedDict.fromkeys(pars.keys())

        # Fill out parameter specifications.  Only the values that are
        # *not* None (i.e., the ones that are defined) need to be set
        defaults['frametype'] = 'bias'
        options['frametype'] = FrameGroupPar.valid_frame_types()
        dtypes['frametype'] = str
        descr['frametype'] = 'Frame type.  ' \
                             'Options are: {0}'.format(', '.join(options['frametype']))

        dtypes['useframe'] = str
        descr['useframe'] = 'A master calibrations file to use if it exists.'

        defaults['number'] = 0
        dtypes['number'] = int
        descr['number'] = 'Used in matching calibration frames to science frames.  This sets ' \
                          'the number of frames to use of this type'

        defaults['exprng'] = [None, None]
        dtypes['exprng'] = list
        descr['exprng'] = 'Used in identifying frames of this type.  This sets the minimum ' \
                          'and maximum allowed exposure times.  There must be two items in ' \
                          'the list.  Use None to indicate no limit; i.e., to select exposures ' \
                          'with any time greater than 30 sec, use exprng = [30, None].'

        defaults['process'] = ProcessImagesPar()
        dtypes['process'] = [ ParSet, dict ]
        descr['process'] = 'Parameters used for basic image processing'

        # Instantiate the parameter set
        super(FrameGroupPar, self).__init__(list(pars.keys()),
                                            values=list(pars.values()),
                                            defaults=list(defaults.values()),
                                            options=list(options.values()),
                                            dtypes=list(dtypes.values()),
                                            descr=list(descr.values()))

        self.validate()

    @classmethod
    def from_dict(cls, frametype, cfg):
        k = cfg.keys()
        parkeys = [ 'useframe', 'number', 'exprng' ]
        kwargs = {}
        for pk in parkeys:
            kwargs[pk] = cfg[pk] if pk in k else None
        pk = 'process'
        kwargs[pk] = ProcessImagesPar.from_dict(cfg[pk]) if pk in k else None
        return cls(frametype=frametype, **kwargs)

    @staticmethod
    def valid_frame_types():
        """
        Return the list of valid frame types.
        """
        return [ 'bias', 'dark', 'pixelflat', 'arc', 'pinhole', 'trace', 'standard', 'science',
                 'all' ]

    def validate(self):
        if self.data['useframe'] is None:
            self.data['useframe'] = self.data['frametype']
        if len(self.data['exprng']) != 2:
            raise ValueError('exprng must be a list with two items.')


class ProcessImagesPar(ParSet):
    """
    The parameters needed to perform basic image processing.

    These parameters are primarily used by
    :class:`pypeit.processimages.ProcessImages`, the base class of many
    of the pypeit objects.

    For a table with the current keywords, defaults, and descriptions,
    see :ref:`pypeitpar`.
    """
    def __init__(self, overscan=None, overscan_par=None, match=None, combine=None, satpix=None,
                 sigrej=None, n_lohi=None, sig_lohi=None, replace=None, lamaxiter=None, grow=None,
                 rmcompact=None, sigclip=None, sigfrac=None, objlim=None):

        # Grab the parameter names and values from the function
        # arguments
        args, _, _, values = inspect.getargvalues(inspect.currentframe())
        pars = OrderedDict([(k,values[k]) for k in args[1:]])

        # Initialize the other used specifications for this parameter
        # set
        defaults = OrderedDict.fromkeys(pars.keys())
        options = OrderedDict.fromkeys(pars.keys())
        dtypes = OrderedDict.fromkeys(pars.keys())
        descr = OrderedDict.fromkeys(pars.keys())

        # Fill out parameter specifications.  Only the values that are
        # *not* None (i.e., the ones that are defined) need to be set
        defaults['overscan'] = 'savgol'
        options['overscan'] = ProcessImagesPar.valid_overscan()
        dtypes['overscan'] = str
        descr['overscan'] = 'Method used to fit the overscan.  ' \
                            'Options are: {0}'.format(', '.join(options['overscan']))
        
        defaults['overscan_par'] = [5, 65]
        dtypes['overscan_par'] = [int, list]
        descr['overscan_par'] = 'Parameters for the overscan subtraction.  For ' \
                                '\'polynomial\', set overcan_par = order, number of pixels, ' \
                                'number of repeats ; for \'savgol\', set overscan_par = ' \
                                'order, window size ; for \'median\', set overscan_par = ' \
                                'None or omit the keyword.'

        defaults['match'] = -1
        dtypes['match'] = [int, float]
        descr['match'] = '(Deprecate?) Match frames with pixel counts that are within N-sigma ' \
                         'of one another, where match=N below.  If N < 0, nothing is matched.'

        defaults['combine'] = 'weightmean'
        options['combine'] = ProcessImagesPar.valid_combine_methods()
        dtypes['combine'] = str
        descr['combine'] = 'Method used to combine frames.  Options are: {0}'.format(
                                       ', '.join(options['combine']))

        defaults['satpix'] = 'reject'
        options['satpix'] = ProcessImagesPar.valid_saturation_handling()
        dtypes['satpix'] = str
        descr['satpix'] = 'Handling of saturated pixels.  Options are: {0}'.format(
                                       ', '.join(options['satpix']))

        defaults['sigrej'] = 20.0
        dtypes['sigrej'] = [int, float]
        descr['sigrej'] = 'Sigma level to reject cosmic rays (<= 0.0 means no CR removal)'

        defaults['n_lohi'] = [0, 0]
        dtypes['n_lohi'] = list
        descr['n_lohi'] = 'Number of pixels to reject at the lowest and highest ends of the ' \
                          'distribution; i.e., n_lohi = low, high.  Use None for no limit.'

        defaults['sig_lohi'] = [3.0, 3.0]
        dtypes['sig_lohi'] = list
        descr['sig_lohi'] = 'Sigma-clipping level at the low and high ends of the distribution; ' \
                            'i.e., sig_lohi = low, high.  Use None for no limit.'

        defaults['replace'] = 'maxnonsat'
        options['replace'] = ProcessImagesPar.valid_rejection_replacements()
        dtypes['replace'] = str
        descr['replace'] = 'If all pixels are rejected, replace them using this method.  ' \
                           'Options are: {0}'.format(', '.join(options['replace']))

        defaults['lamaxiter'] = 1
        dtypes['lamaxiter'] = int
        descr['lamaxiter'] = 'Maximum number of iterations for LA cosmics routine.'

        defaults['grow'] = 1.5
        dtypes['grow'] = [int, float]
        descr['grow'] = 'Factor by which to expand regions with cosmic rays detected by the ' \
                        'LA cosmics routine.'

        defaults['rmcompact'] = True
        dtypes['rmcompact'] = bool
        descr['rmcompact'] = 'Remove compact detections in LA cosmics routine'

        defaults['sigclip'] = 4.5
        dtypes['sigclip'] = [int, float]
        descr['sigclip'] = 'Sigma level for rejection in LA cosmics routine'

        defaults['sigfrac'] = 0.3
        dtypes['sigfrac'] = [int, float]
        descr['sigfrac'] = 'Fraction for the lower clipping threshold in LA cosmics routine.'

        defaults['objlim'] = 3.0
        dtypes['objlim'] = [int, float]
        descr['objlim'] = 'Object detection limit in LA cosmics routine'

        # Instantiate the parameter set
        super(ProcessImagesPar, self).__init__(list(pars.keys()),
                                               values=list(pars.values()),
                                               defaults=list(defaults.values()),
                                               options=list(options.values()),
                                               dtypes=list(dtypes.values()),
                                               descr=list(descr.values()))

        # Check the parameters match the method requirements
        self.validate()

    @classmethod
    def from_dict(cls, cfg):
        k = cfg.keys()
        parkeys = [ 'overscan', 'overscan_par', 'match', 'combine', 'satpix', 'sigrej', 'n_lohi',
                    'sig_lohi', 'replace', 'lamaxiter', 'grow', 'rmcompact', 'sigclip', 'sigfrac',
                    'objlim' ]
        kwargs = {}
        for pk in parkeys:
            kwargs[pk] = cfg[pk] if pk in k else None
        return cls(**kwargs)

    @staticmethod
    def valid_overscan():
        """
        Return the valid overscan methods.
        """
        return [ 'polynomial', 'savgol', 'median' ]

    @staticmethod
    def valid_combine_methods():
        """
        Return the valid methods for combining frames.
        """
        return [ 'mean', 'median', 'weightmean' ]

    @staticmethod
    def valid_saturation_handling():
        """
        Return the valid approachs to handling saturated pixels.
        """
        return [ 'reject', 'force', 'nothing' ]

    @staticmethod
    def valid_rejection_replacements():
        """
        Return the valid replacement methods for rejected pixels.
        """
        return [ 'min', 'max', 'mean', 'median', 'weightmean', 'maxnonsat' ]

    def validate(self):
        """
        Check the parameters are valid for the provided method.
        """

        if self.data['n_lohi'] is not None and len(self.data['n_lohi']) != 2:
            raise ValueError('n_lohi must be a list of two numbers.')
        if self.data['sig_lohi'] is not None and len(self.data['sig_lohi']) != 2:
            raise ValueError('n_lohi must be a list of two numbers.')

        if self.data['overscan'] is None:
            return
        if self.data['overscan_par'] is None:
            raise ValueError('No overscan method parameters defined!')

        # Convert param to list
        if isinstance(self.data['overscan_par'], int):
            self.data['overscan_par'] = [self.data['overscan_par']]
        
        if self.data['overscan'] == 'polynomial' and len(self.data['overscan_par']) != 3:
            raise ValueError('For polynomial overscan method, set overscan_par = order, '
                             'number of pixels, number of repeats')

        if self.data['overscan'] == 'savgol' and len(self.data['overscan_par']) != 2:
            raise ValueError('For savgol overscan method, set overscan_par = order, window size')
            
        if self.data['overscan'] == 'median' and self.data['overscan_par'] is not None:
            warnings.warn('No parameters necessary for median overscan method.  Ignoring input.')

    def to_header(self, hdr):
        """
        Write the parameters to a header object.
        """
        hdr['OSCANMET'] = (self.data['overscan'], 'Method used for overscan subtraction')
        hdr['OSCANPAR'] = (','.join([ '{0:d}'.format(p) for p in self.data['overscan_par'] ]),
                                'Overscan method parameters')
        hdr['COMBMAT'] = ('{0}'.format(self.data['match']), 'Frame combination matching')
        hdr['COMBMETH'] = (self.data['combine'], 'Method used to combine frames')
        hdr['COMBSATP'] = (self.data['satpix'], 'Saturated pixel handling when combining frames')
        hdr['COMBSIGR'] = ('{0}'.format(self.data['sigrej']),
                                'Cosmic-ray sigma rejection when combining')
        hdr['COMBNLH'] = (','.join([ '{0}'.format(n) for n in self.data['n_lohi']]),
                                'N low and high pixels rejected when combining')
        hdr['COMBSLH'] = (','.join([ '{0:.1f}'.format(s) for s in self.data['sig_lohi']]),
                                'Low and high sigma rejection when combining')
        hdr['COMBREPL'] = (self.data['replace'], 'Method used to replace pixels when combining')
        hdr['LACMAXI'] = ('{0}'.format(self.data['lamaxiter']), 'Max iterations for LA cosmic')
        hdr['LACGRW'] = ('{0:.1f}'.format(self.data['grow']), 'Growth radius for LA cosmic')
        hdr['LACRMC'] = (str(self.data['rmcompact']), 'Compact objects removed by LA cosmic')
        hdr['LACSIGC'] = ('{0:.1f}'.format(self.data['sigclip']), 'Sigma clip for LA cosmic')
        hdr['LACSIGF'] = ('{0:.1f}'.format(self.data['sigfrac']),
                            'Lower clip threshold for LA cosmic')
        hdr['LACOBJL'] = ('{0:.1f}'.format(self.data['objlim']),
                            'Object detect limit for LA cosmic')

    @classmethod
    def from_header(cls, hdr):
        """
        Instantiate the object from parameters read from a fits header.
        """
        return cls(overscan=hdr['OSCANMET'],
                   overscan_par=[int(p) for p in hdr['OSCANPAR'].split(',')],
                   match=eval(hdr['COMBMAT']),
                   combine=hdr['COMBMETH'], satpix=hdr['COMBSATP'],
                   sigrej=eval(hdr['COMBSIGR']),
                   n_lohi=[int(p) for p in hdr['COMBNLH'].split(',')],
                   sig_lohi=[float(p) for p in hdr['COMBSLH'].split(',')],
                   replace=hdr['COMBREPL'],
                   lamaxiter=int(hdr['LACMAXI']), grow=float(hdr['LACGRW']),
                   rmcompact=eval(hdr['LACRMC']), sigclip=float(hdr['LACSIGC']),
                   sigfrac=float(hdr['LACSIGF']), objlim=float(hdr['LACOBJL']))


class FlatFieldPar(ParSet):
    """
    A parameter set holding the arguments for how to perform the field
    flattening.

    For a table with the current keywords, defaults, and descriptions,
    see :ref:`pypeitpar`.
    """
    def __init__(self, frame=None, illumflatten=None, tweak_slits=None, method=None): #, params=None, twodpca=None):
    
        # Grab the parameter names and values from the function
        # arguments
        args, _, _, values = inspect.getargvalues(inspect.currentframe())
        pars = OrderedDict([(k,values[k]) for k in args[1:]])

        # Initialize the other used specifications for this parameter
        # set
        defaults = OrderedDict.fromkeys(pars.keys())
        options = OrderedDict.fromkeys(pars.keys())
        dtypes = OrderedDict.fromkeys(pars.keys())
        descr = OrderedDict.fromkeys(pars.keys())

        # Fill out parameter specifications.  Only the values that are
        # *not* None (i.e., the ones that are defined) need to be set

        # TODO: Provide a list of valid masters to use as options?
        defaults['frame'] = 'pixelflat'
        dtypes['frame'] = str
        descr['frame'] = 'Frame to use for field flattening.  Options are: "pixelflat", ' \
                         'or a specified calibration filename.'

        defaults['illumflatten'] = True
        dtypes['illumflatten'] = bool
        descr['illumflatten'] = 'Use the flat field to determine the illumination profile of each slit.'

        defaults['tweak_slits'] = True
        dtypes['tweak_slits'] = bool
        descr['tweak_slits'] = 'Use the illumination flat field to tweak the slit edges. illumflatten must be set to true for this to work'

        # ToDO This method keyword is defunct now
        defaults['method'] = 'bspline'
        options['method'] = FlatFieldPar.valid_methods()
        dtypes['method'] = str
        descr['method'] = 'Method used to flat field the data; use None to skip flat-fielding.  ' \
                          'Options are: None, {0}'.format(', '.join(options['method']))

        # Instantiate the parameter set
        super(FlatFieldPar, self).__init__(list(pars.keys()),
                                           values=list(pars.values()),
                                           defaults=list(defaults.values()),
                                           options=list(options.values()),
                                           dtypes=list(dtypes.values()),
                                           descr=list(descr.values()))

        # Check the parameters match the method requirements
        self.validate()

    @classmethod
    def from_dict(cls, cfg):
        k = cfg.keys()
        parkeys = [ 'frame', 'illumflatten', 'tweak_slits', 'method'] #', 'params', 'twodpca' ]
        kwargs = {}
        for pk in parkeys:
            kwargs[pk] = cfg[pk] if pk in k else None
        return cls(**kwargs)

    @staticmethod
    def valid_frames():
        """
        Return the valid frame types.
        """

        # ToDO JFH So won't this fail if the user tries to provide a filename?
        return ['pixelflat'] # , 'pinhole'] disabling this for now, we don't seem to be using it. JFH

    @staticmethod
    def valid_methods():
        """
        Return the valid flat-field methods
        """
        return ['bspline'] # [ 'PolyScan', 'bspline' ]. Same here. Not sure what PolyScan is

    def validate(self):
        """
        Check the parameters are valid for the provided method.
        """
        # Convert param to list
        #if isinstance(self.data['params'], int):
        #    self.data['params'] = [self.data['params']]
        
        # Check that there are the correct number of parameters
        #if self.data['method'] == 'PolyScan' and len(self.data['params']) != 3:
        #    raise ValueError('For PolyScan method, set params = order, number of '
        #                     'pixels, number of repeats')
        #if self.data['method'] == 'bspline' and len(self.data['params']) != 1:
        #    raise ValueError('For bspline method, set params = spacing (integer).')
        if self.data['frame'] in FlatFieldPar.valid_frames() or self.data['frame'] is None:
            return

        # Check the frame exists
        if not os.path.isfile(self.data['frame']):
            raise ValueError('Provided frame file name does not exist: {0}'.format(
                                self.data['frame']))

        # Check that if tweak slits is true that illumflatten is alwo true
        if self.data['tweak_slits'] and not self.data['illumflatten']:
            raise ValueError('In order to tweak slits illumflatten must be set to True')



class FlexurePar(ParSet):
    """
    A parameter set holding the arguments for how to perform the flexure
    correction.

    For a table with the current keywords, defaults, and descriptions,
    see :ref:`pypeitpar`.
    """
    def __init__(self, method=None, maxshift=None, spectrum=None):

        # Grab the parameter names and values from the function
        # arguments
        args, _, _, values = inspect.getargvalues(inspect.currentframe())
        pars = OrderedDict([(k,values[k]) for k in args[1:]])

        # Initialize the other used specifications for this parameter
        # set
        defaults = OrderedDict.fromkeys(pars.keys())
        options = OrderedDict.fromkeys(pars.keys())
        dtypes = OrderedDict.fromkeys(pars.keys())
        descr = OrderedDict.fromkeys(pars.keys())

        # Fill out parameter specifications.  Only the values that are
        # *not* None (i.e., the ones that are defined) need to be set
        defaults['method'] = 'boxcar'
        options['method'] = FlexurePar.valid_methods()
        dtypes['method'] = str
        descr['method'] = 'Method used to correct for flexure. Use None for no correction.  If ' \
                          'slitcen is used, the flexure correction is performed before the ' \
                          'extraction of objects.  ' \
                          'Options are: None, {0}'.format(', '.join(options['method']))

        defaults['maxshift'] = 20
        dtypes['maxshift'] = [int, float]
        descr['maxshift'] = 'Maximum allowed flexure shift in pixels.'

        # TODO: THIS IS NOT USED!
        dtypes['spectrum'] = str
        descr['spectrum'] = 'Archive sky spectrum to be used for the flexure correction.'

        # Instantiate the parameter set
        super(FlexurePar, self).__init__(list(pars.keys()),
                                         values=list(pars.values()),
                                         defaults=list(defaults.values()),
                                         options=list(options.values()),
                                         dtypes=list(dtypes.values()),
                                         descr=list(descr.values()))
        self.validate()

    @classmethod
    def from_dict(cls, cfg):
        k = cfg.keys()
        parkeys = [ 'method', 'maxshift', 'spectrum' ]
        kwargs = {}
        for pk in parkeys:
            kwargs[pk] = cfg[pk] if pk in k else None
        return cls(**kwargs)

    @staticmethod
    def valid_frames():
        """
        Return the valid frame types.
        """
        return ['pixelflat', 'pinhole']

    @staticmethod
    def valid_methods():
        """
        Return the valid flat-field methods
        """
        return [ 'boxcar', 'slitcen', 'skip' ]

    def validate(self):
        """
        Check the parameters are valid for the provided method.
        """
        pass
        # TODO: This has to check both the local directory and the
        # directory in the source distribution
#        if self.data['spectrum'] is not None and not os.path.isfile(self.data['spectrum']):
#            raise ValueError('Provided archive spectrum does not exist: {0}.'.format(
#                             self.data['spectrum']))


class FluxCalibrationPar(ParSet):
    """
    A parameter set holding the arguments for how to perform the flux
    calibration.

    For a table with the current keywords, defaults, and descriptions,
    see :ref:`pypeitpar`.
    """
    def __init__(self, nonlinear=None, sensfunc=None):

        # Grab the parameter names and values from the function
        # arguments
        args, _, _, values = inspect.getargvalues(inspect.currentframe())
        pars = OrderedDict([(k,values[k]) for k in args[1:]])

        # Initialize the other used specifications for this parameter
        # set
        defaults = OrderedDict.fromkeys(pars.keys())
        dtypes = OrderedDict.fromkeys(pars.keys())
        descr = OrderedDict.fromkeys(pars.keys())

        # Fill out parameter specifications.  Only the values that are
        # *not* None (i.e., the ones that are defined) need to be set
        # TODO: I don't think this is used anywhere
        defaults['nonlinear'] = False
        dtypes['nonlinear'] = bool
        descr['nonlinear'] = 'Perform a non-linear correction.  Requires a series of ' \
                             'pixelflats of the same lamp and setup and with a variety of ' \
                             'exposure times and count rates in every pixel.'

        dtypes['sensfunc'] = str
        descr['sensfunc'] = 'YAML file with an existing calibration function'

        # Instantiate the parameter set
        super(FluxCalibrationPar, self).__init__(list(pars.keys()),
                                                 values=list(pars.values()),
                                                 defaults=list(defaults.values()),
                                                 dtypes=list(dtypes.values()),
                                                 descr=list(descr.values()))
        self.validate()

    @classmethod
    def from_dict(cls, cfg):
        k = cfg.keys()
        parkeys = [ 'nonlinear', 'sensfunc' ]
        kwargs = {}
        for pk in parkeys:
            kwargs[pk] = cfg[pk] if pk in k else None
        return cls(**kwargs)

    def validate(self):
        """
        Check the parameters are valid for the provided method.
        """
        if self.data['sensfunc'] is not None and not os.path.isfile(self.data['sensfunc']):
            raise ValueError('Provided sensitivity function does not exist: {0}.'.format(
                             self.data['sensfunc']))

# JFH TODO this parset is now deprecated
# TODO: What other parameters should there be?
class SkySubtractionPar(ParSet):
    """
    A parameter set holding the arguments for how to perform the sky
    subtraction.

    For a table with the current keywords, defaults, and descriptions,
    see :ref:`pypeitpar`.
    """
    def __init__(self, bspline_spacing=None, nodding=None): #method=None, params=None):

        # Grab the parameter names and values from the function
        # arguments
        args, _, _, values = inspect.getargvalues(inspect.currentframe())
        pars = OrderedDict([(k,values[k]) for k in args[1:]])

        # Initialize the other used specifications for this parameter
        # set
        defaults = OrderedDict.fromkeys(pars.keys())
        options = OrderedDict.fromkeys(pars.keys())
        dtypes = OrderedDict.fromkeys(pars.keys())
        descr = OrderedDict.fromkeys(pars.keys())

        # Fill out parameter specifications.  Only the values that are
        # *not* None (i.e., the ones that are defined) need to be set

        defaults['bspline_spacing'] = 0.6
        dtypes['bspline_spacing'] = [int, float]
        descr['bspline_spacing'] = 'Break-point spacing for the bspline fit'

        defaults['nodding'] = False
        dtypes['nodding'] = bool
        descr['nodding'] = 'Use the nodded frames to perform the sky subtraction'

#        defaults['method'] = 'bspline'
#        options['method'] = SkySubtractionPar.valid_methods()
#        dtypes['method'] = str
#        descr['method'] = 'Method used to for sky subtraction.  ' \
#                          'Options are: None, {0}'.format(', '.join(options['method']))
#
#        defaults['params'] = 20
#        dtypes['params'] = int
#        descr['params'] = 'Sky-subtraction method parameters.  For bspline, set params = spacing.'

        # Instantiate the parameter set
        super(SkySubtractionPar, self).__init__(list(pars.keys()),
                                                values=list(pars.values()),
                                                defaults=list(defaults.values()),
                                                options=list(options.values()),
                                                dtypes=list(dtypes.values()),
                                                descr=list(descr.values()))
        self.validate()

    @classmethod
    def from_dict(cls, cfg):
        k = cfg.keys()
        parkeys = [ 'bspline_spacing', 'nodding' ] #'method', 'params' ]
        kwargs = {}
        for pk in parkeys:
            kwargs[pk] = cfg[pk] if pk in k else None
        return cls(**kwargs)

#    @staticmethod
#    def valid_methods():
#        """
#        Return the valid sky-subtraction methods
#        """
#        return [ 'bspline' ]

    def validate(self):
        pass

#        """
#        Check the parameters are valid for the provided method.
#        """
#        if self.data['method'] == 'bspline' and not isinstance(self.data['params'], int):
#            raise ValueError('For bspline sky-subtraction method, set params = spacing (integer).')


class ManualExtractionPar(ParSet):
    """
    A parameter set holding the arguments for how to perform the
    manual extraction of a spectrum.

    A list of these objects can be included in an instance of
    :class:`ExtractObjectsPar` to perform a set of user-defined
    extractions.

    For an example of how to define a series of manual extractions in
    the pypeit input file, see :ref:`pypeit_file`.

    Args:
        frame (:obj:`str`):
            The name of the fits file for a manual extraction
        spec = List of spectral positions to hand extract
        spat = List of spatial positions to hand extract
        det = List of detectors for hand extraction. This must be a list aligned with spec and spat lists, or a single integer
             which will be used for all members of that list
        fwhm = List of FWHM for hand extraction. This must be a list aligned with spec and spat lists, or a single number which will
             be used for all members of that list'


    """
    def __init__(self, frame=None, spec=None, spat = None, det = None, fwhm = None):

        # Grab the parameter names and values from the function
        # arguments
        args, _, _, values = inspect.getargvalues(inspect.currentframe())
        pars = OrderedDict([(k,values[k]) for k in args[1:]])

        # Initialize the other used specifications for this parameter
        # set
        dtypes = OrderedDict.fromkeys(pars.keys())
        descr = OrderedDict.fromkeys(pars.keys())

        # Fill out parameter specifications.  Only the values that are
        # *not* None (i.e., the ones that are defined) need to be set
        dtypes['frame'] = str
        descr['frame'] = 'The name of the fits file for a manual extraction'

        dtypes['spec'] = [list, float, int]
        descr['spec'] = 'List of spectral positions to hand extract '

        dtypes['spat'] = [list, float, int]
        descr['spat'] = 'List of spatial positions to hand extract '

        dtypes['det'] = [list, int]
        descr['det'] = 'List of detectors for hand extraction. This must be a list aligned with spec and spat lists, or a single integer which will be used for all members of that list'
        dtypes['fwhm'] = [list, int,float]
        descr['fwhm'] = 'List of FWHM for hand extraction. This must be a list aligned with spec and spat lists, or a single number which will be used for all members of that list'

        # Instantiate the parameter set
        super(ManualExtractionPar, self).__init__(list(pars.keys()),
                                                  values=list(pars.values()),
                                                  dtypes=list(dtypes.values()),
                                                  descr=list(descr.values()))
        self.validate()

    @classmethod
    def from_dict(cls, cfg):
        k = cfg.keys()
        parkeys = [ 'frame', 'spec','spat','det','fwhm']
        kwargs = {}
        for pk in parkeys:
            kwargs[pk] = cfg[pk] if pk in k else None
        return cls(**kwargs)

    def validate(self):
        pass



class ManualExtractionParOld(ParSet):
    """
    A parameter set holding the arguments for how to perform the
    manual extraction of a spectrum.

    A list of these objects can be included in an instance of
    :class:`ExtractObjectsPar` to perform a set of user-defined
    extractions.

    For an example of how to define a series of manual extractions in
    the pypeit input file, see :ref:`pypeit_file`.

    Args:
        frame (:obj:`str`):
            The name of the fits file for a manual extraction

        params (:obj:`list`):
            Parameters of the manual extraction.  For example, params =
            1,1000,500,10,10 specifies the following behavior: 1 is the
            detector number, 1000 is the spatial location that the trace
            must go through, 500 is the spectral location that the trace
            must go through, and the last two numbers (10,10) are the
            widths around the stated (spatial,spectral) location that
            should also be in the trace.'
    """
    def __init__(self, frame=None, params=None):

        # Grab the parameter names and values from the function
        # arguments
        args, _, _, values = inspect.getargvalues(inspect.currentframe())
        pars = OrderedDict([(k,values[k]) for k in args[1:]])

        # Initialize the other used specifications for this parameter
        # set
        dtypes = OrderedDict.fromkeys(pars.keys())
        descr = OrderedDict.fromkeys(pars.keys())

        # Fill out parameter specifications.  Only the values that are
        # *not* None (i.e., the ones that are defined) need to be set
        dtypes['frame'] = str
        descr['frame'] = 'The name of the fits file for a manual extraction'

        dtypes['params'] = list
        descr['params'] = 'Parameters of the manual extraction.  For example, params = ' \
                          '1,1000,500,10,10 specifies the following behavior: 1 is the ' \
                          'detector number, 1000 is the spatial location that the trace must ' \
                          'go through, 500 is the spectral location that the trace must go ' \
                          'through, and the last two numbers (10,10) are the widths around the ' \
                          'stated (spatial,spectral) location that should also be in the trace.'

        # Instantiate the parameter set
        super(ManualExtractionPar, self).__init__(list(pars.keys()),
                                                  values=list(pars.values()),
                                                  dtypes=list(dtypes.values()),
                                                  descr=list(descr.values()))
        self.validate()

    @classmethod
    def from_dict(cls, cfg):
        k = cfg.keys()
        parkeys = [ 'frame', 'params' ]
        kwargs = {}
        for pk in parkeys:
            kwargs[pk] = cfg[pk] if pk in k else None
        return cls(**kwargs)

    def validate(self):
        """
        Check the parameters are valid for the provided method.
        """
        if self.data['params'] is not None and len(self.data['params']) != 5:
            raise ValueError('There must be 5 manual extraction parameters.')
        if self.data['frame'] is not None and not os.path.isfile(self.data['frame']):
            raise FileNotFoundError('Manual extraction frame does not exist: {0}'.format(
                                    self.data['frame']))



class ReducePar(ParSet):
    """
    The parameter set used to hold arguments for functionality relevant
    to the overal reduction of the the data.
    
    Critically, this parameter set defines the spectrograph that was
    used to collect the data and the overall pipeline used in the
    reductions.
    
    For a table with the current keywords, defaults, and descriptions,
    see :ref:`pypeitpar`.
    """
    def __init__(self, spectrograph=None, detnum=None, sortroot=None, calwin=None, scidir=None,
                 qadir=None, redux_path=None):

        # Grab the parameter names and values from the function
        # arguments
        args, _, _, values = inspect.getargvalues(inspect.currentframe())
        pars = OrderedDict([(k,values[k]) for k in args[1:]])      # "1:" to skip 'self'

        # Initialize the other used specifications for this parameter
        # set
        defaults = OrderedDict.fromkeys(pars.keys())
        options = OrderedDict.fromkeys(pars.keys())
        dtypes = OrderedDict.fromkeys(pars.keys())
        descr = OrderedDict.fromkeys(pars.keys())

        # Fill out parameter specifications.  Only the values that are
        # *not* None (i.e., the ones that are defined) need to be set
        options['spectrograph'] = ReducePar.valid_spectrographs()
        dtypes['spectrograph'] = str
        descr['spectrograph'] = 'Spectrograph that provided the data to be reduced.  ' \
                                'Options are: {0}'.format(', '.join(options['spectrograph']))

        dtypes['detnum'] = [int, list]
        descr['detnum'] = 'Restrict reduction to a list of detector indices'

        dtypes['sortroot'] = str
        descr['sortroot'] = 'A filename given to output the details of the sorted files.  If ' \
                            'None, the default is the root name of the pypeit file.  If off, ' \
                            'no output is produced.'

        defaults['calwin'] = 0
        dtypes['calwin']   = [int, float]
        descr['calwin'] = 'The window of time in hours to search for calibration frames for a ' \
                          'science frame'

        defaults['scidir'] = 'Science'
        dtypes['scidir'] = str
        descr['scidir'] = 'Directory relative to calling directory to write science files.'

        defaults['qadir'] = 'QA'
        dtypes['qadir'] = str
        descr['qadir'] = 'Directory relative to calling directory to write quality ' \
                         'assessment files.'

        defaults['redux_path'] = os.getcwd()
        dtypes['redux_path'] = str
        descr['redux_path'] = 'Path to folder for performing reductions.'

        # Instantiate the parameter set
        super(ReducePar, self).__init__(list(pars.keys()),
                                        values=list(pars.values()),
                                        defaults=list(defaults.values()),
                                        options=list(options.values()),
                                        dtypes=list(dtypes.values()),
                                        descr=list(descr.values()))
        self.validate()

    @classmethod
    def from_dict(cls, cfg):
        k = cfg.keys()

        # Basic keywords
        parkeys = [ 'spectrograph', 'detnum', 'sortroot', 'calwin', 'scidir', 'qadir',
                    'redux_path']
        kwargs = {}
        for pk in parkeys:
            kwargs[pk] = cfg[pk] if pk in k else None
        return cls(**kwargs)

    @staticmethod
    def valid_spectrographs():
        # WARNING: Needs this to determine the valid spectrographs.
        # Should use pypeit.spectrographs.util.valid_spectrographs
        # instead, but it causes a circular import.  Spectrographs have
        # to be redefined here.   To fix this, spectrograph specific
        # parameter sets (like DetectorPar) and where they go needs to
        # be rethought.
<<<<<<< HEAD
        return ['gemini_gnirs','keck_deimos', 'keck_lris_blue', 'keck_lris_red', 'keck_nires',
                'keck_nirspec', 'shane_kast_blue', 'shane_kast_red', 'shane_kast_red_ret',
                'tng_dolores', 'wht_isis_blue', 'vlt_xshooter_uvb', 'vlt_xshooter_vis',
                'magellan_fire', 'magellan_mage', 'vlt_xshooter_nir', 'gemini_gmos_south',
                'gemini_gmos_north_e2v', 'gemini_gmos_north_ham']
=======
        return ['gemini_gnirs','keck_deimos', 'keck_lris_blue', 'keck_lris_red', 'keck_nires', 'keck_nirspec',
                'keck_hires_red','keck_hires_blue','mmt_binospec',
                'shane_kast_blue', 'shane_kast_red', 'shane_kast_red_ret', 'tng_dolores',
                'wht_isis_blue', 'vlt_xshooter_uvb', 'vlt_xshooter_vis', 'magellan_fire',
                'vlt_xshooter_nir', 'gemini_gmos_south', 'gemini_gmos_north_e2v', 'gemini_gmos_north_ham']
>>>>>>> 726531da

    def validate(self):
        pass

    
class WavelengthSolutionPar(ParSet):
    """
    The parameter set used to hold arguments for the determination of
    wavelength solution.
    
    For a table with the current keywords, defaults, and descriptions,
    see :ref:`pypeitpar`.
    """
    def __init__(self, reference=None, method=None,
                 echelle = None, ech_fix_format = None, ech_nspec_coeff = None, ech_norder_coeff = None, ech_sigrej = None,
                 lamps=None, nonlinear_counts = None,
                 sigdetect=None, reid_arxiv = None, nreid_min = None, cc_thresh = None, cc_local_thresh = None,
                 nlocal_cc = None, rms_threshold=None,match_toler=None, func=None, n_first=None, n_final =None,
                 sigrej_first=None, sigrej_final=None,wv_cen=None, disp=None,numsearch=None,nfitpix=None, IDpixels=None,
                 IDwaves=None, medium=None, frame=None):
        # Grab the parameter names and values from the function
        # arguments
        args, _, _, values = inspect.getargvalues(inspect.currentframe())
        pars = OrderedDict([(k,values[k]) for k in args[1:]])

        # Initialize the other used specifications for this parameter
        # set
        defaults = OrderedDict.fromkeys(pars.keys())
        options = OrderedDict.fromkeys(pars.keys())
        dtypes = OrderedDict.fromkeys(pars.keys())
        descr = OrderedDict.fromkeys(pars.keys())

        # Fill out parameter specifications.  Only the values that are
        # *not* None (i.e., the ones that are defined) need to be set

        # TODO JFH Does sky actually do anything?
        # TODO: Only test for 'pixel' is ever used. I.e. 'arc' or 'sky'
        # does not make a difference.
        defaults['reference'] = 'arc'
        options['reference'] = WavelengthSolutionPar.valid_reference()
        dtypes['reference'] = str
        descr['reference'] = 'Perform wavelength calibration with an arc, sky frame.  Use ' \
                             '\'pixel\' for no wavelength solution.'

        defaults['method'] = 'holy-grail'
        options['method'] = WavelengthSolutionPar.valid_methods()
        dtypes['method'] = str
        descr['method'] = 'Method to use to fit the individual arc lines. Most of these methods are now deprecated ' \
                          'as they fail most of the time without significant parameter tweaking. ' \
                          '\'holy-grail\' attempts to get a first guess at line IDs by looking for patterns in the ' \
                          'line locations. It is fully automated and works really well excpet for when it does not' \
                          '\'reidentify\' is now the preferred method, however it requires that an archive of ' \
                          'wavelength solution has been constructed for your instrument/grating combination'' \
                          ''Options are: {0}'.format(', '.join(options['method']))
#        descr['method'] = 'Method to use to fit the individual arc lines.  ' \
#                          '\'fit\' is likely more accurate, but \'simple\' uses a polynomial ' \
#                          'fit (to the log of a gaussian) and is fast and reliable.  ' \
#                          '\'arclines\' uses the arclines python package.' \
#                          'Options are: {0}'.format(', '.join(options['method']))

        # Echelle wavelength calibration stuff
        defaults['echelle'] = False
        dtypes['echelle'] = bool
        descr['echelle'] = 'Is this an echelle spectrograph? If yes an additional 2-d fit wavelength fit will be performed as a function ' \
                           'of spectral pixel and order number to improve the wavelength solution'

        defaults['ech_nspec_coeff'] = 4
        dtypes['ech_nspec_coeff'] = int
        descr['ech_nspec_coeff'] = 'For echelle spectrographs, order of the final 2d fit to the spectral dimension. ' \
                                   'You should choose this to be the n_final of the fits to the individual orders.'

        defaults['ech_norder_coeff'] = 4
        dtypes['ech_norder_coeff'] = int
        descr['ech_norder_coeff'] = 'For echelle spectrographs, order of the final 2d fit to the order dimension.'

        defaults['ech_sigrej'] = 2.0
        dtypes['ech_sigrej'] = [int,float]
        descr['ech_sigrej'] = 'For echelle spectrographs sigma clipping rejection threshold in 2d fit to spectral and order dimensions'


        # TODO: These needs to be tidied up so we can check for valid lamps. Right now I'm not checking.
        # Force lamps to be a list
        if pars['lamps'] is not None and not isinstance(pars['lamps'], list):
            pars['lamps'] = [pars['lamps']]
        options['lamps'] = None
        #options['lamps'] = WavelengthSolutionPar.valid_lamps()
        dtypes['lamps'] = list
        descr['lamps'] = 'Name of one or more ions used for the wavelength calibration.  Use ' \
                         'None for no calibration.  ' \
                         'Options are: {0}'.format(', '.join(WavelengthSolutionPar.valid_lamps()))


        # ToDo Should this be in counts or ADU? Currently the arcs are in ADU (which actually sort of makes sense here) but the
        # name of the parameter is counts. Perhaps we should just change this to nonlinear_adu or something to avoid confusion.

        # These are the parameters used for arc line detection
        defaults['nonlinear_counts'] = 1e10
        dtypes['nonlinear_counts'] = float
        descr['nonlinear_counts'] = 'Arc lines above this saturation threshold are not used in wavelength solution fits because they cannot' \
                                    'be accurately centroided'

        defaults['sigdetect'] = 5.
        dtypes['sigdetect'] = [int, float]
        descr['sigdetect'] = 'Detection threshold for arc lines'

        # These are the parameters used for reidentification
        defaults['reid_arxiv']=None
        dtypes['reid_arxiv'] = str
        descr['reid_arxiv'] = 'Name of the archival wavelength solution file that will be used for the wavelength ' \
                              'reidentification if the wavelength solution method = reidentify'

        defaults['nreid_min'] = 1
        dtypes['nreid_min'] = int
        descr['nreid_min'] = 'Minimum number of times that a given candidate reidentified line must be properly matched ' \
                             'with a line in the arxiv to be considered a good reidentification. If there is a lot of ' \
                             'duplication in the arxiv of the spectra in question (i.e. multislit) set this to a number ' \
                             'like 1-4. For echelle this depends on the number of solutions in the arxiv. For fixed format ' \
                             'echelle (ESI, X-SHOOTER, NIRES) set this 1. For an echelle with a tiltable grating, it will ' \
                             'depend on the number of solutions in the arxiv.'

        defaults['cc_thresh'] = 0.80
        dtypes['cc_thresh'] = float
        descr['cc_thresh'] = 'Threshold for the *global* cross-correlation coefficient between an input spectrum and member ' \
                             'of the archive required to attempt reidentification. Spectra from the archive with a lower ' \
                             'cross-correlation are not used for reidentification'

        defaults['cc_local_thresh'] = 0.80
        dtypes['cc_local_thresh'] = float
        descr['cc_local_thresh'] = 'Threshold for the *local* cross-correlation coefficient, evaluated at each reidentified line,  ' \
                                   'between an input spectrum and the shifted and stretched archive spectrum above which a ' \
                                   'line must be to be considered a good line for reidentification. The local cross-correlation ' \
                                   'is evaluated at each candidate reidentified line (using a window of nlocal_cc), and is then ' \
                                   'used to score the the reidentified lines to arrive at the final set of good reidentifications'

        defaults['nlocal_cc'] = 11
        dtypes['nlocal_cc'] = int
        descr['nlocal_cc'] = 'Size of pixel window used for local cross-correlation computation for each arc line. If not ' \
                             'an odd number one will be added to it to make it odd.'

        defaults['ech_fix_format'] = True
        dtypes['ech_fix_format'] = bool
        descr['ech_fix_format'] = 'Is this a fixed format echelle like ESI, X-SHOOTER, or NIRES. If so reidentification ' \
                                  'will assume that each order in the data is aligned with a single order in the reid arxiv'




        # These are the parameters used for the iterative fitting of the arc lines
        defaults['rms_threshold'] = 0.15
        dtypes['rms_threshold'] = float
        descr['rms_threshold'] = 'Minimum RMS for keeping a slit/order solution'

        defaults['match_toler'] = 2.0
        dtypes['match_toler'] = float
        descr['match_toler'] = 'Matching tolerance in pixels when searching for new lines. This is the difference ' \
                               'in pixels between the wavlength assigned to an arc line by an iteration of the wavelength ' \
                               'solution to the wavelength in the line list. This parameter is also used as the matching ' \
                               'tolerance in pixels for a line reidentification. A good line match must match within this ' \
                               'tolerance to the shifted and stretched archive spectrum, and the archive wavelength ' \
                               'solution at this match must be within match_toler dispersion elements from the line in line list.'

        defaults['func'] = 'legendre'
        dtypes['func'] = str
        descr['func'] = 'Function used for wavelength solution fits'

        defaults['n_first'] = 2
        dtypes['n_first'] = int
        descr['n_first'] = 'Order of first guess fit to the wavelength solution.'

        defaults['sigrej_first'] = 2.0
        dtypes['sigrej_first'] = float
        descr['sigrej_first'] = 'Number of sigma for rejection for the first guess to the wavelength solution.'

        defaults['n_final'] = 4
        dtypes['n_final'] = int
        descr['n_final'] = 'Order of final fit to the wavelength solution.'

        defaults['sigrej_final'] = 3.0
        dtypes['sigrej_final'] = float
        descr['sigrej_final'] = 'Number of sigma for rejection for the final guess to the wavelength solution.'

        # TODO: Not used
        # Backwards compatibility with basic and semi_brute algorithms
        defaults['wv_cen'] = 0.0
        dtypes['wv_cen'] = float
        descr['wv_cen'] = 'Central wavelength. Backwards compatibility with basic and semi-brute algorithms.'

        defaults['disp'] = 0.0
        dtypes['disp'] = float
        descr['disp'] = 'Dispersion. Backwards compatibility with basic and semi-brute algorithms.'


        defaults['numsearch'] = 20
        dtypes['numsearch'] = int
        descr['numsearch'] = 'Number of brightest arc lines to search for in preliminary ' \
                             'identification'

        defaults['nfitpix'] = 5
        dtypes['nfitpix'] = int
        descr['nfitpix'] = 'Number of pixels to fit when deriving the centroid of the arc ' \
                           'lines (an odd number is best)'

        dtypes['IDpixels'] = [int, float, list]
        descr['IDpixels'] = 'One or more pixels at which to manually identify a line'

        dtypes['IDwaves'] = [int, float, list]
        descr['IDwaves'] = 'Wavelengths of the manually identified lines'

        # TODO: Not used
        defaults['medium'] = 'vacuum'
        options['medium'] = WavelengthSolutionPar.valid_media()
        dtypes['medium'] = str
        descr['medium'] = 'Medium used when wavelength calibrating the data.  ' \
                          'Options are: {0}'.format(', '.join(options['medium']))

        # TODO: What should the default be?  None or 'heliocentric'?
        defaults['frame'] = 'heliocentric'
        options['frame'] = WavelengthSolutionPar.valid_reference_frames()
        dtypes['frame'] = str
        descr['frame'] = 'Frame of reference for the wavelength calibration.  ' \
                         'Options are: {0}'.format(', '.join(options['frame']))

        # This is now defunct
        #defaults['min_nsig'] = 10.
        #dtypes['min_nsig'] = float
        #descr['min_nsig'] = 'Detection threshold for arc lines for "standard" lines'



        # Instantiate the parameter set
        super(WavelengthSolutionPar, self).__init__(list(pars.keys()),
                                                    values=list(pars.values()),
                                                    defaults=list(defaults.values()),
                                                    options=list(options.values()),
                                                    dtypes=list(dtypes.values()),
                                                    descr=list(descr.values()))
        self.validate()

    @classmethod
    def from_dict(cls, cfg):
        k = cfg.keys()
        parkeys = [ 'reference', 'method',
                    'echelle', 'ech_fix_format', 'ech_nspec_coeff', 'ech_norder_coeff', 'ech_sigrej',
                    'lamps', 'nonlinear_counts', 'sigdetect',
                    'reid_arxiv', 'nreid_min', 'cc_thresh', 'cc_local_thresh', 'nlocal_cc',
                    'rms_threshold', 'match_toler', 'func', 'n_first','n_final', 'sigrej_first', 'sigrej_final',
                    'wv_cen', 'disp', 'numsearch', 'nfitpix','IDpixels', 'IDwaves', 'medium', 'frame']
        kwargs = {}
        for pk in parkeys:
            kwargs[pk] = cfg[pk] if pk in k else None
        return cls(**kwargs)

    @staticmethod
    def valid_reference():
        """
        Return the valid wavelength solution methods.
        """
        return [ 'arc', 'sky', 'pixel' ]

    @staticmethod
    def valid_methods():
        """
        Return the valid wavelength solution methods.
        """
        return [ 'simple', 'semi-brute', 'basic','holy-grail', 'reidentify']

    @staticmethod
    def valid_lamps():
        """
        Return the valid lamp ions
        """
        return [ 'ArI', 'CdI', 'HgI', 'HeI', 'KrI', 'NeI', 'XeI', 'ZnI', 'ThAr' ]

    @staticmethod
    def valid_media():
        """
        Return the valid media for the wavelength calibration.
        """
        return [ 'vacuum', 'air' ]

    @staticmethod
    def valid_reference_frames():
        """
        Return the valid reference frames for the wavelength calibration
        """
        return [ 'heliocentric', 'barycentric' ]

    def validate(self):
        pass


class TraceSlitsPar(ParSet):
    """
    The parameter set used to hold arguments for tracing the slit
    positions along the dispersion axis.
    
    For a table with the current keywords, defaults, and descriptions,
    see :ref:`pypeitpar`.
    """
    def __init__(self, function=None, polyorder=None, medrep=None, number=None, trim=None,
                 maxgap=None, maxshift=None, pad=None, sigdetect=None, fracignore=None,
                 min_slit_width = None,
                 diffpolyorder=None, single=None, sobel_mode=None, pcatype=None, pcapar=None,
                 pcaextrap=None):

        # Grab the parameter names and values from the function
        # arguments
        args, _, _, values = inspect.getargvalues(inspect.currentframe())
        pars = OrderedDict([(k,values[k]) for k in args[1:]])      # "1:" to skip 'self'

        # Initialize the other used specifications for this parameter
        # set
        defaults = OrderedDict.fromkeys(pars.keys())
        options = OrderedDict.fromkeys(pars.keys())
        dtypes = OrderedDict.fromkeys(pars.keys())
        descr = OrderedDict.fromkeys(pars.keys())

        # Fill out parameter specifications.  Only the values that are
        # *not* None (i.e., the ones that are defined) need to be set

        defaults['function'] = 'legendre'
        options['function'] = TraceSlitsPar.valid_functions()
        dtypes['function'] = str
        descr['function'] = 'Function use to trace the slit center.  ' \
                            'Options are: {0}'.format(', '.join(options['function']))

        defaults['polyorder'] = 3
        dtypes['polyorder'] = int
        descr['polyorder'] = 'Order of the function to use.'

        defaults['medrep'] = 0
        dtypes['medrep'] = int
        descr['medrep'] = 'Number of times to median smooth a trace image prior to analysis ' \
                          'for slit/order edges'

        # Force number to be an integer
        if values['number'] == 'auto':
            values['number'] = -1
        defaults['number'] = -1
        dtypes['number'] = int
        descr['number'] = 'Manually set the number of slits to identify (>=1). \'auto\' or -1 ' \
                          'will automatically identify the number of slits.'

        # Force trim to be a tuple
        if pars['trim'] is not None and not isinstance(pars['trim'], tuple):
            try:
                pars['trim'] = tuple(pars['trim'])
            except:
                raise TypeError('Could not convert provided trim to a tuple.')
        defaults['trim'] = (3,3)
        dtypes['trim'] = tuple
        descr['trim'] = 'How much to trim off each edge of each slit'

        dtypes['maxgap'] = int
        descr['maxgap'] = 'Maximum number of pixels to allow for the gap between slits.  Use ' \
                          'None if the neighbouring slits are far apart or of similar ' \
                          'illumination.'

        defaults['maxshift'] = 0.15
        dtypes['maxshift'] = [int, float]
        descr['maxshift'] = 'Maximum shift in trace crude'

        defaults['pad'] = 0
        dtypes['pad'] = int
        descr['pad'] = 'Integer number of pixels to consider beyond the slit edges.'

        defaults['sigdetect'] = 20.0
        dtypes['sigdetect'] = [int, float]
        descr['sigdetect'] = 'Sigma detection threshold for edge detection'
    
        defaults['fracignore'] = 0.01
        dtypes['fracignore'] = float
        descr['fracignore'] = 'If a slit spans less than this fraction over the spectral size ' \
                              'of the detector, it will be ignored (and reconstructed when/if ' \
                              'an \'order\' PCA analysis is performed).'

        defaults['min_slit_width'] = 6.0  # arcseconds!
        dtypes['min_slit_width'] = float
        descr['min_slit_width'] = 'If a slit spans less than this number of arcseconds over the spatial ' \
                                  'direction of the detector, it will be ignored. Use this option to prevent the ' \
                                  'of alignment (box) slits from multislit reductions, which typically cannot be reduced ' \
                                  'without a significant struggle'

        defaults['diffpolyorder'] = 2
        dtypes['diffpolyorder'] = int
        descr['diffpolyorder'] = 'Order of the 2D function used to fit the 2d solution for the ' \
                                 'spatial size of all orders.'

        defaults['single'] = []
        dtypes['single'] = list
        descr['single'] = 'Add a single, user-defined slit based on its location on each ' \
                          'detector.  Syntax is a list of values, 2 per detector, that define ' \
                          'the slit according to column values.  The second value (for the ' \
                          'right edge) must be greater than 0 to be applied.  LRISr example: ' \
                          'setting single = -1, -1, 7, 295 means the code will skip the ' \
                          'user-definition for the first detector but adds one for the second. ' \
                          ' None means no user-level slits defined.'

        defaults['sobel_mode'] = 'nearest'
        options['sobel_mode'] = TraceSlitsPar.valid_sobel_modes()
        dtypes['sobel_mode'] = str
        descr['sobel_mode'] = 'Mode for Sobel filtering.  Default is \'nearest\' but the ' \
                              'developers find \'constant\' works best for DEIMOS.'

        defaults['pcatype'] = 'pixel'
        options['pcatype'] = TraceSlitsPar.valid_pca_types()
        dtypes['pcatype'] = str
        descr['pcatype'] = 'Select to perform the PCA using the pixel position (pcatype=pixel) ' \
                           'or by spectral order (pcatype=order).  Pixel positions can be used ' \
                           'for multi-object spectroscopy where the gap between slits is ' \
                           'irregular.  Order is used for echelle spectroscopy or for slits ' \
                           'with separations that are a smooth function of the slit number.'

        defaults['pcapar'] = [ 3, 2, 1, 0]
        dtypes['pcapar'] = list
        descr['pcapar'] = 'Order of the polynomials to be used to fit the principle ' \
                          'components.  The list length must be equal to or less than polyorder+1. ' \
                          'TODO: Provide more explanation'

        defaults['pcaextrap'] = [0, 0]
        dtypes['pcaextrap'] = list
        descr['pcaextrap'] = 'The number of extra orders to predict in the negative (first ' \
                             'number) and positive (second number) direction.  Must be two ' \
                             'numbers in the list and they must be integers.'

        # Instantiate the parameter set
        super(TraceSlitsPar, self).__init__(list(pars.keys()),
                                            values=list(pars.values()),
                                            defaults=list(defaults.values()),
                                            options=list(options.values()),
                                            dtypes=list(dtypes.values()),
                                            descr=list(descr.values()))
        self.validate()

    @classmethod
    def from_dict(cls, cfg):
        k = cfg.keys()
        parkeys = [ 'function', 'polyorder', 'medrep', 'number', 'trim', 'maxgap', 'maxshift',
                    'pad', 'sigdetect', 'fracignore', 'min_slit_width', 'diffpolyorder', 'single', 'sobel_mode',
                    'pcatype', 'pcapar', 'pcaextrap' ]
        kwargs = {}
        for pk in parkeys:
            kwargs[pk] = cfg[pk] if pk in k else None
        return cls(**kwargs)

    @staticmethod
    def valid_functions():
        """
        Return the list of valid functions to use for slit tracing.
        """
        return [ 'polynomial', 'legendre', 'chebyshev' ]

    @staticmethod
    def valid_sobel_modes():
        """Return the valid sobel modes."""
        return [ 'nearest', 'constant' ]

    @staticmethod
    def valid_pca_types():
        """
        Return the valid PCA types.
        """
        return ['pixel', 'order']

    def validate(self):
        if self.data['number'] == 0:
            raise ValueError('Number of slits must be -1 for automatic identification or '
                             'greater than 0')
        if len(self.data['pcaextrap']) != 2:
            raise ValueError('PCA extrapolation parameters must be a list with two values.')
        for e in self.data['pcaextrap']:
            if not isinstance(e, int):
                raise ValueError('PCA extrapolation values must be integers.')

class WaveTiltsPar(ParSet):
    """
    The parameter set used to hold arguments for tracing the
    monochromatic tilt along the slit.
    
    For a table with the current keywords, defaults, and descriptions,
    see :ref:`pypeitpar`.

    .. todo::
        Changed to reflect wavetilts.py settings.  Was `yorder`
        previously `disporder`?  If so, I think I prefer the generality
        of `disporder`...
    """
    def __init__(self, idsonly=None, tracethresh=None, order=None, function=None, yorder=None,
                 func2D=None, method=None, params=None):


        # Grab the parameter names and values from the function
        # arguments
        args, _, _, values = inspect.getargvalues(inspect.currentframe())
        pars = OrderedDict([(k,values[k]) for k in args[1:]])      # "1:" to skip 'self'

        # Initialize the other used specifications for this parameter
        # set
        defaults = OrderedDict.fromkeys(pars.keys())
        options = OrderedDict.fromkeys(pars.keys())
        dtypes = OrderedDict.fromkeys(pars.keys())
        descr = OrderedDict.fromkeys(pars.keys())

        # Fill out parameter specifications.  Only the values that are
        # *not* None (i.e., the ones that are defined) need to be set

        defaults['idsonly'] = False
        dtypes['idsonly'] = bool
        descr['idsonly'] = 'Only use the arc lines that have an identified wavelength to trace ' \
                           'tilts'

        defaults['tracethresh'] = 20.
        dtypes['tracethresh'] = [int, float, list, numpy.ndarray]
        descr['tracethresh'] = 'Significance threshold for arcs to be used in tracing wavelength tilts.'

        defaults['order'] = 2
        dtypes['order'] = int
        descr['order'] = 'Order of the polynomial function to be used for the tilt of an ' \
                         'individual arc line.  Must be 1 for echelle data (Echelle pipeline).'

        defaults['function'] = 'legendre'
        # TODO: Allowed values?
        dtypes['function'] = str
        descr['function'] = 'Type of function for arc line fits'

        defaults['yorder'] = 4
        dtypes['yorder'] = int
        descr['yorder'] = 'Order of the polynomial function to be used to fit the tilts ' \
                          'along the y direction.'

        defaults['func2D'] = 'legendre'
        # TODO: Allowed values?
        dtypes['func2D'] = str
        descr['func2D'] = 'Type of function for 2D fit'

        defaults['method'] = 'spca'
        options['method'] = WaveTiltsPar.valid_methods()
        dtypes['method'] = str
        descr['method'] = 'Method used to trace the tilt of the slit along an order.  ' \
                          'Options are: {0}'.format(', '.join(options['method']))

        # TODO: Need to add checks that check params against method
        defaults['params'] = [ 1, 1, 0 ]
        dtypes['params'] = [ int, list ]
        descr['params'] = 'Parameters to use for the provided method.  TODO: Need more explanation'

        # Instantiate the parameter set
        super(WaveTiltsPar, self).__init__(list(pars.keys()),
                                            values=list(pars.values()),
                                            defaults=list(defaults.values()),
                                            options=list(options.values()),
                                            dtypes=list(dtypes.values()),
                                            descr=list(descr.values()))
        self.validate()

    @classmethod
    def from_dict(cls, cfg):
        k = cfg.keys()
        parkeys = [ 'idsonly', 'tracethresh', 'order', 'function', 'yorder', 'func2D',
                    'method', 'params' ]
        kwargs = {}
        for pk in parkeys:
            kwargs[pk] = cfg[pk] if pk in k else None
        return cls(**kwargs)

    @staticmethod
    def valid_methods():
        """
        Return the valid methods to use for tilt tracing.
        """
        return [ 'pca', 'spca', 'spline', 'interp', 'perp', 'zero' ]

    def validate(self):
        # Convert param to list
        if isinstance(self.data['params'], int):
            self.data['params'] = [self.data['params']]
        pass

# TODO: JFH. This parameter class is now deprecated
# From artrace.trace_objects_in_slit
#       trim=2, triml=None, trimr=None, sigmin=2.0, bgreg=None
class TraceObjectsPar(ParSet):
    """
    The parameter set used to hold arguments for tracing one or more
    objects within a slit.
    
    For a table with the current keywords, defaults, and descriptions,
    see :ref:`pypeitpar`.
    """
    def __init__(self, function=None, order=None, find=None, nsmooth=None, xedge=None, method=None,
                 params=None):

        # Grab the parameter names and values from the function
        # arguments
        args, _, _, values = inspect.getargvalues(inspect.currentframe())
        pars = OrderedDict([(k,values[k]) for k in args[1:]])      # "1:" to skip 'self'

        # Initialize the other used specifications for this parameter
        # set
        defaults = OrderedDict.fromkeys(pars.keys())
        options = OrderedDict.fromkeys(pars.keys())
        dtypes = OrderedDict.fromkeys(pars.keys())
        descr = OrderedDict.fromkeys(pars.keys())

        # Fill out parameter specifications.  Only the values that are
        # *not* None (i.e., the ones that are defined) need to be set
        defaults['function'] = 'legendre'
        options['function'] = TraceObjectsPar.valid_functions()
        dtypes['function'] = str
        descr['function'] = 'Function to use to trace the object in each slit.  ' \
                            'Options are: {0}'.format(options['function'])

        defaults['order'] = 2
        dtypes['order'] = int
        descr['order'] = 'Order of the function to use to fit the object trace in each slit'

        defaults['find'] = 'standard'
        options['find'] = TraceObjectsPar.valid_detection_algorithms()
        dtypes['find'] = str
        descr['find'] = 'Algorithm to use for finding objects.' \
                        'Options are: {0}'.format(', '.join(options['find']))

        defaults['nsmooth'] = 3
        dtypes['nsmooth'] = [int, float]
        descr['nsmooth'] = 'Parameter for Gaussian smoothing when find=nminima.'

        defaults['xedge'] = 0.03
        dtypes['xedge'] = float
        descr['xedge'] = 'Ignore any objects within xedge of the edge of the slit'

        defaults['method'] = 'pca'
        options['method'] = TraceObjectsPar.valid_methods()
        dtypes['method'] = str
        descr['method'] = 'Method to use for tracing each object; only used with Echelle ' \
                          'pipeline.  Options are: {0}'.format(', '.join(options['method']))

        defaults['params'] = [1, 0]
        dtypes['params'] = [int, list]
        descr['params'] = 'Parameters for the requested method.  For pca, params is a list ' \
                          'containing the order of the polynomials that should be used to fit ' \
                          'the object trace principal components. For example, params = 1, 0 ' \
                          'will fit 2 principal components, the first PC will be fit with a ' \
                          'first order polynomial, the second PC will be fit with a zeroth ' \
                          'order polynomial. TODO: What about the other methods?'

        # Instantiate the parameter set
        super(TraceObjectsPar, self).__init__(list(pars.keys()),
                                              values=list(pars.values()),
                                              defaults=list(defaults.values()),
                                              options=list(options.values()),
                                              dtypes=list(dtypes.values()),
                                              descr=list(descr.values()))
        self.validate()

    @classmethod
    def from_dict(cls, cfg):
        k = cfg.keys()
        parkeys = [ 'function', 'order', 'find', 'nsmooth', 'xedge', 'method', 'params' ]
        kwargs = {}
        for pk in parkeys:
            kwargs[pk] = cfg[pk] if pk in k else None
        return cls(**kwargs)

    @staticmethod
    def valid_functions():
        """
        Return the list of valid functions to use for object tracing.
        """
        return [ 'polynomial', 'legendre', 'chebyshev' ]

    @staticmethod
    def valid_detection_algorithms():
        """
        Return the list of valid algorithms for detecting objects.
        """
        return [ 'standard', 'nminima' ]

    @staticmethod
    def valid_methods():
        """
        Return the valid methods to use for tilt tracing.
        """
        return [ 'pca', 'spca', 'spline', 'interp', 'perp', 'zero' ]

    def validate(self):
        # Convert param to list
        if isinstance(self.data['params'], int):
            self.data['params'] = [self.data['params']]
        pass

# TODO JFH This parset is now deprecated.
class ExtractObjectsPar(ParSet):
    """
    The parameter set used to hold arguments for extracting object
    spectra.
    
    For a table with the current keywords, defaults, and descriptions,
    see :ref:`pypeitpar`.
    """
    def __init__(self, pixelmap=None, pixelwidth=None, reuse=None, profile=None, maxnumber=None,
                 manual=None):

        # Grab the parameter names and values from the function
        # arguments
        args, _, _, values = inspect.getargvalues(inspect.currentframe())
        pars = OrderedDict([(k,values[k]) for k in args[1:]])      # "1:" to skip 'self'

        # Check the manual input
        if manual is not None:
            if not isinstance(manual, (ParSet, dict, list)):
                raise TypeError('Manual extraction input must be a ParSet, dictionary, or list.')
            _manual = [manual] if isinstance(manual, (ParSet,dict)) else manual
            pars['manual'] = _manual

        # Initialize the other used specifications for this parameter
        # set
        defaults = OrderedDict.fromkeys(pars.keys())
        options = OrderedDict.fromkeys(pars.keys())
        dtypes = OrderedDict.fromkeys(pars.keys())
        descr = OrderedDict.fromkeys(pars.keys())

        # Fill out parameter specifications.  Only the values that are
        # *not* None (i.e., the ones that are defined) need to be set
        dtypes['pixelmap'] = str
        descr['pixelmap'] = 'If desired, a fits file can be specified (of the appropriate form)' \
                            'to specify the locations of the pixels on the detector (in ' \
                            'physical space).  TODO: Where is "appropriate form" specified?'

        defaults['pixelwidth'] = 2.5
        dtypes['pixelwidth'] = [int, float]
        descr['pixelwidth'] = 'The size of the extracted pixels (as an scaled number of Arc ' \
                              'FWHM), -1 will not resample'

        defaults['reuse'] = False
        dtypes['reuse'] = bool
        descr['reuse'] = 'If the extraction has previously been performed and saved, load the ' \
                         'previous result'

        defaults['profile'] = 'gaussian'
        options['profile'] = ExtractObjectsPar.valid_profiles()
        dtypes['profile'] = str
        descr['profile'] = 'Fitting function used to extract science data, only if the ' \
                           'extraction is 2D.  NOTE: options with suffix \'func\' fits a ' \
                           'function to the pixels whereas those without this suffix take into ' \
                           'account the integration of the function over the pixel (and is ' \
                           'closer to truth).   ' \
                           'Options are: {0}'.format(', '.join(options['profile']))

        dtypes['maxnumber'] = int
        descr['maxnumber'] = 'Maximum number of objects to extract in a science frame.  Use ' \
                             'None for no limit.'

        dtypes['manual'] = list
        descr['manual'] = 'List of manual extraction parameter sets'

        # Instantiate the parameter set
        super(ExtractObjectsPar, self).__init__(list(pars.keys()),
                                                values=list(pars.values()),
                                                defaults=list(defaults.values()),
                                                options=list(options.values()),
                                                dtypes=list(dtypes.values()),
                                                descr=list(descr.values()))
        self.validate()

    @classmethod
    def from_dict(cls, cfg):
        k = cfg.keys()
        parkeys = [ 'pixelmap', 'pixelwidth', 'reuse', 'profile', 'maxnumber' ]
        kwargs = {}
        for pk in parkeys:
            kwargs[pk] = cfg[pk] if pk in k else None
        kwargs['manual'] = util.get_parset_list(cfg, 'manual', ManualExtractionPar)
        return cls(**kwargs)

    @staticmethod
    def valid_profiles():
        """
        Return the list of valid functions to use for object tracing.
        """
        return [ 'gaussian', 'gaussfunc', 'moffat', 'moffatfunc' ]

    def validate(self):
        pass

# ToDO place holder to be updated by JFH
class ScienceImagePar(ParSet):
    """
    The parameter set used to hold arguments for sky subtraction, object
    finding and extraction in the ScienceImage class

    For a table with the current keywords, defaults, and descriptions,
    see :ref:`pypeitpar`.
    """

    def __init__(self, bspline_spacing=None, maxnumber=None, manual=None, nodding=None):

        # Grab the parameter names and values from the function
        # arguments
        args, _, _, values = inspect.getargvalues(inspect.currentframe())
        pars = OrderedDict([(k, values[k]) for k in args[1:]])  # "1:" to skip 'self'

        # Check the manual input
        if manual is not None:
            if not isinstance(manual, (ParSet, dict, list)):
                raise TypeError('Manual extraction input must be a ParSet, dictionary, or list.')
            _manual = [manual] if isinstance(manual, (ParSet, dict)) else manual
            pars['manual'] = _manual

        # Initialize the other used specifications for this parameter
        # set
        defaults = OrderedDict.fromkeys(pars.keys())
        options = OrderedDict.fromkeys(pars.keys())
        dtypes = OrderedDict.fromkeys(pars.keys())
        descr = OrderedDict.fromkeys(pars.keys())

        # Fill out parameter specifications.  Only the values that are
        # *not* None (i.e., the ones that are defined) need to be set

        defaults['bspline_spacing'] = 0.6
        dtypes['bspline_spacing'] = [int, float]
        descr['bspline_spacing'] = 'Break-point spacing for the bspline fit'

        dtypes['maxnumber'] = int
        descr['maxnumber'] = 'Maximum number of objects to extract in a science frame.  Use ' \
                             'None for no limit.'

        # Place holder for NIR maybe in the future
        defaults['nodding'] = False
        dtypes['nodding'] = bool
        descr['nodding'] = 'Use the nodded frames to perform the sky subtraction'

        dtypes['manual'] = list
        descr['manual'] = 'List of manual extraction parameter sets'

        # Instantiate the parameter set
        super(ScienceImagePar, self).__init__(list(pars.keys()),
                                              values=list(pars.values()),
                                              defaults=list(defaults.values()),
                                              options=list(options.values()),
                                              dtypes=list(dtypes.values()),
                                              descr=list(descr.values()))
        self.validate()

    @classmethod
    def from_dict(cls, cfg):
        k = cfg.keys()
        #ToDO change to updated param list
        parkeys = ['bspline_spacing', 'maxnumber', 'nodding']
        kwargs = {}
        for pk in parkeys:
            kwargs[pk] = cfg[pk] if pk in k else None
        kwargs['manual'] = util.get_parset_list(cfg, 'manual', ManualExtractionPar)
        return cls(**kwargs)

    def validate(self):
        pass


class CalibrationsPar(ParSet):
    """
    The superset of parameters used to calibrate the science data.
    
    Note that there are specific defaults for each frame group that are
    different from the defaults of the abstracted :class:`FrameGroupPar`
    class.

    For a table with the current keywords, defaults, and descriptions,
    see :ref:`pypeitpar`.
    """
    def __init__(self, caldir=None, masters=None, setup=None, trim=None, badpix=None,
                 biasframe=None, darkframe=None, arcframe=None, pixelflatframe=None,
                 pinholeframe=None, traceframe=None, standardframe=None, flatfield=None,
                 wavelengths=None, slits=None, tilts=None):

        # Grab the parameter names and values from the function
        # arguments
        args, _, _, values = inspect.getargvalues(inspect.currentframe())
        pars = OrderedDict([(k,values[k]) for k in args[1:]])      # "1:" to skip 'self'

        # Initialize the other used specifications for this parameter
        # set
        defaults = OrderedDict.fromkeys(pars.keys())
        options = OrderedDict.fromkeys(pars.keys())
        dtypes = OrderedDict.fromkeys(pars.keys())
        descr = OrderedDict.fromkeys(pars.keys())

        # Fill out parameter specifications.  Only the values that are
        # *not* None (i.e., the ones that are defined) need to be set
        defaults['caldir'] = 'MF'
        dtypes['caldir'] = str
        descr['caldir'] = 'Directory relative to calling directory to write master files.'

        options['masters'] = CalibrationsPar.allowed_master_options()
        dtypes['masters'] = str
        descr['masters'] = 'Treatment of master frames.  Use None to select the default ' \
                           'behavior (which is?), \'reuse\' to use any existing masters, and ' \
                           '\'force\' to __only__ use master frames.  ' \
                           'Options are: None, {0}'.format(', '.join(options['masters']))

        dtypes['setup'] = str
        descr['setup'] = 'If masters=\'force\', this is the setup name to be used: e.g., ' \
                         'C_02_aa .  The detector number is ignored but the other information ' \
                         'must match the Master Frames in the master frame folder.'

        defaults['trim'] = True
        dtypes['trim'] = bool
        descr['trim'] = 'Trim the frame to isolate the data'

        defaults['badpix'] = True
        dtypes['badpix'] = bool
        descr['badpix'] = 'Make a bad pixel mask? Bias frames must be provided.'

        defaults['biasframe'] = FrameGroupPar(frametype='bias', number=5)
        dtypes['biasframe'] = [ ParSet, dict ]
        descr['biasframe'] = 'The frames and combination rules for the bias correction'

        defaults['darkframe'] = FrameGroupPar(frametype='bias', number=0)
        dtypes['darkframe'] = [ ParSet, dict ]
        descr['darkframe'] = 'The frames and combination rules for the dark-current correction'

        defaults['pixelflatframe'] = FrameGroupPar(frametype='pixelflat', number=5)
        dtypes['pixelflatframe'] = [ ParSet, dict ]
        descr['pixelflatframe'] = 'The frames and combination rules for the field flattening'

        defaults['pinholeframe'] = FrameGroupPar(frametype='pinhole', number=0)
        dtypes['pinholeframe'] = [ ParSet, dict ]
        descr['pinholeframe'] = 'The frames and combination rules for the pinholes'

        defaults['arcframe'] = FrameGroupPar(frametype='arc', number=1,
                                             process=ProcessImagesPar(sigrej=-1))
        dtypes['arcframe'] = [ ParSet, dict ]
        descr['arcframe'] = 'The frames and combination rules for the wavelength calibration'

        defaults['traceframe'] = FrameGroupPar(frametype='trace', number=3)
        dtypes['traceframe'] = [ ParSet, dict ]
        descr['traceframe'] = 'The frames and combination rules for images used for slit tracing'

        defaults['standardframe'] = FrameGroupPar(frametype='standard', number=1)
        dtypes['standardframe'] = [ ParSet, dict ]
        descr['standardframe'] = 'The frames and combination rules for the spectrophotometric ' \
                                 'standard observations'

        defaults['flatfield'] = FlatFieldPar()
        dtypes['flatfield'] = [ ParSet, dict ]
        descr['flatfield'] = 'Parameters used to set the flat-field procedure'

        defaults['wavelengths'] = WavelengthSolutionPar()
        dtypes['wavelengths'] = [ ParSet, dict ]
        descr['wavelengths'] = 'Parameters used to derive the wavelength solution'

        defaults['slits'] = TraceSlitsPar()
        dtypes['slits'] = [ ParSet, dict ]
        descr['slits'] = 'Define how the slits should be traced using the trace ?PINHOLE? frames'

        defaults['tilts'] = WaveTiltsPar()
        dtypes['tilts'] = [ ParSet, dict ]
        descr['tilts'] = 'Define how to tract the slit tilts using the trace frames'

        # Instantiate the parameter set
        super(CalibrationsPar, self).__init__(list(pars.keys()),
                                              values=list(pars.values()),
                                              defaults=list(defaults.values()),
                                              options=list(options.values()),
                                              dtypes=list(dtypes.values()),
                                              descr=list(descr.values()))
        self.validate()

    @classmethod
    def from_dict(cls, cfg):
        k = cfg.keys()

        # Basic keywords
        parkeys = [ 'caldir', 'masters', 'setup', 'trim', 'badpix' ]
        kwargs = {}
        for pk in parkeys:
            kwargs[pk] = cfg[pk] if pk in k else None

        # Keywords that are ParSets
        pk = 'biasframe'
        kwargs[pk] = FrameGroupPar.from_dict('bias', cfg[pk]) if pk in k else None
        pk = 'darkframe'
        kwargs[pk] = FrameGroupPar.from_dict('dark', cfg[pk]) if pk in k else None
        pk = 'arcframe'
        kwargs[pk] = FrameGroupPar.from_dict('arc', cfg[pk]) if pk in k else None
        pk = 'pixelflatframe'
        kwargs[pk] = FrameGroupPar.from_dict('pixelflat', cfg[pk]) if pk in k else None
        pk = 'pinholeframe'
        kwargs[pk] = FrameGroupPar.from_dict('pinhole', cfg[pk]) if pk in k else None
        pk = 'traceframe'
        kwargs[pk] = FrameGroupPar.from_dict('trace', cfg[pk]) if pk in k else None
        pk = 'standardframe'
        kwargs[pk] = FrameGroupPar.from_dict('standard', cfg[pk]) if pk in k else None
        pk = 'flatfield'
        kwargs[pk] = FlatFieldPar.from_dict(cfg[pk]) if pk in k else None
        pk = 'wavelengths'
        kwargs[pk] = WavelengthSolutionPar.from_dict(cfg[pk]) if pk in k else None
        pk = 'slits'
        kwargs[pk] = TraceSlitsPar.from_dict(cfg[pk]) if pk in k else None
        pk = 'tilts'
        kwargs[pk] = WaveTiltsPar.from_dict(cfg[pk]) if pk in k else None

        return cls(**kwargs)

    @staticmethod
    def allowed_master_options():
        """Return the allowed handling methods for the master frames."""
        return [ 'reuse', 'force' ]

    # TODO: Perform extensive checking that the parameters are valid for
    # the Calibrations class.  May not be necessary because validate will
    # be called for all the sub parameter sets, but this can do higher
    # level checks, if necessary.
    def validate(self):
        if self.data['masters'] == 'force' \
                and (self.data['setup'] is None or len(self.data['setup']) == 0):
            raise ValueError('When forcing use of master frames, you must specify the setup to '
                             'be used using the \'setup\' keyword.')

#-----------------------------------------------------------------------------
# Parameters superset
class PypeItPar(ParSet):
    """
    The superset of parameters used by PypeIt.
    
    This is a single object used as a container for all the
    user-specified arguments used by PypeIt.
    
    To get the default parameters for a given spectrograph, e.g.::

        from pypeit.spectrographs.util import load_spectrograph

        spectrograph = load_spectrograph('shane_kast_blue')
        par = spectrograph.default_pypeit_par()

    If the user has a set of configuration alterations to be read from a
    pypeit file, e.g.::

        from pypeit.par.util import parse_pypeit_file
        from pypeit.spectrographs.util import load_spectrograph
        from pypeit.par import PypeItPar

        spectrograph = load_spectrograph('shane_kast_blue')
        spec_cfg_lines = spectrograph.default_pypeit_par().to_config()
        user_cfg_lines = parse_pypeit_file('myrdx.pypeit')[0]
        par = PypeItPar.from_cfg_lines(cfg_lines=spec_cfg_lines,
                                      merge_with=user_cfg_lines)

    To write the configuration of a given instance of :class:`PypeItPar`,
    use the :func:`to_config` function::
        
        par.to_config('mypypeitpar.cfg')

    For a table with the current keywords, defaults, and descriptions,
    see :ref:`pypeitpar`.
    """
    def __init__(self, rdx=None, calibrations=None, scienceframe=None, scienceimage=None,
                 flexure=None, fluxcalib=None):

        # Grab the parameter names and values from the function
        # arguments
        args, _, _, values = inspect.getargvalues(inspect.currentframe())
        pars = OrderedDict([(k,values[k]) for k in args[1:]])      # "1:" to skip 'self'

        # Initialize the other used specifications for this parameter
        # set
        defaults = OrderedDict.fromkeys(pars.keys())
        dtypes = OrderedDict.fromkeys(pars.keys())
        descr = OrderedDict.fromkeys(pars.keys())

        # Fill out parameter specifications.  Only the values that are
        # *not* None (i.e., the ones that are defined) need to be set
        defaults['rdx'] = ReducePar()
        dtypes['rdx'] = [ ParSet, dict ]
        descr['rdx'] = 'PypIt reduction rules.'

#        defaults['baseprocess'] = ProcessImagesPar()
#        dtypes['baseprocess'] = [ ParSet, dict ]
#        descr['baseprocess'] = 'Default-level parameters used when processing all images'

        defaults['calibrations'] = CalibrationsPar()
        dtypes['calibrations'] = [ ParSet, dict ]
        descr['calibrations'] = 'Parameters for the calibration algorithms'

        defaults['scienceframe'] = FrameGroupPar(frametype='science')
        dtypes['scienceframe'] = [ ParSet, dict ]
        descr['scienceframe'] = 'The frames and combination rules for the science observations'

        defaults['scienceimage'] = ScienceImagePar()
        dtypes['scienceimage'] = [ParSet, dict]
        descr['scienceimage'] = 'Parameters determining sky-subtraction, object finding, and ' \
                                'extraction'

        # Flexure is turned OFF by default
        dtypes['flexure'] = [ ParSet, dict ]
        descr['flexure'] = 'Parameters used by the flexure-correction procedure.  Flexure ' \
                           'corrections are not performed by default.  To turn on, either ' \
                           'set the parameters in the \'flexure\' parameter group or set ' \
                           '\'flexure = True\' in the \'rdx\' parameter group to use the ' \
                           'default flexure-correction parameters.'

        # Flux calibration is turned OFF by default
        dtypes['fluxcalib'] = [ ParSet, dict ]
        descr['fluxcalib'] = 'Parameters used by the flux-calibration procedure.  Flux ' \
                             'calibration is not performed by default.  To turn on, either ' \
                             'set the parameters in the \'fluxcalib\' parameter group or set ' \
                             '\'fluxcalib = True\' in the \'rdx\' parameter group to use the ' \
                             'default flux-calibration parameters.'
        
        # Instantiate the parameter set
        super(PypeItPar, self).__init__(list(pars.keys()),
                                       values=list(pars.values()),
                                       defaults=list(defaults.values()),
                                       dtypes=list(dtypes.values()),
                                       descr=list(descr.values()))

        self.validate()

#    def update(self, par):
#        """
#        Update the current parameters.
#
#        Likely doesn't work because it isn't recursive ...
#        """
#        if not isinstance(par, PypeItPar):
#            raise TypeError('Parameters can only be updated using another instance of PypeItPar.')
#        self.data.update(par.data)

    @classmethod
    def from_cfg_file(cls, cfg_file=None, merge_with=None, evaluate=True):
        """
        Construct the parameter set using a configuration file.

        Note that::

            default = PypeItPar()
            nofile = PypeItPar.from_cfg_file()
            assert default.data == nofile.data, 'This should always pass.'

        Args:
            cfg_file (:obj:`str`, optional):
                The name of the configuration file that defines the
                default parameters.  This can be used to load a pypeit
                config file from a previous run that was constructed and
                output by pypeit.  This has to contain the full set of
                parameters, not just the subset you want to change.  For
                the latter, use :arg:`merge_with` to provide one or more
                config files to merge with the defaults to construct the
                full parameter set.
            merge_with (:obj:`str`, :obj:`list`, optional):
                One or more config files with the modifications to
                either default parameters (:arg:`cfg_file` is None) or
                the parameters provided by :arg:`cfg_file`.  The
                modifications are performed in series so the list order
                of the config files is important.
            evaluate (:obj:`bool`, optional):
                Evaluate the values in the config object before
                assigning them in the subsequent parameter sets.  The
                parameters in the config file are *always* read as
                strings, so this should almost always be true; however,
                see the warning below.
                
        .. warning::

            When :arg:`evaluate` is true, the function runs `eval()` on
            all the entries in the `ConfigObj` dictionary, done using
            :func:`_recursive_dict_evaluate`.  This has the potential to
            go haywire if the name of a parameter unintentionally
            happens to be identical to an imported or system-level
            function.  Of course, this can be useful by allowing one to
            define the function to use as a parameter, but it also means
            one has to be careful with the values that the parameters
            should be allowed to have.  The current way around this is
            to provide a list of strings that should be ignored during
            the evaluation, done using :func:`_eval_ignore`.

        .. todo::
            Allow the user to add to the ignored strings.

        Returns:
            :class:`pypeit.par.core.PypeItPar`: The instance of the
            parameter set.
        """
        # Get the base parameters in a ConfigObj instance
        cfg = ConfigObj(PypeItPar().to_config() if cfg_file is None else cfg_file)

        # Get the list of other configuration parameters to merge it with
        _merge_with = [] if merge_with is None else \
                        ([merge_with] if isinstance(merge_with, str) else merge_with)
        merge_cfg = ConfigObj()
        for f in _merge_with:
            merge_cfg.merge(ConfigObj(f))

        # Merge with the defaults
        cfg.merge(merge_cfg)

        # Evaluate the strings if requested
        if evaluate:
            cfg = util.recursive_dict_evaluate(cfg)
        
        # Instantiate the object based on the configuration dictionary
        return cls.from_dict(cfg)

    @classmethod
    def from_cfg_lines(cls, cfg_lines=None, merge_with=None, evaluate=True):
        """
        Construct the parameter set using the list of string lines read
        from a config file.

        Note that::

            default = PypeItPar()
            nofile = PypeItPar.from_cfg_lines()
            assert default.data == nofile.data, 'This should always pass.'

        Args:
            cfg_lines (:obj:`list`, optional):
                A list of strings with lines read, or made to look like
                they are, from a configuration file.  This can be used
                to load lines from a previous run of pypeit that was
                constructed and output by pypeit.  This has to contain
                the full set of parameters, not just the subset to
                change.  For the latter, leave this as the default value
                (None) and use :arg:`merge_with` to provide a set of
                lines to merge with the defaults to construct the full
                parameter set.
            merge_with (:obj:`list`, optional):
                A list of strings with lines read, or made to look like
                they are, from a configuration file that should be
                merged with the lines provided by `cfg_lines`, or the
                default parameters.
            evaluate (:obj:`bool`, optional):
                Evaluate the values in the config object before
                assigning them in the subsequent parameter sets.  The
                parameters in the config file are *always* read as
                strings, so this should almost always be true; however,
                see the warning below.
                
        .. warning::

            When :arg:`evaluate` is true, the function runs `eval()` on
            all the entries in the `ConfigObj` dictionary, done using
            :func:`_recursive_dict_evaluate`.  This has the potential to
            go haywire if the name of a parameter unintentionally
            happens to be identical to an imported or system-level
            function.  Of course, this can be useful by allowing one to
            define the function to use as a parameter, but it also means
            one has to be careful with the values that the parameters
            should be allowed to have.  The current way around this is
            to provide a list of strings that should be ignored during
            the evaluation, done using :func:`_eval_ignore`.

        .. todo::
            Allow the user to add to the ignored strings.

        Returns:
            :class:`pypeit.par.core.PypeItPar`: The instance of the
            parameter set.
        """
        # Get the base parameters in a ConfigObj instance
        cfg = ConfigObj(PypeItPar().to_config() if cfg_lines is None else cfg_lines)
        
        # Merge in additional parameters
        if merge_with is not None:
            cfg.merge(ConfigObj(merge_with))

        # Evaluate the strings if requested
        if evaluate:
            cfg = util.recursive_dict_evaluate(cfg)
        
        # Instantiate the object based on the configuration dictionary
        return cls.from_dict(cfg)

    @classmethod
    def from_pypeit_file(cls, ifile, evaluate=True):
        """
        Construct the parameter set using a pypeit file.
        
        Args:
            ifile (str):
                Name of the pypeit file to read.  Expects to find setup
                and data blocks in the file.  See docs.
            evaluate (:obj:`bool`, optional):
                Evaluate the values in the config object before
                assigning them in the subsequent parameter sets.  The
                parameters in the config file are *always* read as
                strings, so this should almost always be true; however,
                see the warning below.
                
        .. warning::

            When :arg:`evaluate` is true, the function runs `eval()` on
            all the entries in the `ConfigObj` dictionary, done using
            :func:`_recursive_dict_evaluate`.  This has the potential to
            go haywire if the name of a parameter unintentionally
            happens to be identical to an imported or system-level
            function.  Of course, this can be useful by allowing one to
            define the function to use as a parameter, but it also means
            one has to be careful with the values that the parameters
            should be allowed to have.  The current way around this is
            to provide a list of strings that should be ignored during
            the evaluation, done using :func:`_eval_ignore`.

        .. todo::
            Allow the user to add to the ignored strings.

        Returns:
            :class:`pypeit.par.core.PypeItPar`: The instance of the
            parameter set.
        """
        # TODO: Need to include instrument-specific defaults somewhere...
        return cls.from_cfg_lines(merge_with=util.pypeit_config_lines(ifile), evaluate=evaluate)

    @classmethod
    def from_dict(cls, cfg):
        k = cfg.keys()
        kwargs = {}

        pk = 'rdx'
        kwargs[pk] = ReducePar.from_dict(cfg[pk]) if pk in k else None

        pk = 'calibrations'
        kwargs[pk] = CalibrationsPar.from_dict(cfg[pk]) if pk in k else None

        pk = 'scienceframe'
        kwargs[pk] = FrameGroupPar.from_dict('science', cfg[pk]) if pk in k else None

        pk = 'scienceimage'
        kwargs[pk] = ScienceImagePar.from_dict(cfg[pk]) if pk in k else None

        # Allow flexure to be turned on using cfg['rdx']
        pk = 'flexure'
        default = FlexurePar()
        kwargs[pk] = FlexurePar.from_dict(cfg[pk]) if pk in k else default

        # Allow flux calibration to be turned on using cfg['rdx']
        pk = 'fluxcalib'
        default = FluxCalibrationPar() \
                        if pk in cfg['rdx'].keys() and cfg['rdx']['fluxcalib'] else None
        kwargs[pk] = FluxCalibrationPar.from_dict(cfg[pk]) if pk in k else default

        if 'baseprocess' not in k:
            return cls(**kwargs)

        # Include any alterations to the basic processing of *all*
        # images
        self = cls(**kwargs)
        baseproc = ProcessImagesPar.from_dict(cfg['baseprocess'])
        self.sync_processing(baseproc)
        return self

    def sync_processing(self, proc_par):
        """
        Sync the processing of all the frame types based on the input
        ProcessImagesPar parameters.

        The parameters are merged in sequence starting from the
        parameter defaults, then including global adjustments provided
        by ``process``, and ending with the parameters that may have
        already been changed for each frame.

        This function can be used at anytime, but is most useful with
        the from_dict method where a ``baseprocess`` group can be
        supplied to change the processing parameters for all frames away
        from the defaults.

        Args:
            proc_par (:class:`ProcessImagesPar`):
                Effectively a new set of default image processing
                parameters for all frames.

        Raises:
            TypeError:
                Raised if the provided parameter set is not an instance
                of :class:`ProcessImagesPar`.
        """
        # Checks
        if not isinstance(proc_par, ProcessImagesPar):
            raise TypeError('Must provide an instance of ProcessImagesPar')
        
        # All the relevant ParSets are already ProcessImagesPar objects,
        # so we can work directly with the internal dictionaries.

        # Find the keys in the input that are different from the default
        default = ProcessImagesPar()
        base_diff = [ k for k in proc_par.keys() if default[k] != proc_par[k] ]

        # Calibration frames
        frames = [ f for f in self['calibrations'].keys() if 'frame' in f ]
        for f in frames:
            # Find the keys in self that are the same as the default
            frame_same = [ k for k in proc_par.keys() 
                            if self['calibrations'][f]['process'].data[k] == default[k] ]
            to_change = list(set(base_diff) & set(frame_same))
            for k in to_change:
                self['calibrations'][f]['process'].data[k] = proc_par[k]
            
        # Science frames
        frame_same = [ k for k in proc_par.keys() 
                            if self['scienceframe']['process'].data[k] == default[k] ]
        to_change = list(set(base_diff) & set(frame_same))
        for k in to_change:
            self['scienceframe']['process'].data[k] = proc_par[k]

    # TODO: Perform extensive checking that the parameters are valid for
    # a full run of PYPIT.  May not be necessary because validate will
    # be called for all the sub parameter sets, but this can do higher
    # level checks, if necessary.
    def validate(self):
        pass

#-----------------------------------------------------------------------------
# Instrument parameters

# TODO: This should probably get moved to spectrograph.py
class DetectorPar(ParSet):
    """
    The parameters used to define the salient properties of an
    instrument detector.

    These parameters should be *independent* of any specific use of the
    detector, and are used in the definition of the instruments served
    by PypeIt.

    To see the list of instruments served, a table with the the current
    keywords, defaults, and descriptions for the :class:`DetectorPar`
    class, and an explanation of how to define a new instrument, see
    :ref:`instruments`.
    """
    def __init__(self, dataext=None, dispaxis=None, dispflip=None, xgap=None, ygap=None, ysize=None,
                 platescale=None, darkcurr=None, saturation=None, mincounts = None, nonlinear=None,
                 numamplifiers=None, gain=None, ronoise=None, datasec=None, oscansec=None,
                 suffix=None):

        # Grab the parameter names and values from the function
        # arguments
        args, _, _, values = inspect.getargvalues(inspect.currentframe())
        pars = OrderedDict([(k,values[k]) for k in args[1:]])

        # Initialize the other used specifications for this parameter
        # set
        defaults = OrderedDict.fromkeys(pars.keys())
        options = OrderedDict.fromkeys(pars.keys())
        dtypes = OrderedDict.fromkeys(pars.keys())
        descr = OrderedDict.fromkeys(pars.keys())

        # Fill out parameter specifications.  Only the values that are
        # *not* None (i.e., the ones that are defined) need to be set
        defaults['dataext'] = 0
        dtypes['dataext'] = int
        descr['dataext'] = 'Index of fits extension containing data'

        # TODO: Should this be detector-specific, or camera-specific?
        defaults['dispaxis'] = 0
        options['dispaxis'] = [ 0, 1]
        dtypes['dispaxis'] = int
        descr['dispaxis'] = 'Spectra are dispersed along this axis. Allowed values are 0 ' \
                            '(first dimension for a numpy array shape) or 1 (second dimension for numpy array shape)'


        defaults['dispflip'] = False
        dtypes['dispflip'] = bool
        descr['dispflip'] = 'If this is True then the dispersion dimension (specificed by the dispaxis) will be ' \
                            'flipped so that wavelengths are always an increasing function of array index'

        defaults['xgap'] = 0.0
        dtypes['xgap'] = [int, float]
        descr['xgap'] = 'Gap between the square detector pixels (expressed as a fraction of the ' \
                        'x pixel size -- x is predominantly the dispersion axis)'

        defaults['ygap'] = 0.0
        dtypes['ygap'] = [int, float]
        descr['ygap'] = 'Gap between the square detector pixels (expressed as a fraction of the ' \
                        'y pixel size -- x is predominantly the dispersion axis)'

        defaults['ysize'] = 1.0
        dtypes['ysize'] = [int, float]
        descr['ysize'] = 'The size of a pixel in the y-direction as a multiple of the x pixel ' \
                         'size (i.e. xsize = 1.0 -- x is predominantly the dispersion axis)'

        defaults['platescale'] = 0.135
        dtypes['platescale'] = [int, float]
        descr['platescale'] = 'arcsec per pixel in the spatial dimension for an unbinned pixel'

        defaults['darkcurr'] = 0.0
        dtypes['darkcurr'] = [int, float]
        descr['darkcurr'] = 'Dark current (e-/hour)'

        defaults['saturation'] = 65535.0
        dtypes['saturation'] = [ int, float ]
        descr['saturation'] = 'The detector saturation level'

        defaults['mincounts'] = -1000.0
        dtypes['mincounts'] = [ int, float ]
        descr['mincounts'] = 'Counts in a pixel below this value will be ignored as being unphysical'


        defaults['nonlinear'] = 0.86
        dtypes['nonlinear'] = [ int, float ]
        descr['nonlinear'] = 'Percentage of detector range which is linear (i.e. everything ' \
                             'above nonlinear*saturation will be flagged as saturated)'

        # gain, ronoise, datasec, and oscansec must be lists if there is
        # more than one amplifier
        defaults['numamplifiers'] = 1
        dtypes['numamplifiers'] = int
        descr['numamplifiers'] = 'Number of amplifiers'

        defaults['gain'] = 1.0 if pars['numamplifiers'] is None else [1.0]*pars['numamplifiers']
        dtypes['gain'] = [ int, float, list ]
        descr['gain'] = 'Inverse gain (e-/ADU). A list should be provided if a detector ' \
                        'contains more than one amplifier.'

        defaults['gain'] = 4.0 if pars['numamplifiers'] is None else [4.0]*pars['numamplifiers']
        dtypes['ronoise'] = [ int, float, list ]
        descr['ronoise'] = 'Read-out noise (e-). A list should be provided if a detector ' \
                           'contains more than one amplifier.'

        # TODO: Allow for None, such that the entire image is the data
        # section
        defaults['datasec'] = 'DATASEC' if pars['numamplifiers'] is None \
                                        else ['DATASEC']*pars['numamplifiers']
        dtypes['datasec'] = [str, list]
        descr['datasec'] = 'Either the data sections or the header keyword where the valid ' \
                           'data sections can be obtained, one per amplifier. If defined ' \
                           'explicitly should have the format of a numpy array slice'

        # TODO: Allow for None, such that there is no overscan region
        defaults['oscansec'] = 'BIASSEC' if pars['numamplifiers'] is None \
                                        else ['BIASSEC']*pars['numamplifiers']
        dtypes['oscansec'] = [str, list]
        descr['oscansec'] = 'Either the overscan section or the header keyword where the valid ' \
                            'data sections can be obtained, one per amplifier. If defined ' \
                            'explicitly should have the format of a numpy array slice'

        # TODO: Allow this to be None?
        defaults['suffix'] = ''
        dtypes['suffix'] = str
        descr['suffix'] = 'Suffix to be appended to all saved calibration and extraction frames.'

        # Instantiate the parameter set
        super(DetectorPar, self).__init__(list(pars.keys()),
                                          values=list(pars.values()),
                                          defaults=list(defaults.values()),
                                          options=list(options.values()),
                                          dtypes=list(dtypes.values()),
                                          descr=list(descr.values()))
        self.validate()

    @classmethod
    def from_dict(cls, cfg):
        k = cfg.keys()
        parkeys = [ 'dataext', 'dispaxis', 'dispflip', 'xgap', 'ygap', 'ysize', 'platescale', 'darkcurr',
                    'saturation', 'mincounts','nonlinear', 'numamplifiers', 'gain', 'ronoise', 'datasec',
                    'oscansec', 'suffix' ]
        kwargs = {}
        for pk in parkeys:
            kwargs[pk] = cfg[pk] if pk in k else None
        return cls(**kwargs)

    def validate(self):
        """
        Check the parameters are valid for the provided method.
        """
        if self.data['numamplifiers'] > 1:
            keys = [ 'gain', 'ronoise', 'datasec', 'oscansec' ]
            dtype = [ (int, float), (int, float), str, str ]
            for i in range(len(keys)):
                if self.data[keys[i]] is None:
                    continue
                if not isinstance(self.data[keys[i]], list) \
                        or len(self.data[keys[i]]) != self.data['numamplifiers']:
                    raise ValueError('Provided {0} does not match amplifiers.'.format(keys[i]))

            for j in range(self.data['numamplifiers']):
                if self.data[keys[i]] is not None \
                        and not isinstance(self.data[keys[i]][j], dtype[i]):
                    TypeError('Incorrect type for {0}; should be {1}'.format(keys[i], dtype[i]))

# TODO: This should get moved to telescopes.py
class TelescopePar(ParSet):
    """
    The parameters used to define the salient properties of a telescope.

    These parameters should be *independent* of any specific use of the
    telescope.  They and are used by the :mod:`pypeit.telescopes` module
    to define the telescopes served by PypeIt, and kept as part of the
    :class:`pypeit.spectrographs.spectrograph.Spectrograph` definition of
    the instruments served by PypeIt.

    To see the list of instruments served, a table with the the current
    keywords, defaults, and descriptions for the :class:`TelescopePar`
    class, and an explanation of how to define a new instrument, see
    :ref:`instruments`.
    """
    def __init__(self, name=None, longitude=None, latitude=None, elevation=None, fratio=None,
                 diameter=None):

        # Grab the parameter names and values from the function
        # arguments
        args, _, _, values = inspect.getargvalues(inspect.currentframe())
        pars = OrderedDict([(k,values[k]) for k in args[1:]])

        # Initialize the other used specifications for this parameter
        # set
        defaults = OrderedDict.fromkeys(pars.keys())
        options = OrderedDict.fromkeys(pars.keys())
        dtypes = OrderedDict.fromkeys(pars.keys())
        descr = OrderedDict.fromkeys(pars.keys())

        # Fill out parameter specifications.  Only the values that are
        # *not* None (i.e., the ones that are defined) need to be set
        defaults['name'] = 'KECK'
        options['name'] = TelescopePar.valid_telescopes()
        dtypes['name'] = str
        descr['name'] = 'Name of the telescope used to obtain the observations.  ' \
                        'Options are: {0}'.format(', '.join(options['name']))
        
        dtypes['longitude'] = [int, float]
        descr['longitude'] = 'Longitude of the telescope on Earth in degrees.'

        dtypes['latitude'] = [int, float]
        descr['latitude'] = 'Latitude of the telescope on Earth in degrees.'

        dtypes['elevation'] = [int, float]
        descr['elevation'] = 'Elevation of the telescope in m'

        dtypes['fratio'] = [int, float]
        descr['fratio'] = 'f-ratio of the telescope'

        dtypes['diameter'] = [int, float]
        descr['diameter'] = 'Diameter of the telescope in m'

        # Instantiate the parameter set
        super(TelescopePar, self).__init__(list(pars.keys()),
                                           values=list(pars.values()),
                                           defaults=list(defaults.values()),
                                           options=list(options.values()),
                                           dtypes=list(dtypes.values()),
                                           descr=list(descr.values()))

        # Check the parameters match the method requirements
        self.validate()


    @classmethod
    def from_dict(cls, cfg):
        k = cfg.keys()
        parkeys = [ 'name', 'longitude', 'latitude', 'elevation', 'fratio', 'diameter' ]
        kwargs = {}
        for pk in parkeys:
            kwargs[pk] = cfg[pk] if pk in k else None
        return cls(**kwargs)

    @staticmethod
    def valid_telescopes():
        """
        Return the valid telescopes.
        """
        return [ 'GEMINI-N','GEMINI-S', 'KECK', 'SHANE', 'WHT', 'APF', 'TNG', 'VLT', 'MAGELLAN' ]

    def validate(self):
        pass

    def platescale(self):
        r"""
        Return the platescale of the telescope in arcsec per mm.

        Calculated as

        .. math::
            p = \frac{206265}{f D},

        where :math:`f` is the f-ratio and :math:`D` is the diameter.
        If either of these is not available, the function returns
        `None`.
        """
        return None if self['fratio'] is None or self['diameter'] is None \
                else 206265/self['fratio']/self['diameter']/1e3

<|MERGE_RESOLUTION|>--- conflicted
+++ resolved
@@ -979,19 +979,12 @@
         # to be redefined here.   To fix this, spectrograph specific
         # parameter sets (like DetectorPar) and where they go needs to
         # be rethought.
-<<<<<<< HEAD
         return ['gemini_gnirs','keck_deimos', 'keck_lris_blue', 'keck_lris_red', 'keck_nires',
+                'keck_hires_red', 'keck_hires_blue', 'mmt_binospec',
                 'keck_nirspec', 'shane_kast_blue', 'shane_kast_red', 'shane_kast_red_ret',
                 'tng_dolores', 'wht_isis_blue', 'vlt_xshooter_uvb', 'vlt_xshooter_vis',
                 'magellan_fire', 'magellan_mage', 'vlt_xshooter_nir', 'gemini_gmos_south',
                 'gemini_gmos_north_e2v', 'gemini_gmos_north_ham']
-=======
-        return ['gemini_gnirs','keck_deimos', 'keck_lris_blue', 'keck_lris_red', 'keck_nires', 'keck_nirspec',
-                'keck_hires_red','keck_hires_blue','mmt_binospec',
-                'shane_kast_blue', 'shane_kast_red', 'shane_kast_red_ret', 'tng_dolores',
-                'wht_isis_blue', 'vlt_xshooter_uvb', 'vlt_xshooter_vis', 'magellan_fire',
-                'vlt_xshooter_nir', 'gemini_gmos_south', 'gemini_gmos_north_e2v', 'gemini_gmos_north_ham']
->>>>>>> 726531da
 
     def validate(self):
         pass
