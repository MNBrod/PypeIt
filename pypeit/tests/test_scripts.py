--- conflicted
+++ resolved
@@ -19,13 +19,9 @@
 from pypeit.tests.tstutils import dev_suite_required, cooked_required, data_path
 from pypeit.display import display
 from pypeit import edgetrace
-<<<<<<< HEAD
 from pypeit import utils
 from pypeit import io
-from pypeit.pypeitsetup import PypeItSetup
-=======
 from pypeit import wavecalib
->>>>>>> be8180ee
 
 from pypeit.pypeitsetup import PypeItSetup
 
