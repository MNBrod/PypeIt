"""
Module to run tests on scripts
"""
import os
import sys
import glob
import shutil

from configobj import ConfigObj

import pytest

import numpy as np

import matplotlib
matplotlib.use('agg')  # For Travis

from astropy.io import fits

from pypeit.scripts import setup
from pypeit.scripts import run_pypeit
from pypeit.tests.tstutils import dev_suite_required
from pypeit import specobjs


def data_path(filename):
    data_dir = os.path.join(os.path.dirname(__file__), 'files')
    return os.path.join(data_dir, filename)

@dev_suite_required
def test_run_pypeit_calib_only():
    # Get the directories
    rawdir = os.path.join(os.environ['PYPEIT_DEV'], 'RAW_DATA', 'shane_kast_blue', '600_4310_d55')
    assert os.path.isdir(rawdir), 'Incorrect raw directory'

    # File list
    all_files = {
        'arcs': ['b1.fits.gz'],
        'flats': ['b11.fits.gz', 'b12.fits.gz', 'b13.fits.gz'],
        'bias': ['b21.fits.gz', 'b22.fits.gz', 'b23.fits.gz'],
    }
    all_masters = ['MasterArc_A_1_01.fits', 'MasterTiltimg_A_1_01.fits',
                   'MasterBias_A_1_01.fits',
                   'MasterTilts_A_1_01.fits', 'MasterEdges_A_1_01.fits.gz',
                   'MasterFlat_A_1_01.fits',
                   'MasterWaveCalib_A_1_01.fits']

    # Just get a few files
    for ss, sub_files, masters in zip(range(3),
            [['arcs', 'flats', 'bias'], ['arcs', 'bias'], ['flats', 'bias']],
            [all_masters, ['MasterArc_A_1_01.fits', 'MasterTiltimg_A_1_01.fits'],
             ['MasterEdges_A_1_01.fits.gz']]):
        # Grab the subset
        files = []
        for sub_file in sub_files:
            files += all_files[sub_file]
        #
        testrawdir = os.path.join(rawdir, 'TEST')
        if os.path.isdir(testrawdir):
            shutil.rmtree(testrawdir)
        os.makedirs(testrawdir)
        for f in files:
            shutil.copy(os.path.join(rawdir, f), os.path.join(testrawdir, f))

        outdir = os.path.join(os.getenv('PYPEIT_DEV'), 'REDUX_OUT_TEST')

        # For previously failed tests
        if os.path.isdir(outdir):
            shutil.rmtree(outdir)

        # Run the setup
        sargs = setup.parse_args(['-r', testrawdir, '-s', 'shane_kast_blue', '-c all', '-o',
                                  '--output_path', outdir])
        setup.main(sargs)

        # Change to the configuration directory and set the pypeit file
        configdir = os.path.join(outdir, 'shane_kast_blue_A')
        pyp_file = os.path.join(configdir, 'shane_kast_blue_A.pypeit')
        assert os.path.isfile(pyp_file), 'PypeIt file not written.'

        # Perform the calib-only reduction
        pargs = run_pypeit.parse_args([pyp_file, '-c', '-r', configdir])
        run_pypeit.main(pargs)

        # Test!
        for master_file in masters:
            assert os.path.isfile(os.path.join(configdir, 'Masters', master_file)
                                  ), 'Master File {:s} missing!'.format(master_file)

        # Clean-up
        shutil.rmtree(outdir)
        shutil.rmtree(testrawdir)


@dev_suite_required
def test_run_pypeit():
    # Get the directories
    rawdir = os.path.join(os.environ['PYPEIT_DEV'], 'RAW_DATA', 'shane_kast_blue', '600_4310_d55')
    assert os.path.isdir(rawdir), 'Incorrect raw directory'

    # Just get a few files
    testrawdir = os.path.join(rawdir, 'TEST')
    if os.path.isdir(testrawdir):
        shutil.rmtree(testrawdir)
    os.makedirs(testrawdir)
    files = [ 'b21.fits.gz', 'b22.fits.gz', 'b23.fits.gz', 'b27.fits.gz', 'b1.fits.gz',
              'b11.fits.gz', 'b12.fits.gz', 'b13.fits.gz' ]
    for f in files:
        shutil.copy(os.path.join(rawdir, f), os.path.join(testrawdir, f))

    outdir = os.path.join(os.getenv('PYPEIT_DEV'), 'REDUX_OUT_TEST')

    # For previously failed tests
    if os.path.isdir(outdir):
        shutil.rmtree(outdir)

    # Run the setup
    sargs = setup.parse_args(['-r', testrawdir, '-s', 'shane_kast_blue', '-c all', '-o',
                              '--output_path', outdir])
    setup.main(sargs)

    # Change to the configuration directory and set the pypeit file
    configdir = os.path.join(outdir, 'shane_kast_blue_A')
    pyp_file = os.path.join(configdir, 'shane_kast_blue_A.pypeit')
    assert os.path.isfile(pyp_file), 'PypeIt file not written.'

    # Try to run with -m and -o
    pargs = run_pypeit.parse_args([pyp_file, '-o', '-m', '-r', configdir])
    run_pypeit.main(pargs)

    # #########################################################33
    # Test!!
    # Files exist
    assert os.path.isfile(os.path.join(configdir, 'Science', 'spec2d_b27-J1217p3905_KASTb_2015May20T045733.560.fits'))

    # spec1d
    spec1d_file = os.path.join(configdir, 'Science', 'spec1d_b27-J1217p3905_KASTb_2015May20T045733.560.fits')
    assert os.path.isfile(spec1d_file)
    specObjs = specobjs.SpecObjs.from_fitsfile(spec1d_file)

    # Flexure
<<<<<<< HEAD
    assert specObjs[0].FLEX_SHIFT_TOTAL != 0., 'Flexure not calculated!'

    # Helio
    assert (specObjs[0].VEL_CORR-0.9999261685542624)/0.9999261685542624 <= 1.0E-5, 'Heliocentric not calculated!'
=======
    assert np.testing.assert_almost_equal(specObjs[0].FLEX_SHIFT, -0.7792376147143614, decimal=1)

    # Helio
    assert np.testing.assert_almost_equal(specObjs[0].VEL_CORR, 0.9999121961411798, decimal=10)
>>>>>>> 2521bd16

    # Now re-use those master files
    pargs = run_pypeit.parse_args([pyp_file, '-o', '-r', configdir])
    run_pypeit.main(pargs)

    # Clean-up
    shutil.rmtree(outdir)
    shutil.rmtree(testrawdir)
<|MERGE_RESOLUTION|>--- conflicted
+++ resolved
@@ -139,17 +139,10 @@
     specObjs = specobjs.SpecObjs.from_fitsfile(spec1d_file)
 
     # Flexure
-<<<<<<< HEAD
     assert specObjs[0].FLEX_SHIFT_TOTAL != 0., 'Flexure not calculated!'
 
     # Helio
-    assert (specObjs[0].VEL_CORR-0.9999261685542624)/0.9999261685542624 <= 1.0E-5, 'Heliocentric not calculated!'
-=======
-    assert np.testing.assert_almost_equal(specObjs[0].FLEX_SHIFT, -0.7792376147143614, decimal=1)
-
-    # Helio
     assert np.testing.assert_almost_equal(specObjs[0].VEL_CORR, 0.9999121961411798, decimal=10)
->>>>>>> 2521bd16
 
     # Now re-use those master files
     pargs = run_pypeit.parse_args([pyp_file, '-o', '-r', configdir])
