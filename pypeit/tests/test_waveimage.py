# Module to run tests on WaveImage class
#   Requires files in Development suite and an Environmental variable
from __future__ import absolute_import
from __future__ import division
from __future__ import print_function
from __future__ import unicode_literals

# TEST_UNICODE_LITERALS

import os

import pytest
import glob
import numpy as np

from pypeit.tests.tstutils import dev_suite_required, load_kast_blue_masters
from pypeit import waveimage


def data_path(filename):
    data_dir = os.path.join(os.path.dirname(__file__), 'files')
    return os.path.join(data_dir, filename)


@dev_suite_required
def test_build_me():
    # Masters
    spectrograph, tslits_dict, tilts_dict, wv_calib \
            = load_kast_blue_masters(get_spectrograph=True, tslits=True, tilts=True, wvcalib=True)
    # Instantiate
    setup = 'A_01_aa'
    root_path = data_path('MF') if os.getenv('PYPEIT_DEV') is None \
                    else os.path.join(os.getenv('PYPEIT_DEV'), 'Cooked', 'MF')
    master_dir = root_path+'_'+spectrograph.spectrograph
    mode = 'reuse'
    nslits = tslits_dict['lcen'].shape[1]
    maskslits = np.zeros(nslits, dtype=bool)

    wvImg = waveimage.WaveImage(tslits_dict, tilts_dict['tilts'], wv_calib, spectrograph, setup=setup,
                                maskslits=maskslits, master_dir=master_dir, mode=mode)
    # Build
    wave = wvImg._build_wave()
<<<<<<< HEAD
    # JFH I Don't see the point of tests that will break due to tiny tweaks or roundoff error
#    assert int(np.max(wave)) == 5516
=======
>>>>>>> 84d61080
    assert int(np.max(wave)) > 5510
<|MERGE_RESOLUTION|>--- conflicted
+++ resolved
@@ -40,9 +40,4 @@
                                 maskslits=maskslits, master_dir=master_dir, mode=mode)
     # Build
     wave = wvImg._build_wave()
-<<<<<<< HEAD
-    # JFH I Don't see the point of tests that will break due to tiny tweaks or roundoff error
-#    assert int(np.max(wave)) == 5516
-=======
->>>>>>> 84d61080
     assert int(np.max(wave)) > 5510
