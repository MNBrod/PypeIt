--- conflicted
+++ resolved
@@ -148,7 +148,6 @@
         pytest.fail('Gemini GMOS test data section failed: {0}'.format(ifile))
 
 @dev_suite_required
-<<<<<<< HEAD
 def test_load_osiris():
     ifile = os.path.join(os.environ['PYPEIT_DEV'], 'RAW_DATA/gtc_osiris/R2500R',
                          '0002851159-20210217-OSIRIS-OsirisBias.fits')
@@ -157,7 +156,7 @@
     except:
         pytest.fail('GTC OSIRIS test data section failed: {0}'.format(ifile))
 
-=======
+@dev_suite_required
 def test_load_bok():
     ifile = os.path.join(os.environ['PYPEIT_DEV'], 'RAW_DATA/bok_bc/600',
                          'g0005.fits')
@@ -165,7 +164,6 @@
         data_img = grab_img('bok_bc', ifile)
     except:
         pytest.fail('Bok BC test data section failed: {0}'.format(ifile))
->>>>>>> 304cb88e
 
 '''
 @dev_suite_required
