"""
This script enables the viewing of a processed FITS file
with extras.  Run above the Science/ folder.

.. include common links, assuming primary doc root is up one directory
.. include:: ../include/links.rst
"""
import os

import numpy as np

from IPython import embed

from astropy.io import fits
from astropy.stats import sigma_clipped_stats

from pypeit import msgs
from pypeit import slittrace
from pypeit import specobjs
from pypeit import io
from pypeit import utils
from pypeit import __version__
from pypeit.pypmsgs import PypeItDataModelError, PypeItBitMaskError

from pypeit.display import display
from pypeit.images.imagebitmask import ImageBitMask
from pypeit.images.detector_container import DetectorContainer
from pypeit import spec2dobj
from pypeit.scripts import scriptbase


def show_trace(sobjs, det, viewer, ch):
    """
    Overplot the extracted object traces for this detector in the provided ginga
    channel.

    Args:
        sobjs (:class:`~pypeit.specobjs.SpecObjs`):
            Object holding the 1D spectral extractions.  If None, the function
            doesn't do anything.
        det (:obj:`str`):
            The string identifier for the detector or mosaic used to select the
            extractions to show.
        viewer (?):
        ch (?):
    """
    if sobjs is None:
        return
    in_det = np.where(sobjs.DET == det)[0]
    trace_list = []
    trc_name_list = []
    maskdef_extr_list = []
    manual_extr_list = []
    for kk in in_det:
        trace = sobjs[kk]['TRACE_SPAT']
        obj_id = sobjs[kk].NAME
        maskdef_objname = sobjs[kk].MASKDEF_OBJNAME
        maskdef_extr_flag = sobjs[kk].MASKDEF_EXTRACT
        manual_extr_flag = sobjs[kk].hand_extract_flag
        trc_name = '{}     OBJNAME:{}'.format(obj_id, maskdef_objname) if maskdef_objname is not None else obj_id

        trace_list.append(trace)
        trc_name_list.append(trc_name)
        maskdef_extr_list.append(maskdef_extr_flag is True)
        manual_extr_list.append(manual_extr_flag is True)

    display.show_trace(viewer, ch, np.swapaxes(trace_list, 1,0), np.array(trc_name_list),
                       maskdef_extr=np.array(maskdef_extr_list), manual_extr=np.array(manual_extr_list))


class Show2DSpec(scriptbase.ScriptBase):

    @classmethod
    def get_parser(cls, width=None):
        parser = super().get_parser(description='Display sky subtracted, spec2d image in a '
                                                'ginga viewer.',
                                    width=width)

        parser.add_argument('file', type=str, default=None, help='Path to a PypeIt spec2d file')
        parser.add_argument('--list', default=False, action='store_true',
                            help='List the extensions only?')
        parser.add_argument('--det', default='1', type=str,
                            help='Detector name or number.  If a number, the name is constructed '
                                 'assuming the reduction is for a single detector.  If a string, '
                                 'it must match the name of the detector object (e.g., DET01 for '
                                 'a detector, MSC01 for a mosaic).')
        parser.add_argument('--spat_id', type=int, default=None,
                            help='Restrict plotting to this slit (PypeIt ID notation)')
        parser.add_argument('--maskID', type=int, default=None,
                            help='Restrict plotting to this maskID')
        parser.add_argument('--showmask', nargs='*', default=None,
                            help='Include a channel showing the mask.  If no arguments are '
                                 'provided, the mask bit values are provided directly.  You can '
                                 'also specify one or more mask flags used to construct an '
                                 'image identifying which pixels are flagged by any of these '
                                 'issues.  E.g., to show pixels flagged by the instrument '
                                 'specific bad-pixel mask or cosmic arrays, use --showmask BPM CR '
                                 '.  See https://pypeit.readthedocs.io/en/release/out_masks.html '
                                 'for the list of flags.')
        parser.add_argument('--removetrace', default=False, action='store_true',
                            help='Do not overplot traces in the skysub, sky_resid, and resid '
                                 'channels')
        parser.add_argument('--embed', default=False, action='store_true',
                            help='Upon completion embed in ipython shell')
        parser.add_argument('--ignore_extract_mask', default=False, action='store_true',
                            help='Ignore the extraction mask')
#        parser.add_argument('--sensfunc', type=str, default=None,
#                            help='Pass in a sensfunc to display the sky-subtracted image with a '
#                                 'flux calibration')
        parser.add_argument('--channels', type=str,
                            help='Only show a subset of the channels (0-indexed), e.g. 1,3')
        parser.add_argument('--prefix', type=str, default='',
                            help='Channel name prefix [lets you display more than one set]')
        parser.add_argument('--no_clear', dest='clear', default=True, 
                            action='store_false',
                            help='Do *not* clear all existing tabs')
        parser.add_argument('-v', '--verbosity', type=int, default=1,
                            help='Verbosity level between 0 [none] and 2 [all]')
        parser.add_argument('--try_old', default=False, action='store_true',
                            help='Attempt to load old datamodel versions.  A crash may ensue..')
        return parser

    @staticmethod
    def main(args):

        chk_version = not args.try_old

        # List only?
        if args.list:
            io.fits_open(args.file).info()
            return

        # Set the verbosity, and create a logfile if verbosity == 2
        msgs.set_logfile_and_verbosity('show_2dspec', args.verbosity)

        # Parse the detector name
        try:
            det = int(args.det)
        except:
            detname = args.det
        else:
            detname = DetectorContainer.get_name(det)

        # Find the set of channels to show
        show_channels = [0,1,2,3] if args.channels is None \
                            else [int(item) for item in args.channels.split(',')]

        # Need to update clear throughout in case only some channels are being displayed
        _clear = args.clear

        # Try to read the Spec2DObj using the current datamodel, but allowing
        # for the datamodel version to be different
        try:
<<<<<<< HEAD
            spec2DObj = spec2dobj.Spec2DObj.from_file(args.file, detname, chk_version=False)
=======
            spec2DObj = spec2dobj.Spec2DObj.from_file(args.file, detname, chk_version=chk_version)
>>>>>>> 12162908
        except (PypeItDataModelError, PypeItBitMaskError):
            try:
                # Try to get the pypeit version used to write this file
                file_pypeit_version = fits.getval(args.file, 'VERSPYP', 0)
            except KeyError:
                file_pypeit_version = '*unknown*'
            if chk_version:
                msgs_func = msgs.error
                addendum = 'To allow the script to attempt to read the data anyway, use the ' \
                           '--try_old command-line option.  This will first try to simply ' \
                           'ignore the version number.  If the datamodels are incompatible ' \
                           '(e.g., the new datamodel contains components not in a previous ' \
                           'version), this may not be enough and the script will continue by ' \
                           'trying to parse only the components necessary for use by this ' \
                           'script. In either case, BEWARE that the displayed data may be in ' \
                           'error!'
            else:
                msgs_func = msgs.warn
                addendum = 'The datamodels are sufficiently different that the script will now ' \
                           'try to parse only the components necessary for use by this ' \
                           'script.  BEWARE that the displayed data may be in error!'
            msgs_func(f'Your installed version of PypeIt ({__version__}) cannot be used to parse '
                      f'{args.file}, which was reduced using version {file_pypeit_version}.  You '
                      'are strongly encouraged to re-reduce your data using this (or, better yet, '
                      'the most recent) version of PypeIt.  ' + addendum)
            spec2DObj = None

        if spec2DObj is None:
            # Try to get the relevant elements directly from the fits file
            with io.fits_open(args.file) as hdu:
                names = [h.name for h in hdu]
                has_det = any([detname in n for n in names])
                if not has_det:
                    msgs.error(f'Provided file has no extensions including {detname}.')
                for ext in ['SCIIMG', 'SKYMODEL', 'OBJMODEL', 'IVARMODEL']:
                    _ext = f'{detname}-{ext}'
                    if _ext not in names:
                        msgs.error(f'{args.file} missing extension {_ext}.')

                sciimg = hdu[f'{detname}-SCIIMG'].data
                skymodel = hdu[f'{detname}-SKYMODEL'].data
                objmodel = hdu[f'{detname}-OBJMODEL'].data
                ivarmodel = hdu[f'{detname}-IVARMODEL'].data
                _ext = f'{detname}-BPMMASK'
                bpmmask = hdu[_ext].data if _ext in names else None
                _ext = f'{detname}-WAVEIMG'
                waveimg = hdu[_ext].data if _ext in names else None

                img_gpm = np.ones(sciimg.shape, dtype=bool) if bpmmask is None else bpmmask == 0
                model_gpm = img_gpm.copy()

                _ext = f'{detname}-SLITS'
                if _ext not in names:
                    msgs.warn(f'{args.file} missing extension {_ext}; cannot show slit edges.')
                else:
                    slit_columns = hdu[_ext].columns.names
                    slit_spat_id = hdu[_ext].data['spat_id'] if 'spat_id' in slit_columns else None
                    slit_left = hdu[_ext].data['left_tweak'].T if 'left_tweak' in slit_columns \
                                else (hdu[_ext].data['left_init'].T if 'left_init' in slit_columns
                                      else None)
                    slit_right = hdu[_ext].data['right_tweak'].T if 'right_tweak' in slit_columns \
                                else (hdu[_ext].data['right_init'].T if 'right_init' in slit_columns
                                      else None)
                    slit_mask = hdu[_ext].data['mask'] if 'mask' in slit_columns else None
                    slit_mask_id = hdu[_ext].data['maskdef_id'] \
                                        if 'maskdef_id' in slit_columns else None
                    if 'SCI_SPAT_FLEXURE' in hdu[f'{detname}-SCIIMG'].header \
                            and slit_left is not None and slit_right is not None:
                        sci_spat_flexure \
                                = float(hdu[f'{detname}-SCIIMG'].header['SCI_SPAT_FLEXURE'])
                        slit_left += sci_spat_flexure
                        slit_right += sci_spat_flexure
                        msgs.info(f'Offseting slits by {sci_spat_flexure} pixels.')
                    pypeline = hdu[f'{detname}-SCIIMG'].header['PYPELINE'] \
                                    if 'PYPELINE' in hdu[f'{detname}-SCIIMG'].header else None
                    if pypeline in ['MultiSlit', 'SlicerIFU']:
                        slit_slid_IDs = slit_spat_id
                    elif pypeline == 'Echelle':
                        slit_slid_IDs = hdu[_ext].data['ech_order'] \
                                            if 'ech_order' in slit_columns else None
                    else:
                        slit_slid_IDs = None

                # Ignore any spec1d file
                sobjs = None

        else:
            # Use the parsed SpecObjs object
            sciimg = spec2DObj.sciimg
            skymodel = spec2DObj.skymodel
            objmodel = spec2DObj.objmodel
            ivarmodel = spec2DObj.ivarmodel
            bpmmask = spec2DObj.bpmmask
            waveimg = spec2DObj.waveimg

            img_gpm = spec2DObj.select_flag(invert=True)
            model_gpm = img_gpm.copy()
            if args.ignore_extract_mask:
                model_gpm |= spec2DObj.select_flag(flag='EXTRACT')

            if spec2DObj.sci_spat_flexure is not None:
                msgs.info(f'Offseting slits by {spec2DObj.sci_spat_flexure}')
            slit_left, slit_right, slit_mask \
                    = spec2DObj.slits.select_edges(flexure=spec2DObj.sci_spat_flexure)
            slit_spat_id = spec2DObj.slits.spat_id
            slit_mask_id = spec2DObj.slits.maskdef_id
            slit_slid_IDs = spec2DObj.slits.slitord_id

            # Object traces from spec1d file
            spec1d_file = args.file.replace('spec2d', 'spec1d')
            if args.file[-2:] == 'gz':
                spec1d_file = spec1d_file[:-3]
            if os.path.isfile(spec1d_file):
                sobjs = specobjs.SpecObjs.from_fitsfile(spec1d_file, chk_version=False)
            else:
                sobjs = None
                msgs.warn('Could not find spec1d file: {:s}'.format(spec1d_file) + msgs.newline() +
                          '                          No objects were extracted.')
                
        # TODO: This may be too restrictive, i.e. ignore BADFLTCALIB??
        slit_gpm = slit_mask == 0

        # Restrict on spat_id or maskid? 
        if slit_gpm is not None:
            if slit_spat_id is not None and args.spat_id is not None:
                slit_gpm &= slit_spat_id == args.spat_id
            # TODO: Should this be 'elif'?  Why not just 'if'?  I.e., are
            # spat_id and maskdef_id mutually exclusive?
            elif slit_mask_id is not None and args.maskID is not None:
                slit_gpm &= slit_mask_id == args.maskID

        left = None if slit_left is None else slit_left[:, slit_gpm]
        right = None if slit_right is None else slit_right[:, slit_gpm]
        slid_IDs = None if slit_slid_IDs is None else slit_slid_IDs[slit_gpm]
        maskdef_id = None if slit_mask_id is None else slit_mask_id[slit_gpm]

        # Connect to an open ginga window, or open a new one
        display.connect_to_ginga(raise_err=True, allow_new=True)

        # Show the bitmask?
        if args.showmask is not None and bpmmask is not None:
            _mask = bpmmask.mask if len(args.showmask) == 0 \
                        else bpmmask.flagged(flag=args.showmask)
            viewer, ch_mask = display.show_image(_mask, chname='MASK', waveimg=waveimg,
                                                 clear=_clear)
            _clear = False

        channel_names = []
        # SCIIMG
        if 0 in show_channels:
            mean, med, sigma = sigma_clipped_stats(sciimg[img_gpm], sigma_lower=5.0, sigma_upper=5.0)
            cut_min = mean - 1.0 * sigma
            cut_max = mean + 4.0 * sigma
            chname_sci = args.prefix+f'sciimg-{detname}'
            # Clear all channels at the beginning
            viewer, ch_sci = display.show_image(sciimg, chname=chname_sci, waveimg=waveimg, 
                                                clear=_clear, cuts=(cut_min, cut_max))
            _clear=False
            if sobjs is not None:
                show_trace(sobjs, detname, viewer, ch_sci)
            display.show_slits(viewer, ch_sci, left, right, slit_ids=slid_IDs,
                               maskdef_ids=maskdef_id)
            channel_names.append(chname_sci)

        # SKYSUB
        if 1 in show_channels:
            image = (sciimg - skymodel) * model_gpm.astype(float)
            mean, med, sigma = sigma_clipped_stats(image[model_gpm], sigma_lower=5.0,
                                                   sigma_upper=5.0)
            cut_min = mean - 1.0 * sigma
            cut_max = mean + 4.0 * sigma
            chname_skysub = args.prefix+f'skysub-{detname}'
            viewer, ch_skysub = display.show_image(image, chname=chname_skysub,
                                                   waveimg=waveimg, clear=_clear, cuts=(cut_min, cut_max),
                                                   wcs_match=True)
            _clear = False
            if not args.removetrace and sobjs is not None:
                show_trace(sobjs, detname, viewer, ch_skysub)
            display.show_slits(viewer, ch_skysub, left, right, slit_ids=slid_IDs,
                               maskdef_ids=maskdef_id)
            channel_names.append(chname_skysub)

        # TODO Place holder for putting in sensfunc
        #if args.sensfunc:
        #    # Load the sensitivity function
        #    wave_sens, sfunc, _, _, _ = sensfunc.SensFunc.load(sensfunc_name)
        #    # Interpolate the sensitivity function onto the wavelength grid of the data. Since the image is rectified
        #    # this is trivial and we don't need to do a 2d interpolation
        #    sens_factor = flux_calib.get_sensfunc_factor(
        #        pseudo_dict['wave_mid'][:,islit], wave_sens, sfunc, fits.getheader(files[0])['TRUITIME'],
        #        extrap_sens=parset['fluxcalib']['extrap_sens'])
        #    # Compute the median sensitivity and set the sensitivity to zero at locations 100 times the median. This
        #    # prevents the 2d image from blowing up where the sens_factor explodes because there is no throughput
        #    sens_gpm = sens_factor < 100.0*np.median(sens_factor)
        #    sens_factor_masked = sens_factor*sens_gpm
        #    sens_factor_img = np.repeat(sens_factor_masked[:, np.newaxis], pseudo_dict['nspat'], axis=1)
        #    imgminsky = sens_factor_img*pseudo_dict['imgminsky']
        #    imgminsky_gpm = sens_gpm[:, np.newaxis] & pseudo_dict['inmask']
        #else:
        #    imgminsky= pseudo_dict['imgminsky']

        # SKRESIDS
        if 2 in show_channels:
            # the block below is repeated because if showing this channel but
            # not channel 1 it will crash
            chname_skyresids = args.prefix+f'sky_resid-{detname}'
            image = (sciimg - skymodel) * np.sqrt(ivarmodel) * model_gpm.astype(float)
            viewer, ch_sky_resids = display.show_image(image, chname_skyresids, waveimg=waveimg,
                                                       clear=_clear, cuts=(-5.0, 5.0))
            _clear = False
            if not args.removetrace and sobjs is not None:
                show_trace(sobjs, detname, viewer, ch_sky_resids)
            display.show_slits(viewer, ch_sky_resids, left, right, slit_ids=slid_IDs,
                               maskdef_ids=maskdef_id)
            channel_names.append(chname_skyresids)

        # RESIDS
        if 3 in show_channels:
            chname_resids = args.prefix+f'resid-{detname}'
            # full model residual map
            image = (sciimg - skymodel - objmodel) * np.sqrt(ivarmodel) * img_gpm.astype(float)
            viewer, ch_resids = display.show_image(image, chname=chname_resids, waveimg=waveimg,
                                                   clear=_clear, cuts=(-5.0, 5.0), wcs_match=True)
            _clear = False
            if not args.removetrace and sobjs is not None:
                show_trace(sobjs, detname, viewer, ch_resids)
            display.show_slits(viewer, ch_resids, left, right, slit_ids=slid_IDs,
                               maskdef_ids=maskdef_id)
            channel_names.append(chname_resids)


        # After displaying all the images sync up the images with WCS_MATCH
        shell = viewer.shell()
        shell.start_global_plugin('WCSMatch')
        shell.call_global_plugin_method('WCSMatch', 'set_reference_channel', [channel_names[-1]],
                                        {})

        if args.embed:
            embed(header=utils.embed_header())


        # Playing with some mask stuff
        #out = shell.start_operation('TVMask')
        #maskfile = '/Users/joe/python/PypeIt-development-suite/REDUX_OUT/Shane_Kast_blue/600_4310_d55/shane_kast_blue_setup_A/crmask.fits'
        #out = shell.call_local_plugin_method(chname_resids, 'TVMask', 'load_file', [maskfile], {})

<|MERGE_RESOLUTION|>--- conflicted
+++ resolved
@@ -151,11 +151,7 @@
         # Try to read the Spec2DObj using the current datamodel, but allowing
         # for the datamodel version to be different
         try:
-<<<<<<< HEAD
-            spec2DObj = spec2dobj.Spec2DObj.from_file(args.file, detname, chk_version=False)
-=======
             spec2DObj = spec2dobj.Spec2DObj.from_file(args.file, detname, chk_version=chk_version)
->>>>>>> 12162908
         except (PypeItDataModelError, PypeItBitMaskError):
             try:
                 # Try to get the pypeit version used to write this file
