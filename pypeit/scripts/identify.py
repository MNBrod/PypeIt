--- conflicted
+++ resolved
@@ -114,12 +114,8 @@
         if 'WaveFit' in arcfitter._fitdict.keys():
             waveCalib = WaveCalib(nslits=1, wv_fits=np.atleast_1d(arcfitter._fitdict['WaveFit']),
                                   arc_spectra=np.atleast_2d(arcfitter.specdata).T,
-<<<<<<< HEAD
-                                  spat_ids=np.atleast_1d(int(arcfitter._spatid)), PYP_SPEC=specname)
-=======
                                   spat_ids=np.atleast_1d(int(arcfitter._spatid)), PYP_SPEC=specname,
                                   lamps=','.join(lamps))
->>>>>>> 60eb0137
         else:
             waveCalib = None
 
