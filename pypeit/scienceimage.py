--- conflicted
+++ resolved
@@ -161,6 +161,9 @@
         self.illum_flat = None
 
         self.steps = []
+
+
+
         # Other attributes that will be set later during object finding,
         # sky-subtraction, and extraction
         self.slitmask = self.spectrograph.slitmask(self.tslits_dict)
@@ -549,10 +552,11 @@
 
         if self.ir_redux:
             self.sciimg, self.sciivar, self.rn2img, self.mask, self.crmask = self.proc_diff(
-                self.file_list, self.bg_file_list, reject_cr=True, sigma_clip=False)
+                self.file_list, self.bg_file_list, reject_cr=True, sigma_clip=False,
+                sigrej=sigrej, maxiters=maxiters)
         else:
             self.sciimg, self.sciivar, self.rn2img, self.mask, self.crmask = self.proc_sci(
-                self.file_list, reject_cr=True, sigma_clip=False)
+                self.file_list, reject_cr=True, sigma_clip=False, sigrej=sigrej, maxiters=maxiters)
 
         # Now add the slitmask to the mask (i.e. post CR reject)
         self.mask = self.update_mask_slitmask(self.mask, self.slitmask)
@@ -566,56 +570,6 @@
 
     def proc_sci(self, file_list, reject_cr=True, sigma_clip=False, sigrej=None, maxiters=5):
         """
-<<<<<<< HEAD
-=======
-        # Run LA Cosmic to get the cosmic ray mask
-        proc_par = self.frame_par['process']
-        varframe = utils.calc_ivar(ivar)
-        saturation = self.spectrograph.detector[self.det-1]['saturation']
-        nonlinear = self.spectrograph.detector[self.det-1]['nonlinear']
-        #sigclip, objlim = self.spectrograph.get_lacosmics_par(proc_par,binning=self.binning)
-        crmask = procimg.lacosmic(self.det, stack, saturation, nonlinear,
-                                  varframe=varframe, maxiter=proc_par['lamaxiter'],
-                                  grow=proc_par['grow'],
-                                  remove_compact_obj=proc_par['rmcompact'],
-                                  sigclip=proc_par['sigclip'],
-                                  sigfrac=proc_par['sigfrac'],
-                                  objlim=proc_par['objlim'])
-
-        # Return
-        return crmask
-
-    def _update_mask_cr(self, mask_old, crmask_new):
-
-        # Unset the CR bit from all places where it was set
-        CR_old = (self.bitmask.unpack(mask_old, flag='CR'))[0]
-        mask_new = np.copy(mask_old)
-        mask_new[CR_old] = self.bitmask.turn_off(mask_new[CR_old], 'CR')
-        # Now set the CR bit using the new crmask
-        indx = crmask_new.astype(bool)
-        mask_new[indx] = self.bitmask.turn_on(mask_new[indx], 'CR')
-        return mask_new
-
-    def _update_mask_slitmask(self, mask_old, slitmask):
-
-        # Pixels excluded from any slit.
-
-        mask_new = np.copy(mask_old)
-        indx = slitmask == -1
-        mask_new[indx] = self.bitmask.turn_on(mask_new[indx], 'OFFSLITS')
-        return mask_new
-
-    def _build_mask(self, sciimg, sciivar, crmask, mincounts=True):
-        """
-        Return the bit value mask used during extraction.
-        
-        The mask keys are defined by :class:`ScienceImageBitMask`.  Any
-        pixel with mask == 0 is valid, otherwise the pixel has been
-        masked.  To determine why a given pixel has been masked::
-
-            bitmask = ScienceImageBitMask()
-            reasons = bm.flagged_bits(mask[i,j])
->>>>>>> 4c5b81f9
 
         Args:
             bias:
