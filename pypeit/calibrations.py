""" Class for guiding calibration object generation in PypeIt
"""
from __future__ import absolute_import, division, print_function

import os
import numpy as np

from abc import ABCMeta

from astropy.table import Table

from pypeit import msgs
from pypeit.core import pixels
from pypeit import masterframe
from pypeit import arcimage
from pypeit import biasframe
from pypeit import bpmimage
from pypeit import flatfield
from pypeit import traceimage
from pypeit import traceslits
from pypeit import wavecalib
from pypeit import wavetilts
from pypeit import waveimage

from pypeit.metadata import PypeItMetaData

from pypeit.core import procimg
from pypeit.core import parse
from pypeit.core import trace_slits

from pypeit.par import pypeitpar
from pypeit.spectrographs.util import load_spectrograph

from pypeit import debugger


class Calibrations(object):
    """
    This class is primarily designed to guide the generation of
    calibration images and objects in PypeIt.
<<<<<<< HEAD
=======

    To avoid rebuilding MasterFrames that were generated during this execution
    of PypeIt, the class performs book-keeping of these master frames and
    holds that info in self.calib_dict
>>>>>>> c65fd37c

    .. todo::
        Improve docstring...

    Args:
        fitstbl (:class:`pypeit.metadata.PypeItMetaData`):
            The class holding the metadata for all the frames in this
            PypeIt run.
        spectrograph (:obj:`str`, optional):
            The name of the spectrograph to reduce.  TODO: Not needed.
        par (:class:`pypeit.par.pypeitpar.PypeItPar`, optional):
            Parameter set defining optional parameters of PypeIt's
            low-level algorithms.  If None, defined using
            :func:`pypeit.spectrograph.spectrographs.Spectrograph.default_pypeit_par`.
        redux_path (:obj:`str`, optional):
            Top-level directory for PypeIt output.  If None, the current
            working directory is used.
        save_masters (:obj:`bool`, optional):
            Save Master files as they are generated for later use.
        write_qa (:obj:`bool`, optional):
            Create QA plots.
        show (:obj:`bool`, optional):
            Show plots of PypeIt's results as the code progesses.
            Requires interaction from the users.

    Attributes:
        fitstbl
        save_masters
        write_qa
        show
        spectrograph
        par
        redux_path
        master_dir
        calib_dict
        det
        frame (:obj:`int`):
            0-indexed row of the frame being calibrated in
            :attr:`fitstbl`.
<<<<<<< HEAD
        master_key
=======
        calib_ID (:obj:`int`):
            calib group ID of the current frame
        arc_master_key
>>>>>>> c65fd37c


        
    """
    __metaclass__ = ABCMeta

    def __init__(self, fitstbl, spectrograph=None, par=None, redux_path=None, save_masters=True,
                 write_qa=True, show=False):

        # Check the type of the provided fits table
        if not isinstance(fitstbl, PypeItMetaData):
            msgs.error('fitstbl must be an PypeItMetaData object')

        # Parameters unique to this Object
        self.fitstbl = fitstbl
        self.save_masters = save_masters
        self.write_qa = write_qa
        self.show = show

        # Spectrometer class
        # TODO: the spectrograph is already defined in fitstbl
        _spectrograph = spectrograph
        if spectrograph is None:
            # Set spectrograph from FITS table instrument header
            # keyword.
            if par is not None and par['rdx']['spectrograph'] != fitstbl['instrume'][0]:
                msgs.error('Specified spectrograph does not match instrument in the fits table!')
            _spectrograph = fitstbl['instrume'][0]
        self.spectrograph = load_spectrograph(_spectrograph)

        # Instantiate the parameters
        # TODO: How far down through the other classes to we propagate
        # the spectrograph defaults as is done here...
        self.par = self.spectrograph.default_pypeit_par()['calibrations'] if par is None else par
        if not isinstance(self.par, pypeitpar.CalibrationsPar):
            raise TypeError('Input parameters must be a CalibrationsPar instance.')

        # Output dirs
        self.redux_path = os.getcwd() if redux_path is None else redux_path
        self.master_dir = masterframe.set_master_dir(self.redux_path, self.spectrograph, self.par)

        # Attributes
        self.calib_dict = {}
        self.det = None
        self.frame = None
<<<<<<< HEAD
        self.binning = None
=======
        self.calib_ID = None
>>>>>>> c65fd37c

        # Steps
        self.steps = []

        # Internals
        self._reset_internals()

    def _reset_internals(self):
        """
        Reset all of the key internals to None

        Returns:

        """
        self.shape = None
        self.msarc = None
        self.msbias = None
        self.msbpm = None
        self.pixlocn = None
        self.tslits_dict = None
        self.maskslits = None
        self.wavecalib = None
        self.tilts_dict = None
        self.mspixflatnrm = None
        self.msillumflat = None
        self.mswave = None
        self.cailb_ID = None

    def check_for_previous(self, ftype, master_key):
        """
        Check to see whether the master file(s) have been
        built during this run of PypeIt.
        If so, we will likely either load from memory or hard-drive

        calib_dict is nested as:
           [master_key][ftype]

        If the ftype has not yet been generated, an empty dict is prepared
           self.calib_dict[master_key][ftype] = {}

        Args:
            ftype: str
            master_key: str

        Returns:
            previous: bool
               True = Built previously
        """
        previous = False
        if master_key in self.calib_dict.keys():
            if ftype in self.calib_dict[master_key].keys():
                previous = True
        else:  # Prep for saving
            self.calib_dict[master_key] = {}
        # Return
        return previous

<<<<<<< HEAD
    def check_for_previous(self, ftype, master_key):
        """
        Check to see whether the master file(s) have been
        built during this run of PypeIt

        Args:
            ftype: str
            master_key: str

        Returns:
            previous: bool
               True = Built previously
        """
        previous = False
        if master_key in self.calib_dict.keys():
            if ftype in self.calib_dict[master_key].keys():
                previous = True
        else:  # Prep for saving
            self.calib_dict[master_key] = {}
        # Return
        return previous

=======
>>>>>>> c65fd37c
    def set_config(self, frame, det, par=None):
        """
        Specify the parameters of the Calibrations class and reset all
        the internals to None. The internal dict is left unmodified.

        Args:
<<<<<<< HEAD
            master_key (str):
=======
            frame (int):
>>>>>>> c65fd37c
            det (int):
            par (CalibrationPar):

        Returns:

        """
<<<<<<< HEAD
        # TODO is the right behavior to just take the first one
=======
>>>>>>> c65fd37c
        self.frame = frame
        self.calib_ID = int(self.fitstbl['calib'][frame])
        self.det = det
        if par is not None:
            self.par = par
<<<<<<< HEAD
        # Deal with the binning!
        self.binning = self.fitstbl['binning'][self.frame]
=======
>>>>>>> c65fd37c

        # Reset internals to None
        self._reset_internals()

    def get_arc(self):
        """
        Load or generate the bias frame/command

        Requirements:
          self.msbias
          master_key, det, par

        Args:

        Returns:
            self.msarc: ndarray

        """
<<<<<<< HEAD
        # Check for existing data
        ## JFH This check is wrong, if the user does not want to bias subtract, then it causes a crash
#        if not self._chk_objs(['msbias']):
#            self.msarc = None
#            return self.msarc        self.arc_file_list, arc_rows = self.fitstbl.find_frame_files('arc', calib_ID=self.calib_ID)

        # Check internals
        self._chk_set(['det', 'calib_ID', 'par'])

        # Prep
        self.arc_file_list, arc_rows = self.fitstbl.find_frame_files('arc', calib_ID=self.calib_ID)
        self.arc_master_key = self.fitstbl.master_key(arc_rows[0], det=self.det)

=======
        # Check internals
        self._chk_set(['det', 'calib_ID', 'par'])

        # Prep
        arc_rows = self.fitstbl.find_frames('arc', calib_ID=self.calib_ID, index=True)
        self.arc_file_list = self.fitstbl.frame_paths(arc_rows)
        self.arc_master_key = self.fitstbl.master_key(arc_rows[0], det=self.det)

>>>>>>> c65fd37c
        prev_build = self.check_for_previous('arc', self.arc_master_key)
        if prev_build:
            # Previously calculated
            self.msarc = self.calib_dict[self.arc_master_key]['arc']
            return self.msarc

        # Instantiate with everything needed to generate the image (in case we do)
<<<<<<< HEAD
        self.arcImage = arcimage.ArcImage(self.spectrograph, file_list = self.arc_file_list, det=self.det,msbias=self.msbias,
=======
        self.arcImage = arcimage.ArcImage(self.spectrograph, file_list=self.arc_file_list,
                                          det=self.det, msbias=self.msbias,
>>>>>>> c65fd37c
                                          par=self.par['arcframe'], master_key=self.arc_master_key,
                                          master_dir=self.master_dir, mode=self.par['masters'])

        # Load the MasterFrame (if it exists and is desired)?
        self.msarc = self.arcImage.master(force=prev_build)
        if self.msarc is None:  # Otherwise build it
            msgs.info("Preparing a master {0:s} frame".format(self.arcImage.frametype))
            self.msarc = self.arcImage.build_image()
            # Save to Masters
            if self.save_masters:
                self.arcImage.save_master(self.msarc, raw_files=self.arcImage.file_list,
                                          steps=self.arcImage.steps)

        # Save & return
        self.calib_dict[self.arc_master_key]['arc'] = self.msarc
        return self.msarc

    def get_bias(self):
        """
        Load or generate the bias frame/command

        Requirements:
           master_key, det, par

        Returns:
            self.msbias: ndarray or str

        """
        # Check internals
        self._chk_set(['det', 'calib_ID', 'par'])

        # Prep
<<<<<<< HEAD
        self.bias_file_list, bias_rows = self.fitstbl.find_frame_files('bias', calib_ID=self.calib_ID)
        if len(bias_rows) > 0:
            self.bias_master_key = self.fitstbl.master_key(bias_rows[0], det=self.det)
        else:  # Allow for user-supplied file (e.g. LRISb)
            self.bias_master_key = self.fitstbl.master_key(self.frame, det=self.det)

        # Grab from internal dict?
=======
        bias_rows = self.fitstbl.find_frames('bias', calib_ID=self.calib_ID, index=True)
        self.bias_file_list = self.fitstbl.frame_paths(bias_rows)
        if len(bias_rows) > 0:
            self.bias_master_key = self.fitstbl.master_key(bias_rows[0], det=self.det)
        else:  # Allow for other bias modes
            self.bias_master_key = self.fitstbl.master_key(self.frame, det=self.det)

        # Grab from internal dict (or hard-drive)?
>>>>>>> c65fd37c
        prev_build = self.check_for_previous('bias', self.bias_master_key)
        if prev_build:
            self.msbias = self.calib_dict[self.bias_master_key]['bias']
            msgs.info("Reloading the bias from the internal dict")
            return self.msbias

        # Instantiate
<<<<<<< HEAD
        self.biasFrame = biasframe.BiasFrame(self.spectrograph, file_list = self.bias_file_list, det=self.det,
                                             par=self.par['biasframe'], master_key=self.bias_master_key,
                                             master_dir=self.master_dir, mode=self.par['masters'])

        # How are we treating biases: 1) No bias, 2) overscan, or 3) use bias subtraction. If use bias is there a master?
        self.msbias = self.biasFrame.determine_bias_mode(force=prev_build)
        # This could be made more elegant, like maybe msbias should be set to 'none' analgous to how overscan is treated???
        if (self.msbias is None) and (self.par['biasframe']['useframe'] != 'none'):  # Build it and save it
=======
        self.biasFrame = biasframe.BiasFrame(self.spectrograph, file_list=self.bias_file_list,
                                             det=self.det, par=self.par['biasframe'],
                                             master_key=self.bias_master_key,
                                             master_dir=self.master_dir, mode=self.par['masters'])

        # How are we treating biases: 1) No bias, 2) overscan, or 3) use
        # bias subtraction. If use bias is there a master?
        self.msbias = self.biasFrame.determine_bias_mode(force=prev_build)
        # This could be made more elegant, like maybe msbias should be
        # set to 'none' analgous to how overscan is treated???
        if (self.msbias is None) and (self.par['biasframe']['useframe'] != 'none'):
            # Build it and save it
>>>>>>> c65fd37c
            self.msbias = self.biasFrame.build_image()
            if self.save_masters:
                self.biasFrame.save_master(self.msbias, raw_files=self.biasFrame.file_list,
                                           steps=self.biasFrame.steps)

        # Save & return
        self.calib_dict[self.bias_master_key]['bias'] = self.msbias
        return self.msbias

    def get_bpm(self):
        """
        Load or generate the bad pixel mask

        TODO -- Should consider doing this outside of calibrations as it is
        more specific to the science frame

        This needs to be for the *trimmed* image!

        Requirements:
           Instrument dependent

        Returns:
            self.msbpm: ndarray

        """
        # Check internals
        self._chk_set(['par'])
<<<<<<< HEAD
=======

>>>>>>> c65fd37c

        # Generate a bad pixel mask (should not repeat)
        self.bpm_master_key = self.fitstbl.master_key(self.frame, det=self.det)
        prev_build = self.check_for_previous('bpm', self.bpm_master_key)
        if prev_build:
            self.msbpm = self.calib_dict[self.bpm_master_key]['bpm']
            return self.msbpm

        # Make sure shape is defined
        #self._check_shape()

        # Always use the shape!
        #  But some instruments need the filename too, e.g. for binning
        sci_image_files = [self.fitstbl.frame_paths(self.frame)]
<<<<<<< HEAD
        # TODO JFH These lines below should either go into the spectrograph class or to the BPM image class, they
        # do not belong here.
        dsec_img = self.spectrograph.get_datasec_img(sci_image_files[0], det=self.det)
        # Instantiate the shape here, based on the shape of the science image. This is the shape of most
        # most calibrations, although we are allowing for arcs of different shape becuase of X-shooter etc.
        self.shape = procimg.trim_frame(dsec_img, dsec_img < 1).shape

=======
        dsec_img = self.spectrograph.get_datasec_img(sci_image_files[0], det=self.det)
        shape = procimg.trim_frame(dsec_img, dsec_img < 1).shape
>>>>>>> c65fd37c
        # Check it matches the processed arc;  if not we have issues..
        #if not (self.shape == shape):
        #    msgs.error("You have an untrimmed arc!  We aren't prepared for this..")

        # Build it
<<<<<<< HEAD
        bpmImage = bpmimage.BPMImage(self.spectrograph,det=self.det, shape=self.shape)
=======
        bpmImage = bpmimage.BPMImage(self.spectrograph, filename=sci_image_files[0],
                                     det=self.det, shape=self.shape,
                                     msbias=self.msbias if self.par['badpix'] == 'bias' else None)
>>>>>>> c65fd37c
        # Build, save, and return
        self.msbpm = bpmImage.build()
        self.calib_dict[self.bpm_master_key]['bpm'] = self.msbpm
        return self.msbpm

    def get_flats(self, show=False):
        """
        Load or generate a normalized pixel flat
          and slit profile

        Requirements:
           tslits_dict
           tilts_dict
           det, par

        Returns:
            self.mspixflatnrm: ndarray
            self.msillumflat: ndarray

        """

        if self.par['flatfield']['method'] is None:
            # User does not want to flat-field
            self.mspixflatnrm = None
            self.msillumflat = None
            msgs.warning('Parameter calibrations.flatfield.method is set to None. You are NOT '
                         'flatfielding your data!!!')
            return self.mspixflatnrm, self.msillumflat

        # Check for existing data necessary to build flats
        if not self._chk_objs(['tslits_dict', 'tilts_dict']):
            msgs.warning('Flats were requested, but there are quantities missing necessary to '
                         'create flats.  Proceeding without flat fielding....')
            # User cannot flat-field
            self.mspixflatnrm = None
            self.msillumflat = None
            return self.mspixflatnrm, self.msillumflat

        # Check internals
        self._chk_set(['det', 'calib_ID', 'par'])

<<<<<<< HEAD
        pixflat_image_files, pixflat_rows = self.fitstbl.find_frame_files('pixelflat', calib_ID=self.calib_ID)
=======
        pixflat_rows = self.fitstbl.find_frames('pixelflat', calib_ID=self.calib_ID, index=True)
        # TODO: Why aren't these set to self
        pixflat_image_files = self.fitstbl.frame_paths(pixflat_rows)
>>>>>>> c65fd37c
        if len(pixflat_rows) > 0:
            self.pixflat_master_key = self.fitstbl.master_key(pixflat_rows[0], det=self.det)
        else:  # Allow for user-supplied file (e.g. LRISb)
            self.pixflat_master_key = self.fitstbl.master_key(self.frame, det=self.det)

        # Return already generated data
        prev_build1 = self.check_for_previous('normpixelflat', self.pixflat_master_key)
        prev_build2 = self.check_for_previous('illumflat', self.pixflat_master_key)
        if np.all([prev_build1, prev_build2]):
            self.mspixflatnrm = self.calib_dict[self.pixflat_master_key]['normpixelflat']
            self.msillumflat = self.calib_dict[self.pixflat_master_key]['illumflat']
            return self.mspixflatnrm, self.msillumflat

        # Instantiate
        self.flatField = flatfield.FlatField(self.spectrograph, file_list=pixflat_image_files,
                                             binning = self.binning,
                                             det=self.det, par=self.par['pixelflatframe'],
                                             master_key=self.pixflat_master_key, master_dir=self.master_dir,
                                             mode=self.par['masters'],
                                             flatpar=self.par['flatfield'], msbias=self.msbias,
                                             tslits_dict=self.tslits_dict,
                                             tilts_dict=self.tilts_dict)

        # --- Pixel flats

        # 1)  Try to load master files from disk (MasterFrame)?
        self.mspixflatnrm = self.flatField.master(force=prev_build1)
        if prev_build2:
            self.msillumflat = self.flatField.load_master_illumflat()

        # 2) Did the user specify a flat? If so load it in  (e.g. LRISb with pixel flat)?
        if self.par['flatfield']['frame'] not in ['pixelflat']:
            # First try to find directly, then try to find it in the
            # masters directory, then fail
            if os.path.isfile(self.par['flatfield']['frame']):
                mspixelflat_name = self.par['flatfield']['frame']
            elif os.path.isfile(os.path.join(self.flatField.directory_path,
                                             self.par['flatfield']['frame'])):
                mspixelflat_name = os.path.join(self.flatField.directory_path,
                                                self.par['flatfield']['frame'])
            else:
                raise ValueError('Could not find user-defined flatfield master: {0}'.format(
                    self.par['flatfield']['frame']))
            msgs.info('Found user-defined file: {0}'.format(mspixelflat_name))
            self.mspixflatnrm = self.flatField.load_master(mspixelflat_name, exten=self.det)

        # 3) there is no master or no user supplied flat, generate the flat
        if self.mspixflatnrm is None and len(pixflat_image_files) != 0:
            # Run
            self.mspixflatnrm, self.msillumflat = self.flatField.run(show=self.show)

            # If we tweaked the slits, update the tilts_dict and
            # tslits_dict to reflect new slit edges
            if self.par['flatfield']['tweak_slits']:
                msgs.info('Using slit boundary tweaks from IllumFlat and updated tilts image')
                self.tslits_dict = self.flatField.tslits_dict
                self.tilts_dict = self.flatField.tilts_dict

            # Save to Masters
            if self.save_masters:
                self.flatField.save_master(self.mspixflatnrm, raw_files=pixflat_image_files,
                                           steps=self.flatField.steps)
                self.flatField.save_master(self.msillumflat, raw_files=pixflat_image_files,
                                           steps=self.flatField.steps,
                                           outfile=masterframe.master_name('illumflat',
                                                                           self.pixflat_master_key,
                                                                           self.master_dir))
                # If we tweaked the slits update the master files for tilts and slits
                if self.par['flatfield']['tweak_slits']:
                    msgs.info('Updating MasterTrace and MasterTilts using tweaked slit boundaries')
                    # Add tweaked boundaries to the MasterTrace file
                    self.traceSlits.lcen_tweak = self.flatField.tslits_dict['lcen']
                    self.traceSlits.rcen_tweak = self.flatField.tslits_dict['rcen']
                    self.traceSlits.save_master()
                    # Write the final_tilts using the new slit boundaries to the MasterTilts file
                    self.waveTilts.final_tilts = self.flatField.tilts_dict['tilts']
                    self.waveTilts.tilts_dict = self.flatField.tilts_dict
                    self.waveTilts.save_master(self.flatField.tilts_dict, steps=self.waveTilts.steps)

        # 4) If we still don't have a pixel flat, then just use unity
        # everywhere and print out a warning
        if self.mspixflatnrm is None:
            self.mspixflatnrm = np.ones_like(self.tilts_dict['tilts'])
            msgs.warn('You are not pixel flat fielding your data!!!')

        # --- Illumination flats

        # 1) If we ran the flat field algorithm above, then the
        # illumination file was created. So check msillumflat is set
        if self.msillumflat is None:
            # 2) If no illumination file is set yet, try to read it in from a master
            self.msillumflat = self.flatField.load_master_illumflat()
            # 3) If there is no master file, then set illumflat to unit
            # and war user that they are not illumflatting their data
            if self.msillumflat is None:
                self.msillumflat = np.ones_like(self.tilts_dict['tilts'])
                msgs.warn('You are not illumination flat fielding your data!')

        # Save & return
        self.calib_dict[self.pixflat_master_key]['normpixelflat'] = self.mspixflatnrm
        self.calib_dict[self.pixflat_master_key]['illumflat'] = self.msillumflat

        return self.mspixflatnrm, self.msillumflat

<<<<<<< HEAD
    def get_slits(self, redo=False):
=======
    def get_slits(self, redo=False, write_qa=True):
>>>>>>> c65fd37c
        """
        Load or generate the slits.
        First, a trace flat image is generated

        Requirements:
           pixlocn
           det par master_key
<<<<<<< HEAD
=======

        Args:
            redo:
            write_qa: bool, optional
              Generate the QA?  Turn off for testing..
>>>>>>> c65fd37c

        Returns:
            self.tslits_dict
            self.maskslits

        """
        # Check for existing data
        if not self._chk_objs(['pixlocn', 'msbpm']):
            self.tslits_dict = None
            self.maskslits = None
            return self.tslits_dict, self.maskslits

        # Check internals
        self._chk_set(['det', 'calib_ID', 'par'])

        # Prep
<<<<<<< HEAD
        self.trace_image_files, trace_rows = self.fitstbl.find_frame_files('trace', calib_ID=self.calib_ID)
=======
        trace_rows = self.fitstbl.find_frames('trace', calib_ID=self.calib_ID, index=True)
        self.trace_image_files = self.fitstbl.frame_paths(trace_rows)

>>>>>>> c65fd37c
        self.trace_master_key = self.fitstbl.master_key(trace_rows[0], det=self.det)

        # Return already generated data
        prev_build = self.check_for_previous('trace', self.trace_master_key)
        if prev_build and (not redo):
            self.tslits_dict = self.calib_dict[self.trace_master_key]['trace']
            self.maskslits = np.zeros(self.tslits_dict['lcen'].shape[1], dtype=bool)
            return self.tslits_dict, self.maskslits
                
        # Instantiate (without mstrace)

        self.traceSlits = traceslits.TraceSlits(None, self.pixlocn, self.spectrograph,
                                                binning=self.binning,
                                                par=self.par['slits'],
                                                det=self.det, master_key=self.trace_master_key,
                                                master_dir=self.master_dir,
                                                redux_path=self.redux_path,
                                                mode=self.par['masters'], binbpx=self.msbpm)

        # Load via master, as desired
        if not self.traceSlits.master(force=prev_build):
            # Build the trace image first
            self.traceImage = traceimage.TraceImage(self.spectrograph,self.trace_image_files, det=self.det,
                                           par=self.par['traceframe'])
            # Load up and get ready
            self.traceSlits.mstrace = self.traceImage.process(bias_subtract=self.msbias,
                                                         trim=self.par['trim'], apply_gain=True)

            # Compute the plate scale in arcsec which is needed to trim short slits
<<<<<<< HEAD
            binspatial, binspectral = parse.parse_binning(self.binning)
=======
            try:
                binspatial, binspectral = parse.parse_binning(self.fitstbl['binning'][self.frame])
            except:
                binspatial, binspectral = 1,1
            ## Old code: binspatial, binspectral = parse.parse_binning(self.fitstbl['binning'][scidx])
>>>>>>> c65fd37c
            plate_scale = binspatial*self.spectrograph.detector[self.det-1]['platescale']

            # User-defined slits??
            add_user_slits = trace_slits.parse_user_slits(self.par['slits']['add_slits'], self.det)
            rm_user_slits = trace_slits.parse_user_slits(self.par['slits']['rm_slits'], self.det, rm=True)
            # Now we go forth
            try:
<<<<<<< HEAD
                self.tslits_dict = self.traceSlits.run(plate_scale = plate_scale, show=self.show,
                                                       add_user_slits=add_user_slits, rm_user_slits=rm_user_slits)
=======
                self.tslits_dict = self.traceSlits.run(plate_scale=plate_scale, show=self.show,
                                                       add_user_slits=add_user_slits, rm_user_slits=rm_user_slits,
                                                       write_qa=write_qa)
>>>>>>> c65fd37c
            except:
                self.traceSlits.save_master()
                msgs.error("Crashed out of finding the slits. Have saved the work done to disk but it needs fixing..")
            # No slits?
            if self.tslits_dict is None:
                self.maskslits = None
                return self.tslits_dict, self.maskslits
            # Save to disk
            if self.save_masters:
                # Master
                self.traceSlits.save_master()
        else:
            msgs.info("TraceSlits master files loaded..")
            # Construct dictionary
            self.tslits_dict = self.traceSlits._fill_tslits_dict()

        # Save, initialize maskslits, and return
        self.calib_dict[self.trace_master_key]['trace'] = self.tslits_dict
        self.maskslits = np.zeros(self.tslits_dict['lcen'].shape[1], dtype=bool)
        return self.tslits_dict, self.maskslits

    def get_wave(self):
        """
        Load or generate a wavelength image

        Requirements:
           tilts_dict, tslits_dict, wv_calib, maskslits
           det, par, master_key

        Returns:
            self.mswave: ndarray

        """
        # Check for existing data
        if not self._chk_objs(['tilts_dict','tslits_dict','wv_calib','maskslits']):
            self.mswave = None
            return self.mswave

        # Check internals
        self._chk_set(['arc_master_key', 'det', 'par'])

        # Return existing data
        prev_build = self.check_for_previous('wave', self.arc_master_key)
        if prev_build:
            self.mswave = self.calib_dict[self.arc_master_key]['wave']
            return self.mswave

        # No wavelength calibration requested
        if self.par['wavelengths']['reference'] == 'pixel':
            self.mswave = self.tilts_dict['tilts'] * (self.tilts_dict['tilts'].shape[0]-1.0)
            self.calib_dict[self.arc_master_key]['wave'] = self.mswave
            return self.mswave

        # Instantiate
        # ToDO we are regenerating this mask a lot in this module. Could reduce that
        self.waveImage = waveimage.WaveImage(self.tslits_dict, self.tilts_dict['tilts'], self.wv_calib,self.spectrograph,
<<<<<<< HEAD
                                             binning = self.binning,
=======
>>>>>>> c65fd37c
                                             master_key=self.arc_master_key, master_dir=self.master_dir,
                                             mode=self.par['masters'], maskslits=self.maskslits)
        # Attempt to load master
        self.mswave = self.waveImage.master(force=prev_build)
        if self.mswave is None:
            self.mswave = self.waveImage._build_wave()
        # Save to hard-drive
        if self.save_masters:
            self.waveImage.save_master(self.mswave, steps=self.waveImage.steps)

        # Save & return
        self.calib_dict[self.arc_master_key]['wave'] = self.mswave
        return self.mswave

    def get_wv_calib(self):
        """
        Load or generate the 1D wavelength calibrations

        Requirements:
<<<<<<< HEAD
          msarc, msbpm, tslits_dict
=======
          msarc, msbpm, tslits_dict, maskslits
>>>>>>> c65fd37c
          det, par

        Returns:
            self.wv_calib: dict
            self.maskslits -- Updated
        """
        # Check for existing data
        if not self._chk_objs(['msarc', 'msbpm', 'tslits_dict', 'maskslits']):
            msgs.error('dont have all the objects')

        # Check internals
        self._chk_set(['arc_master_key', 'det', 'calib_ID', 'par'])

        # Return existing data
        prev_build = self.check_for_previous('wavecalib', self.arc_master_key)
        if prev_build:
            self.wv_calib = self.calib_dict[self.arc_master_key]['wavecalib']
            self.wv_maskslits = self.calib_dict[self.arc_master_key]['wvmask']
            self.maskslits += self.wv_maskslits
            return self.wv_calib, self.maskslits

        # No wavelength calibration requested
        if self.par['wavelengths']['reference'] == 'pixel':
            msgs.info("A wavelength calibration will not be performed")
            self.wv_calib = None
            self.wv_maskslits = np.zeros_like(self.maskslits, dtype=bool)
            self.maskslits += self.wv_maskslits
            return self.wv_calib, self.maskslits

        # Setup
        nonlinear = self.spectrograph.detector[self.det-1]['saturation'] \
                        * self.spectrograph.detector[self.det-1]['nonlinear']
        # Instantiate
<<<<<<< HEAD
        self.waveCalib = wavecalib.WaveCalib(self.msarc, self.tslits_dict, binning = self.binning, spectrograph=self.spectrograph,det=self.det,
=======
        self.waveCalib = wavecalib.WaveCalib(self.msarc, spectrograph=self.spectrograph,det=self.det,
>>>>>>> c65fd37c
                                             par=self.par['wavelengths'], master_key=self.arc_master_key, master_dir=self.master_dir,
                                             mode=self.par['masters'],redux_path=self.redux_path, bpm=self.msbpm)
        # Load from disk (MasterFrame)?
        self.wv_calib = self.waveCalib.master(force=prev_build)
        # Build?
        if self.wv_calib is None:
            self.wv_calib, _ = self.waveCalib.run(skip_QA=(not self.write_qa))
            # Save to Masters
            if self.save_masters:
                self.waveCalib.save_master(self.waveCalib.wv_calib)
        else:
            self.waveCalib.wv_calib = self.wv_calib

        # Create the mask (needs to be done here in case wv_calib was loaded from Masters)
        self.wv_maskslits = self.waveCalib._make_maskslits(self.tslits_dict['lcen'].shape[1])
        self.maskslits += self.wv_maskslits

        # Save & return
        self.calib_dict[self.arc_master_key]['wavecalib'] = self.wv_calib
        self.calib_dict[self.arc_master_key]['wvmask'] = self.wv_maskslits
<<<<<<< HEAD
        self.maskslits += self.wv_maskslits
=======
        # Return
>>>>>>> c65fd37c
        return self.wv_calib, self.maskslits

    def get_pixlocn(self):
        """
        Generate the pixlocn image

        Requirements:
          spectrograph, shape

        Returns:
            self.pixlocn: ndarray
        """
        # Make sure shape is defined
        #self._check_shape()
        # Check internals
        self._chk_set(['shape'])

        # Get the pixel locations
        xgap=self.spectrograph.detector[self.det-1]['xgap']
        ygap=self.spectrograph.detector[self.det-1]['ygap']
        ysize=self.spectrograph.detector[self.det-1]['ysize']
        self.pixlocn = pixels.gen_pixloc(self.shape, xgap=xgap, ygap=ygap, ysize=ysize)

        # Return
        return self.pixlocn

    def get_tilts(self):
        """
        Load or generate the tilts image

        Requirements:
           msarc, tslits_dict, pixlocn, wv_calib, maskslits
           det, par, arc_master_key, spectrograph

        Returns:
            self.tilts_dict: dictionary with tilts information (2D)
            self.maskslits: ndarray

        """
        # Check for existing data
        if not self._chk_objs(['msarc', 'msbpm', 'tslits_dict', 'wv_calib', 'maskslits']):
            msgs.error('dont have all the objects')
            self.tilts_dict = None
            self.wt_maskslits = np.zeros_like(self.maskslits, dtype=bool)
            self.maskslits += self.wt_maskslits
            return self.tilts_dict, self.maskslits

        # Check internals
        self._chk_set(['arc_master_key', 'det', 'calib_ID', 'par'])

        # Return existing data
        prev_build = self.check_for_previous('tilts_dict', self.arc_master_key)
        if prev_build:
            self.tilts_dict = self.calib_dict[self.arc_master_key]['tilts_dict']
            self.wt_maskslits = self.calib_dict[self.arc_master_key]['wtmask']
            self.maskslits += self.wt_maskslits
            return self.tilts_dict, self.maskslits

        # Instantiate
        self.waveTilts = wavetilts.WaveTilts(self.msarc, self.tslits_dict, spectrograph=self.spectrograph,
                                             binning = self.binning,
                                             par=self.par['tilts'], wavepar = self.par['wavelengths'], det=self.det,
                                             master_key=self.arc_master_key, master_dir=self.master_dir,
                                             mode=self.par['masters'],
                                             redux_path=self.redux_path, bpm=self.msbpm)
        # Master
        self.tilts_dict = self.waveTilts.master(force=prev_build)
        if self.tilts_dict is None:
            # TODO still need to deal with syntax for LRIS ghosts. Maybe we don't need it
            self.tilts_dict, self.wt_maskslits \
                    = self.waveTilts.run(maskslits=self.maskslits,doqa=self.write_qa, show=self.show)
            if self.save_masters:
                self.waveTilts.save_master(self.tilts_dict, steps=self.waveTilts.steps)
        else:
            self.wt_maskslits = np.zeros_like(self.maskslits, dtype=bool)

        # Save & return
        self.calib_dict[self.arc_master_key]['tilts_dict'] = self.tilts_dict
        self.calib_dict[self.arc_master_key]['wtmask'] = self.wt_maskslits
        self.maskslits += self.wt_maskslits
        return self.tilts_dict, self.maskslits

    def run_the_steps(self):
        """
        Run full the full recipe of calibration steps

        Returns:

        """
        for step in self.steps:
            getattr(self, 'get_{:s}'.format(step))()
        msgs.info("Calibration complete!")

    # This is general to any attribute
    def _chk_set(self, items):
        for item in items:
            if getattr(self, item) is None:
                msgs.error("Use self.set to specify '{:s}' prior to generating XX".format(item))

    # This is specific to `self.ms*` attributes
    def _chk_objs(self, items):
        for obj in items:
            if getattr(self, obj) is None:
                msgs.warn("You need to generate {:s} prior to this calibration..".format(obj))
                if obj in ['tslits_dict','maskslits']:
                    msgs.warn("Use get_slits".format(obj))
                else:
                    # Strip ms
                    if obj[0:2] == 'ms':
                        iobj = obj[2:]
                    else:
                        iobj = obj
                    msgs.warn("Use get_{:s}".format(iobj))
                return False
        return True
    #
    # def _check_shape(self):
    #     """
    #     Check that the shape attribute is not None.  If it is use,
    #     define it using the shape of msarc
    #
    #     .. warning::
    #         - This shape depends on if the images are trimmed or not!
    #     """
    #     # Check the shape is declared
    #     if self.shape is None and self.msbpm is None:
    #         raise ValueError('You must run get_bpm to get image shape, or '
    #                          'provide shape directly.')
    #     if self.shape is None:
    #         self.shape = self.msbpm.shape

    def show(self, obj):
        if isinstance(obj, np.ndarray):
            if len(obj.shape) == 2:
                debugger.show_image(obj)
        else:
            msgs.warn("Not ready for this type of object")

    def __repr__(self):
        # Generate sets string
        txt = '<{:s}: frame={}, det={}, calib_ID={}'.format(self.__class__.__name__,
                                                          self.frame,
                                                          self.det,
                                                          self.calib_ID)
        txt += '>'
        return txt



class MultiSlitCalibrations(Calibrations):
    """
    Child of Calibrations class for performing multi-slit (and longslit)
    calibrations.
    """
    def __init__(self, fitstbl, spectrograph=None, par=None, redux_path=None, save_masters=True,
                 write_qa=True, show = False, steps=None):
        Calibrations.__init__(self, fitstbl, spectrograph=spectrograph, par=par,
                              redux_path=redux_path, save_masters=save_masters,
                              write_qa=write_qa, show = show)
        self.steps = MultiSlitCalibrations.default_steps() if steps is None else steps

    @staticmethod
    def default_steps():
        return ['bpm', 'bias', 'arc', 'pixlocn', 'slits', 'wv_calib', 'tilts',
                'flats', 'wave']

<|MERGE_RESOLUTION|>--- conflicted
+++ resolved
@@ -38,13 +38,10 @@
     """
     This class is primarily designed to guide the generation of
     calibration images and objects in PypeIt.
-<<<<<<< HEAD
-=======
 
     To avoid rebuilding MasterFrames that were generated during this execution
     of PypeIt, the class performs book-keeping of these master frames and
     holds that info in self.calib_dict
->>>>>>> c65fd37c
 
     .. todo::
         Improve docstring...
@@ -84,13 +81,9 @@
         frame (:obj:`int`):
             0-indexed row of the frame being calibrated in
             :attr:`fitstbl`.
-<<<<<<< HEAD
-        master_key
-=======
         calib_ID (:obj:`int`):
             calib group ID of the current frame
         arc_master_key
->>>>>>> c65fd37c
 
 
         
@@ -136,11 +129,8 @@
         self.calib_dict = {}
         self.det = None
         self.frame = None
-<<<<<<< HEAD
         self.binning = None
-=======
         self.calib_ID = None
->>>>>>> c65fd37c
 
         # Steps
         self.steps = []
@@ -198,62 +188,26 @@
         # Return
         return previous
 
-<<<<<<< HEAD
-    def check_for_previous(self, ftype, master_key):
-        """
-        Check to see whether the master file(s) have been
-        built during this run of PypeIt
-
-        Args:
-            ftype: str
-            master_key: str
-
-        Returns:
-            previous: bool
-               True = Built previously
-        """
-        previous = False
-        if master_key in self.calib_dict.keys():
-            if ftype in self.calib_dict[master_key].keys():
-                previous = True
-        else:  # Prep for saving
-            self.calib_dict[master_key] = {}
-        # Return
-        return previous
-
-=======
->>>>>>> c65fd37c
     def set_config(self, frame, det, par=None):
         """
         Specify the parameters of the Calibrations class and reset all
         the internals to None. The internal dict is left unmodified.
 
         Args:
-<<<<<<< HEAD
-            master_key (str):
-=======
             frame (int):
->>>>>>> c65fd37c
             det (int):
             par (CalibrationPar):
 
         Returns:
 
         """
-<<<<<<< HEAD
-        # TODO is the right behavior to just take the first one
-=======
->>>>>>> c65fd37c
         self.frame = frame
         self.calib_ID = int(self.fitstbl['calib'][frame])
         self.det = det
         if par is not None:
             self.par = par
-<<<<<<< HEAD
         # Deal with the binning!
         self.binning = self.fitstbl['binning'][self.frame]
-=======
->>>>>>> c65fd37c
 
         # Reset internals to None
         self._reset_internals()
@@ -272,21 +226,6 @@
             self.msarc: ndarray
 
         """
-<<<<<<< HEAD
-        # Check for existing data
-        ## JFH This check is wrong, if the user does not want to bias subtract, then it causes a crash
-#        if not self._chk_objs(['msbias']):
-#            self.msarc = None
-#            return self.msarc        self.arc_file_list, arc_rows = self.fitstbl.find_frame_files('arc', calib_ID=self.calib_ID)
-
-        # Check internals
-        self._chk_set(['det', 'calib_ID', 'par'])
-
-        # Prep
-        self.arc_file_list, arc_rows = self.fitstbl.find_frame_files('arc', calib_ID=self.calib_ID)
-        self.arc_master_key = self.fitstbl.master_key(arc_rows[0], det=self.det)
-
-=======
         # Check internals
         self._chk_set(['det', 'calib_ID', 'par'])
 
@@ -295,7 +234,6 @@
         self.arc_file_list = self.fitstbl.frame_paths(arc_rows)
         self.arc_master_key = self.fitstbl.master_key(arc_rows[0], det=self.det)
 
->>>>>>> c65fd37c
         prev_build = self.check_for_previous('arc', self.arc_master_key)
         if prev_build:
             # Previously calculated
@@ -303,12 +241,8 @@
             return self.msarc
 
         # Instantiate with everything needed to generate the image (in case we do)
-<<<<<<< HEAD
-        self.arcImage = arcimage.ArcImage(self.spectrograph, file_list = self.arc_file_list, det=self.det,msbias=self.msbias,
-=======
         self.arcImage = arcimage.ArcImage(self.spectrograph, file_list=self.arc_file_list,
                                           det=self.det, msbias=self.msbias,
->>>>>>> c65fd37c
                                           par=self.par['arcframe'], master_key=self.arc_master_key,
                                           master_dir=self.master_dir, mode=self.par['masters'])
 
@@ -341,15 +275,6 @@
         self._chk_set(['det', 'calib_ID', 'par'])
 
         # Prep
-<<<<<<< HEAD
-        self.bias_file_list, bias_rows = self.fitstbl.find_frame_files('bias', calib_ID=self.calib_ID)
-        if len(bias_rows) > 0:
-            self.bias_master_key = self.fitstbl.master_key(bias_rows[0], det=self.det)
-        else:  # Allow for user-supplied file (e.g. LRISb)
-            self.bias_master_key = self.fitstbl.master_key(self.frame, det=self.det)
-
-        # Grab from internal dict?
-=======
         bias_rows = self.fitstbl.find_frames('bias', calib_ID=self.calib_ID, index=True)
         self.bias_file_list = self.fitstbl.frame_paths(bias_rows)
         if len(bias_rows) > 0:
@@ -358,7 +283,6 @@
             self.bias_master_key = self.fitstbl.master_key(self.frame, det=self.det)
 
         # Grab from internal dict (or hard-drive)?
->>>>>>> c65fd37c
         prev_build = self.check_for_previous('bias', self.bias_master_key)
         if prev_build:
             self.msbias = self.calib_dict[self.bias_master_key]['bias']
@@ -366,16 +290,6 @@
             return self.msbias
 
         # Instantiate
-<<<<<<< HEAD
-        self.biasFrame = biasframe.BiasFrame(self.spectrograph, file_list = self.bias_file_list, det=self.det,
-                                             par=self.par['biasframe'], master_key=self.bias_master_key,
-                                             master_dir=self.master_dir, mode=self.par['masters'])
-
-        # How are we treating biases: 1) No bias, 2) overscan, or 3) use bias subtraction. If use bias is there a master?
-        self.msbias = self.biasFrame.determine_bias_mode(force=prev_build)
-        # This could be made more elegant, like maybe msbias should be set to 'none' analgous to how overscan is treated???
-        if (self.msbias is None) and (self.par['biasframe']['useframe'] != 'none'):  # Build it and save it
-=======
         self.biasFrame = biasframe.BiasFrame(self.spectrograph, file_list=self.bias_file_list,
                                              det=self.det, par=self.par['biasframe'],
                                              master_key=self.bias_master_key,
@@ -388,7 +302,6 @@
         # set to 'none' analgous to how overscan is treated???
         if (self.msbias is None) and (self.par['biasframe']['useframe'] != 'none'):
             # Build it and save it
->>>>>>> c65fd37c
             self.msbias = self.biasFrame.build_image()
             if self.save_masters:
                 self.biasFrame.save_master(self.msbias, raw_files=self.biasFrame.file_list,
@@ -416,10 +329,6 @@
         """
         # Check internals
         self._chk_set(['par'])
-<<<<<<< HEAD
-=======
-
->>>>>>> c65fd37c
 
         # Generate a bad pixel mask (should not repeat)
         self.bpm_master_key = self.fitstbl.master_key(self.frame, det=self.det)
@@ -434,7 +343,6 @@
         # Always use the shape!
         #  But some instruments need the filename too, e.g. for binning
         sci_image_files = [self.fitstbl.frame_paths(self.frame)]
-<<<<<<< HEAD
         # TODO JFH These lines below should either go into the spectrograph class or to the BPM image class, they
         # do not belong here.
         dsec_img = self.spectrograph.get_datasec_img(sci_image_files[0], det=self.det)
@@ -442,22 +350,12 @@
         # most calibrations, although we are allowing for arcs of different shape becuase of X-shooter etc.
         self.shape = procimg.trim_frame(dsec_img, dsec_img < 1).shape
 
-=======
-        dsec_img = self.spectrograph.get_datasec_img(sci_image_files[0], det=self.det)
-        shape = procimg.trim_frame(dsec_img, dsec_img < 1).shape
->>>>>>> c65fd37c
         # Check it matches the processed arc;  if not we have issues..
         #if not (self.shape == shape):
         #    msgs.error("You have an untrimmed arc!  We aren't prepared for this..")
 
         # Build it
-<<<<<<< HEAD
         bpmImage = bpmimage.BPMImage(self.spectrograph,det=self.det, shape=self.shape)
-=======
-        bpmImage = bpmimage.BPMImage(self.spectrograph, filename=sci_image_files[0],
-                                     det=self.det, shape=self.shape,
-                                     msbias=self.msbias if self.par['badpix'] == 'bias' else None)
->>>>>>> c65fd37c
         # Build, save, and return
         self.msbpm = bpmImage.build()
         self.calib_dict[self.bpm_master_key]['bpm'] = self.msbpm
@@ -499,13 +397,9 @@
         # Check internals
         self._chk_set(['det', 'calib_ID', 'par'])
 
-<<<<<<< HEAD
-        pixflat_image_files, pixflat_rows = self.fitstbl.find_frame_files('pixelflat', calib_ID=self.calib_ID)
-=======
         pixflat_rows = self.fitstbl.find_frames('pixelflat', calib_ID=self.calib_ID, index=True)
         # TODO: Why aren't these set to self
         pixflat_image_files = self.fitstbl.frame_paths(pixflat_rows)
->>>>>>> c65fd37c
         if len(pixflat_rows) > 0:
             self.pixflat_master_key = self.fitstbl.master_key(pixflat_rows[0], det=self.det)
         else:  # Allow for user-supplied file (e.g. LRISb)
@@ -610,11 +504,7 @@
 
         return self.mspixflatnrm, self.msillumflat
 
-<<<<<<< HEAD
-    def get_slits(self, redo=False):
-=======
     def get_slits(self, redo=False, write_qa=True):
->>>>>>> c65fd37c
         """
         Load or generate the slits.
         First, a trace flat image is generated
@@ -622,14 +512,11 @@
         Requirements:
            pixlocn
            det par master_key
-<<<<<<< HEAD
-=======
 
         Args:
             redo:
             write_qa: bool, optional
               Generate the QA?  Turn off for testing..
->>>>>>> c65fd37c
 
         Returns:
             self.tslits_dict
@@ -646,13 +533,9 @@
         self._chk_set(['det', 'calib_ID', 'par'])
 
         # Prep
-<<<<<<< HEAD
-        self.trace_image_files, trace_rows = self.fitstbl.find_frame_files('trace', calib_ID=self.calib_ID)
-=======
         trace_rows = self.fitstbl.find_frames('trace', calib_ID=self.calib_ID, index=True)
         self.trace_image_files = self.fitstbl.frame_paths(trace_rows)
 
->>>>>>> c65fd37c
         self.trace_master_key = self.fitstbl.master_key(trace_rows[0], det=self.det)
 
         # Return already generated data
@@ -682,15 +565,7 @@
                                                          trim=self.par['trim'], apply_gain=True)
 
             # Compute the plate scale in arcsec which is needed to trim short slits
-<<<<<<< HEAD
             binspatial, binspectral = parse.parse_binning(self.binning)
-=======
-            try:
-                binspatial, binspectral = parse.parse_binning(self.fitstbl['binning'][self.frame])
-            except:
-                binspatial, binspectral = 1,1
-            ## Old code: binspatial, binspectral = parse.parse_binning(self.fitstbl['binning'][scidx])
->>>>>>> c65fd37c
             plate_scale = binspatial*self.spectrograph.detector[self.det-1]['platescale']
 
             # User-defined slits??
@@ -698,14 +573,9 @@
             rm_user_slits = trace_slits.parse_user_slits(self.par['slits']['rm_slits'], self.det, rm=True)
             # Now we go forth
             try:
-<<<<<<< HEAD
-                self.tslits_dict = self.traceSlits.run(plate_scale = plate_scale, show=self.show,
-                                                       add_user_slits=add_user_slits, rm_user_slits=rm_user_slits)
-=======
                 self.tslits_dict = self.traceSlits.run(plate_scale=plate_scale, show=self.show,
                                                        add_user_slits=add_user_slits, rm_user_slits=rm_user_slits,
                                                        write_qa=write_qa)
->>>>>>> c65fd37c
             except:
                 self.traceSlits.save_master()
                 msgs.error("Crashed out of finding the slits. Have saved the work done to disk but it needs fixing..")
@@ -762,10 +632,7 @@
         # Instantiate
         # ToDO we are regenerating this mask a lot in this module. Could reduce that
         self.waveImage = waveimage.WaveImage(self.tslits_dict, self.tilts_dict['tilts'], self.wv_calib,self.spectrograph,
-<<<<<<< HEAD
                                              binning = self.binning,
-=======
->>>>>>> c65fd37c
                                              master_key=self.arc_master_key, master_dir=self.master_dir,
                                              mode=self.par['masters'], maskslits=self.maskslits)
         # Attempt to load master
@@ -785,11 +652,7 @@
         Load or generate the 1D wavelength calibrations
 
         Requirements:
-<<<<<<< HEAD
-          msarc, msbpm, tslits_dict
-=======
           msarc, msbpm, tslits_dict, maskslits
->>>>>>> c65fd37c
           det, par
 
         Returns:
@@ -823,11 +686,7 @@
         nonlinear = self.spectrograph.detector[self.det-1]['saturation'] \
                         * self.spectrograph.detector[self.det-1]['nonlinear']
         # Instantiate
-<<<<<<< HEAD
         self.waveCalib = wavecalib.WaveCalib(self.msarc, self.tslits_dict, binning = self.binning, spectrograph=self.spectrograph,det=self.det,
-=======
-        self.waveCalib = wavecalib.WaveCalib(self.msarc, spectrograph=self.spectrograph,det=self.det,
->>>>>>> c65fd37c
                                              par=self.par['wavelengths'], master_key=self.arc_master_key, master_dir=self.master_dir,
                                              mode=self.par['masters'],redux_path=self.redux_path, bpm=self.msbpm)
         # Load from disk (MasterFrame)?
@@ -848,11 +707,7 @@
         # Save & return
         self.calib_dict[self.arc_master_key]['wavecalib'] = self.wv_calib
         self.calib_dict[self.arc_master_key]['wvmask'] = self.wv_maskslits
-<<<<<<< HEAD
-        self.maskslits += self.wv_maskslits
-=======
         # Return
->>>>>>> c65fd37c
         return self.wv_calib, self.maskslits
 
     def get_pixlocn(self):
