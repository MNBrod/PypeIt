--- conflicted
+++ resolved
@@ -20,13 +20,9 @@
 from pypeit import biasframe
 from pypeit import flatfield
 from pypeit import edgetrace
-<<<<<<< HEAD
 from pypeit import masterframe
 from pypeit import slittrace
 from pypeit import traceimage
-=======
-from pypeit import slittrace
->>>>>>> f3fdb96a
 from pypeit import wavecalib
 from pypeit import wavetilts
 from pypeit import waveimage
@@ -501,11 +497,7 @@
         Load or generate a normalized pixel flat and slit illumination
         flat.
 
-<<<<<<< HEAD
         Requires :attr:`slits`, :attr:`wavetilts`, :attr:`det`,
-=======
-        Requires :attr:`slits`, :attr:`tilts_dict`, :attr:`det`,
->>>>>>> f3fdb96a
         :attr:`par`.
 
         Returns:
@@ -517,18 +509,12 @@
             traces are not provided, the function returns two None
             objects instead.
         """
-
         # Check for existing data
         if not self._chk_objs(['msarc', 'msbpm', 'slits', 'wv_calib']):
             msgs.error('Must have the arc, bpm, slits, and wv_calib defined to proceed!')
 
         if self.par['flatfield']['method'] is 'skip':
             # User does not want to flat-field
-<<<<<<< HEAD
-=======
-            self.mspixelflat = None
-            self.msillumflat = None
->>>>>>> f3fdb96a
             msgs.warn('Parameter calibrations.flatfield.method is set to skip. You are NOT '
                       'flatfielding your data!!!')
             # TODO: Why does this not return unity arrays, like what's
@@ -536,20 +522,10 @@
             return flatfield.FlatImages(None, None, None, None)
 
         # Slit and tilt traces are required to flat-field the data
-<<<<<<< HEAD
         if not self._chk_objs(['slits', 'wavetilts']):
             # TODO: Why doesn't this fault?
             msgs.warn('Flats were requested, but there are quantities missing necessary to '
                       'create flats.  Proceeding without flat fielding....')
-=======
-        if not self._chk_objs(['slits', 'tilts_dict']):
-            # TODO: Why doesn't this fault?
-            msgs.warn('Flats were requested, but there are quantities missing necessary to '
-                      'create flats.  Proceeding without flat fielding....')
-            # User cannot flat-field
-            self.mspixelflat = None
-            self.msillumflat = None
->>>>>>> f3fdb96a
             # TODO: Why does this not return unity arrays, like what's
             # done below?
             return flatfield.FlatImages(None, None, None, None)
@@ -568,7 +544,6 @@
         # Return already generated data
         if self._cached('pixelflat', self.master_key_dict['flat']) \
                 and self._cached('illumflat', self.master_key_dict['flat']):
-<<<<<<< HEAD
             self.flatimages = self.calib_dict[self.master_key_dict['flat']]['flatimages']
             #self.mspixelflat = self.calib_dict[self.master_key_dict['flat']]['pixelflat']
             #self.msillumflat = self.calib_dict[self.master_key_dict['flat']]['illumflat']
@@ -577,29 +552,6 @@
 
         masterframe_name = masterframe.construct_file_name(flatfield.FlatImages,
                                                            self.master_key_dict['flat'], master_dir=self.master_dir)
-=======
-            self.mspixelflat = self.calib_dict[self.master_key_dict['flat']]['pixelflat']
-            self.msillumflat = self.calib_dict[self.master_key_dict['flat']]['illumflat']
-            return self.mspixelflat, self.msillumflat
-
-        # Instantiate
-        # TODO: This should automatically attempt to load and instatiate
-        # from a file if it exists.
-        # TODO: msbpm is not passed?
-        self.flatField = flatfield.FlatField(self.spectrograph, self.par['pixelflatframe'],
-                                             files=pixflat_image_files, det=self.det,
-                                             master_key=self.master_key_dict['flat'],
-                                             master_dir=self.master_dir,
-                                             reuse_masters=self.reuse_masters,
-                                             flatpar=self.par['flatfield'], msbias=self.msbias,
-                                             slits=self.slits, tilts_dict=self.tilts_dict)
-
-        # --- Pixel flats
-
-        # 1)  Try to load master files from disk (MasterFrame)?
-        # TODO: Is this just to get illumflat if the pixel flat is provided?
-        _, self.mspixelflat, self.msillumflat = self.flatField.load()
->>>>>>> f3fdb96a
 
         # 2) Did the user specify a flat? If so load it in  (e.g. LRISb with pixel flat)?
         # TODO: We need to document this format for the user!
@@ -627,30 +579,16 @@
                                                  flatpar=self.par['flatfield'], msbias=self.msbias,
                                                  slits=self.slits, wavetilts=self.wavetilts)
             # Run
-<<<<<<< HEAD
             self.flatimages = self.flatField.run(show=self.show)
 
 
             # JXP -- NEED TO MERGE IN KYLE'S UPDATES
-
-            # TODO: Tilts are unchanged, right?
-#            # If we tweaked the slits, update the wavetilts and
-#            # tslits_dict to reflect new slit edges
-#            if self.par['flatfield']['tweak_slits']:
-#                # flatfield updates slits directly and only alters the
-#                # *_tweak set. This updates the MasterEdges
-#                msgs.info('Using slit boundary tweaks from IllumFlat and updated tilts image')
-##                self.tslits_dict = self.flatField.tslits_dict
-#                self.wavetilts = self.flatField.wavetilts
-=======
-            self.mspixelflat, self.msillumflat = self.flatField.run(show=self.show)
 
             # Objects should point to the same data
             # TODO: Remove these lines once we're sure the coding is
             # correct so that they're not tripped.
             assert self.slits is self.flatField.slits
             assert self.tilts_dict is self.flatField.tilts_dict
->>>>>>> f3fdb96a
 
             # Save to Masters
             if self.save_masters:
@@ -660,37 +598,6 @@
                 # profile, re-write them so that the tweaked slits are
                 # included.
                 if self.par['flatfield']['tweak_slits']:
-<<<<<<< HEAD
-                    self.slits.to_master()
-
-#                # If we tweaked the slits update the master files for tilts and slits
-#                # TODO: These should be saved separately
-#                if self.par['flatfield']['tweak_slits']:
-#                    msgs.info('Updating MasterTrace and MasterTilts using tweaked slit boundaries')
-#                    # flatfield updates slits directly and only alters
-#                    # the *_tweak set. This updates the MasterEdges
-#                    # file with the new data from the flat-field slit
-#                    # tweaks.
-#                    # TODO: Make SlitTraceSet a masterframe?
-#                    self.edges.update_slits(self.slits)
-#                    self.edges.save()
-
-                    # TODO: Tilts are unchanged, right?
-#                    # Write the final_tilts using the new slit boundaries to the MasterTilts file
-#                    self.waveTilts.final_tilts = self.flatField.wavetilts['tilts']
-#                    self.waveTilts.wavetilts = self.flatField.wavetilts
-#                    self.waveTilts.save()
-
-        # 4) If either of the two flats are still None, use unity
-        # everywhere and print out a warning
-        # TODO: These will barf if self.wavetilts['tilts'] isn't
-        # defined.
-        if self.mspixelflat is None:
-#            self.mspixelflat = np.ones_like(self.wavetilts['tilts'])
-            msgs.warn('You are not pixel flat fielding your data!!!')
-        if self.msillumflat is None or not self.par['flatfield']['illumflatten']:
-#            self.msillumflat = np.ones_like(self.wavetilts['tilts'])
-=======
                     # Update the SlitTraceSet master
                     self.slits.to_master()
                     # TODO: The waveTilts datamodel needs to be improved
@@ -702,22 +609,26 @@
                     self.waveTilts.final_tilts = self.flatField.tilts_dict['tilts']
                     self.waveTilts.save()
 
-        # 4) If either of the two flats are still None, warn the user
-        # that the correction will not be applied.
+                    # TODO: Tilts are unchanged, right?
+#                    # Write the final_tilts using the new slit boundaries to the MasterTilts file
+#                    self.waveTilts.final_tilts = self.flatField.wavetilts['tilts']
+#                    self.waveTilts.wavetilts = self.flatField.wavetilts
+#                    self.waveTilts.save()
+
+        # 4) If either of the two flats are still None, use unity
+        # everywhere and print out a warning
+        # TODO: These will barf if self.wavetilts['tilts'] isn't
+        # defined.
         if self.mspixelflat is None:
             msgs.warn('You are not pixel flat fielding your data!!!')
         if self.msillumflat is None or not self.par['flatfield']['illumflatten']:
->>>>>>> f3fdb96a
             msgs.warn('You are not illumination flat fielding your data!')
 
         # Save & return
         self._update_cache('flat', ('pixelflat','illumflat'), (self.mspixelflat,self.msillumflat))
         return self.mspixelflat, self.msillumflat
 
-<<<<<<< HEAD
-=======
     # TODO: if write_qa, need to provide qa_path!
->>>>>>> f3fdb96a
     # TODO: why do we allow redo here?
     def get_slits(self, redo=False):
         """
@@ -757,7 +668,6 @@
             self.slits = self.calib_dict[self.master_key_dict['trace']]['trace']
             return self.slits
 
-<<<<<<< HEAD
         # Reuse master frame?
         slit_masterframe_name = masterframe.construct_file_name(slittrace.SlitTraceSet,
                                                            self.master_key_dict['trace'],
@@ -811,50 +721,6 @@
             self.slits.to_master_file(self.master_dir, self.master_key_dict['trace'],  # Naming
                                       self.spectrograph.spectrograph,  # Header
                                       raw_files=trace_image_files)
-=======
-        # Instantiate. This will load the master-frame file if it
-        # exists, and returns None otherwise.
-        self.slits = slittrace.SlitTraceSet.from_master(self.master_key_dict['trace'],
-                                                        self.master_dir, reuse=self.reuse_masters)
-        if self.slits is None:
-            # Slits don't exist or we're not resusing them
-
-            # TODO: Add a from_master function to EdgeTraceSet
-            self.edges = edgetrace.EdgeTraceSet(self.spectrograph, self.par['slitedges'],
-                                                master_key=self.master_key_dict['trace'],
-                                                master_dir=self.master_dir,
-                                                qa_path=self.qa_path if write_qa else None)
-
-            if self.reuse_masters and self.edges.exists:
-                self.edges.load()
-            else:
-                # Build the trace image
-                self.traceImage = traceimage.TraceImage(self.spectrograph,
-                                                        files=self.trace_image_files, det=self.det,
-                                                        par=self.par['traceframe'],
-                                                        bias=self.msbias)
-                self.traceImage.build_image(bias=self.msbias, bpm=self.msbpm)
-
-                try:
-                    self.edges.auto_trace(self.traceImage, bpm=self.msbpm, det=self.det,
-                                          save=self.save_masters) #, debug=True, show_stages=True)
-                except:
-                    self.edges.save()
-                    msgs.error('Crashed out of finding the slits. Have saved the work done to '
-                               'disk but it needs fixing.')
-                    return None
-
-                # Show the result if requested
-                if self.show:
-                    self.edges.show(thin=10, in_ginga=True)
-
-            # Get the slits from the result of the edge tracing, delete
-            # the edges object, and save the slits, if requested
-            self.slits = self.edges.get_slits()
-            self.edges = None
-            if self.save_masters:
-                self.slits.to_master()
->>>>>>> f3fdb96a
 
         # Save, initialize maskslits, and return
         self._update_cache('trace', 'trace', self.slits)
@@ -865,22 +731,14 @@
         Load or generate a wavelength image
 
         Requirements:
-<<<<<<< HEAD
            wavetilts, slits, wv_calib, det, par, master_key
-=======
-           tilts_dict, slits, wv_calib, det, par, master_key
->>>>>>> f3fdb96a
 
         Returns:
             ndarray: :attr:`mswave` wavelength image
 
         """
         # Check for existing data
-<<<<<<< HEAD
         if not self._chk_objs(['wavetilts', 'slits', 'wv_calib']):
-=======
-        if not self._chk_objs(['tilts_dict', 'slits', 'wv_calib']):
->>>>>>> f3fdb96a
             self.mswave = None
             return self.mswave
 
@@ -902,11 +760,7 @@
         # Instantiate
         # TODO we are regenerating this mask a lot in this module. Could reduce that
 
-<<<<<<< HEAD
         self.waveImage = waveimage.WaveImage(self.slits, self.wavetilts['tilts'], self.wv_calib,
-=======
-        self.waveImage = waveimage.WaveImage(self.slits, self.tilts_dict['tilts'], self.wv_calib,
->>>>>>> f3fdb96a
                                              self.spectrograph, self.det, self.slits.mask,
                                              master_key=self.master_key_dict['arc'],
                                              master_dir=self.master_dir,
@@ -1019,11 +873,7 @@
             self.wavetilts = None
             self.wt_maskslits = np.zeros_like(self.maskslits, dtype=bool)
             self.slits.mask |= self.wt_maskslits
-<<<<<<< HEAD
             return self.wavetilts
-=======
-            return self.tilts_dict
->>>>>>> f3fdb96a
 
         # Check internals
         self._chk_set(['det', 'calib_ID', 'par'])
@@ -1036,7 +886,6 @@
             self.wavetilts = self.calib_dict[self.master_key_dict['tilt']]['wavetilts']
             self.wt_maskslits = self.calib_dict[self.master_key_dict['tilt']]['wtmask']
             self.slits.mask |= self.wt_maskslits
-<<<<<<< HEAD
             return self.wavetilts
 
         # Load up?
@@ -1054,28 +903,9 @@
             # TODO still need to deal with syntax for LRIS ghosts. Maybe we don't need it
             self.wavetilts, self.wt_maskslits \
                     = self.buildwaveTilts.run(maskslits=self.slits.mask, doqa=self.write_qa,
-=======
-            return self.tilts_dict
-
-        # Instantiate
-        self.waveTilts = wavetilts.WaveTilts(self.mstilt, self.slits, self.spectrograph,
-                                             self.par['tilts'], self.par['wavelengths'],
-                                             det=self.det, master_key=self.master_key_dict['tilt'],
-                                             master_dir=self.master_dir,
-                                             reuse_masters=self.reuse_masters,
-                                             qa_path=self.qa_path, msbpm=self.msbpm)
-
-        # Master
-        self.tilts_dict = self.waveTilts.load()
-        if self.tilts_dict is None:
-            # TODO still need to deal with syntax for LRIS ghosts. Maybe we don't need it
-            self.tilts_dict, self.wt_maskslits \
-                    = self.waveTilts.run(maskslits=self.slits.mask, doqa=self.write_qa,
->>>>>>> f3fdb96a
                                          show=self.show)
             # Save?
             if self.save_masters:
-<<<<<<< HEAD
                 self.wavetilts.to_master_file(self.master_key_dict['tilt'], self.master_dir,
                                               self.spectrograph.spectrograph)
 
@@ -1083,16 +913,6 @@
         self._update_cache('tilt', ('wavetilts','wtmask'), (self.wavetilts, self.wt_maskslits))
         self.slits.mask |= self.wt_maskslits
         return self.wavetilts
-=======
-                self.waveTilts.save()
-        else:
-            self.wt_maskslits = np.zeros(self.slits.nslits, dtype=bool)
-
-        # Save & return
-        self._update_cache('tilt', ('tilts_dict','wtmask'), (self.tilts_dict,self.wt_maskslits))
-        self.slits.mask |= self.wt_maskslits
-        return self.tilts_dict
->>>>>>> f3fdb96a
 
     def run_the_steps(self):
         """
