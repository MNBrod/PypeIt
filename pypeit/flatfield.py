--- conflicted
+++ resolved
@@ -1390,11 +1390,7 @@
         slitlen = int(np.median(this_right - this_left))
 
         # Generate the coordinates to evaluate the fit
-<<<<<<< HEAD
-        this_slit = np.where(onslit_tweak & self.rawflatimg.select_flag(invert=True))
-=======
         this_slit = np.where(onslit_tweak & self.rawflatimg.select_flag(invert=True) & (self.waveimg!=0.0))
->>>>>>> 529384db
         this_wave = self.waveimg[this_slit]
         xpos_img = self.slits.spatial_coordinate_image(slitidx=slit_idx,
                                                        initial=True,
