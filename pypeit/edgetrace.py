"""
The primary purpose of this module is to provide the classes/methods
used to trace slit edges.

For a command-line script that executes the automatic tracing, use
`pypeit_trace_edges`. As always, for a list of the script options,
run:

.. code-block:: bash

    $ pypeit_trace_edges -h

With a :ref:`pypeit_file`, a typical execution of the script would be:

.. code-block:: bash

    $ pypeit_trace_edges -f my_pypeit_file.pypeit

To show the trace results after completing each stage and/or to run
in debugging mode, use the `--show` and/or `--debug` options:

.. code-block:: bash

    $ pypeit_trace_edges -f my_pypeit_file.pypeit --debug --show

Programmatically, if you have a :ref:`pypeit_file` and a path for the reductions
(`redux_path`), an example of how to trace the slits in a single
detector is as follows::

    # Imports
    from pypeit.pypeit import PypeIt
    from pypeit import traceimage, edgetrace

    # Instantiate the PypeIt class to perform the necessary setup
    rdx = PypeIt(pypeit_file, redux_path=redux_path)

    # Find the trace frames files for a specific calibration group
    group = 0
    tbl_rows = rdx.fitstbl.find_frames('trace', calib_ID=group, index=True)
    files = rdx.fitstbl.frame_paths(tbl_rows)

    # Select a detector to trace
    det = 1

    # Setup the output paths for the trace file; these can be anything but
    # the defaults are below
    master_dir = rdx.par['calibrations']['caldir']
    master_key = rdx.fitstbl.master_key(tbl_rows[0], det=det)

    # Skip the bias subtraction, if reasonable; see
    # pypeit.biasframe.BiasFrame to construct a bias to subtract from
    # the TraceImage
    rdx.par['calibrations']['traceframe']['process']['bias'] = 'skip'

    # Construct the TraceImage
    traceImage = traceimage.TraceImage(rdx.spectrograph, files=files, det=det,
                                       par=rdx.par['calibrations']['traceframe'])
    traceImage.build_image()

    # Then run the edge tracing.  This performs the automatic tracing.
    edges = edgetrace.EdgeTraceSet(rdx.spectrograph, rdx.par['calibrations']['slitedges'],
                                   master_key=master_key, master_dir=master_dir, img=traceImage,
                                   det=det, auto=True)
    # You can look at the results using the show method:
    edges.show(thin=10, include_img=True, idlabel=True)
    # Or in ginga viewer
    edges.show(thin=10, in_ginga=True)
    # And you can save the results to a file
    edges.save()

If you want to instead start without a pypeit file, you could do the
following for, e.g., a single unbinned Keck DEIMOS flat-field
exposure in a fits file called `trace_file`::

    import os
    from pypeit import traceimage, edgetrace
    from pypeit.spectrographs.util import load_spectrograph

    spec = load_spectrograph('keck_deimos')
    par = spec.default_pypeit_par()
    par['calibrations']['traceframe']['process']['bias'] = 'skip'
    # Make any desired changes to the parameters here
    det = 3
    master_dir = os.path.split(os.path.abspath(trace_file))[0]
    master_key = 'test_trace_{0}'.format(det)

    traceImage = traceimage.TraceImage(spec, files=[trace_file], det=det,
                                       par=par['calibrations']['traceframe'])
    traceImage.build_image()

    edges = edgetrace.EdgeTraceSet(spec, par['calibrations']['slitedges'], master_key=master_key,
                                   master_dir=master_dir, img=traceImage, det=det, auto=True)
    edges.save()

.. include common links, assuming primary doc root is up one directory
.. include:: ../links.rst
"""
import os
import time
import inspect
from collections import OrderedDict

from IPython import embed

import numpy as np

from scipy import ndimage

import matplotlib
from matplotlib import pyplot as plt
from matplotlib import ticker, rc

from astropy.io import fits
from astropy.stats import sigma_clipped_stats
from astropy import table

from pypeit import msgs
from pypeit import utils
from pypeit import sampling
from pypeit import ginga
from pypeit import masterframe
from pypeit import io
from pypeit.datamodel import DataContainer
from pypeit.bitmask import BitMask
from pypeit.par.pypeitpar import EdgeTracePar
from pypeit.core import parse, pydl, procimg, pca, trace
from pypeit.traceimage import TraceImage
from pypeit.tracepca import TracePCA
from pypeit.spectrographs.util import load_spectrograph
from pypeit.spectrographs import slitmask


class SlitTraceSet(DataContainer):
    """
    Defines a generic class for holding and manipulating image traces
    organized into left-right slit pairs.

    Instantiation arguments map directly to the object
    :attr:`datamodel`.
    """
    # Set the version of this class
    version = '1.0.0'
    # Define the data model
    datamodel = {'spectrograph': dict(otype=str, descr='Spectrograph used to take the data.'),
                 'nspec': dict(otype=int,
                               descr='Number of pixels in the image spectral direction.'),
                 'nspat': dict(otype=int,
                               descr='Number of pixels in the image spatial direction.'),
                 'binspec': dict(otype=int,
                                 descr='Number of pixels binned in the spectral direction.'),
                 'binspat': dict(otype=int,
                                 descr='Number of pixels binned in the spatial direction.'),
                 'pad': dict(otype=int,
                             descr='Integer number of pixels to consider beyond the slit edges.'),
                 'nslits': dict(otype=int, descr='Number of slits.'),
                 'left_orig': dict(otype=np.ndarray, atype=float,
                                   descr='The original spatial coordinates (pixel indices) of all '
                                         'left edges, one per slit.  Shape is Nspec by Nslits.'),
                 'right_orig': dict(otype=np.ndarray, atype=float,
                                    descr='The original spatial coordinates (pixel indices) of all '
                                          'right edges, one per slit.  Shape is Nspec by Nslits.'),
                 'left': dict(otype=np.ndarray, atype=float,
                              descr='Spatial coordinates (pixel indices) of all left edges, one '
                                    'per slit.  Shape is Nspec by Nslits.'),
                 'right': dict(otype=np.ndarray, atype=float,
                              descr='Spatial coordinates (pixel indices) of all right edges, one '
                                    'per slit.  Shape is Nspec by Nslits.'),
                 'center': dict(otype=np.ndarray, atype=float,
                               descr='Spatial coordinates of the slit centers.  Shape is Nspec '
                                     'by Nslits.'),
                 'mask': dict(otype=np.ndarray, atype=bool,
                              descr='Bad-slit mask (good slits are False).  Shape is Nslits.'),
                 'specmin': dict(otype=np.ndarray, atype=float,
                                 descr='Minimum spectral position allowed for each slit/order.  '
                                       'Shape is Nslits.'),
                 'specmax': dict(otype=np.ndarray, atype=float,
                                 descr='Maximum spectral position allowed for each slit/order.  '
                                       'Shape is Nslits.')} 
    """Provides the class data model."""
    # NOTE: The docstring above is for the ``datamodel`` attribute.

    def __init__(self, left, right, nspat=None, spectrograph=None, left_orig=None, right_orig=None,
                 mask=None, specmin=None, specmax=None, binspec=1, binspat=1, pad=0):
        args, _, _, values = inspect.getargvalues(inspect.currentframe())
        super(SlitTraceSet, self).__init__({k: values[k] for k in args[1:]})

    def _validate(self):
        """
        Validate the slit traces.
        """
        if self.left.shape != self.right.shape:
            raise ValueError('Input left and right traces should have the same shape.')
        self.nspec, self.nslits = self.left.shape
        self.center = (self.left+self.right)/2
        
        if self.nspat is None:
            self.nspat = np.amax(np.append(self.left, self.right))
        if self.spectrograph is None:
            self.spectrograph = 'unknown'
        if self.left_orig is None:
            self.left_orig = self.left.copy()
        if self.right_orig is None:
            self.right_orig = self.right.copy()
        if self.mask is None:
            self.mask = np.zeros(self.nslits, dtype=bool)
        if self.specmin is None:
            self.specmin = np.full(self.nslits, -1, dtype=float)
        if self.specmax is None:
            self.specmax = np.full(self.nslits, self.nspec, dtype=float)

    def _bundle(self):
        """
        Bundle the data in preparation for writing to a fits file.

        See :func:`pypeit.datamodel.DataContainer._bundle`. Data is
        always written to a 'SLITS' extension.
        """
        return super(SlitTraceSet, self)._bundle(ext='SLITS', transpose_arrays=True)

    @classmethod
    def _parse(cls, hdu):
        """
        Parse the data that was previously written to a fits file.

        See :func:`pypeit.datamodel.DataContainer._parse`. Data is
        always read from the 'SLITS' extension.
        """
        return super(SlitTraceSet, cls)._parse(hdu, ext='SLITS', transpose_table_arrays=True)


class EdgeTraceBitMask(BitMask):
    """
    Mask bits used during slit tracing.
    """
    # TODO: Create a script that will dynamically write the used bits
    # to a doc for readthedocs.
    def __init__(self):
        # TODO: This needs to be an OrderedDict for now to ensure that
        # the bit assigned to each key is always the same. As of python
        # 3.7, normal dict types are guaranteed to preserve insertion
        # order as part of its data model. When/if we require python
        # 3.7, we can remove this (and other) OrderedDict usage in
        # favor of just a normal dict.
        mask = OrderedDict([
                       ('NOEDGE', 'No edge found/input for this trace at this spatial column.'),
                    ('MATHERROR', 'A math error occurred during the calculation (e.g., div by 0)'),
                  ('MOMENTERROR', 'Recentering moment calculation had a large error'),
                   ('LARGESHIFT', 'Recentering resulted in a large shift'),
              ('OUTSIDEAPERTURE', 'Recentering yielded a centroid outside the moment aperture'),
                   ('EDGEBUFFER', 'Recentering yielded a centroid too close to the detector edge'),
                ('DISCONTINUOUS', 'Pixel included in a trace but part of a discontinuous segment'),
                    ('DUPLICATE', 'Trace is a duplicate based on trace matching tolerance'),
                   ('SHORTRANGE', 'Trace does not meet the minimum spectral range criterion'),
#                ('SHORTDETRANGE', 'Trace length does not meet trace detection threshold.'),
#                ('SHORTFITRANGE', 'Trace length does not meet fitting/PCA threshold.'),
                       ('HITMIN', 'Trace crosses the minimum allowed spatial column'),
                       ('HITMAX', 'Trace crosses the maximum allowed spatial column'),
                  ('OFFDETECTOR', 'Trace lands off, or within `det_buffer` of, the detector edge'),
                   ('USERINSERT', 'Trace was inserted as requested by user'),
                   ('SYNCINSERT', 'Trace was inserted during left and right edge sync'),
                    ('SYNCERROR', 'Trace synchronization error, likely due to edge effects'),
                   ('MASKINSERT', 'Trace was inserted based on drilled slit-mask locations'),
                 ('ORPHANINSERT', 'Trace was inserted to match an orphaned edge'),
                    ('SHORTSLIT', 'Slit formed by left and right edge is too short'),
                 ('ABNORMALSLIT', 'Slit formed by left and right edge has abnormal length')
                           ])
        super(EdgeTraceBitMask, self).__init__(list(mask.keys()), descr=list(mask.values()))

    @property
    def bad_flags(self):
        """
        List the flags that mean the trace is bad.
        """
        return list(set(self.bits.keys()) - set(self.insert_flags))

    @property
    def insert_flags(self):
        """
        List of flags used to mark traces inserted for various
        reasons.
        """
        return ['USERINSERT', 'SYNCINSERT', 'MASKINSERT', 'ORPHANINSERT']

    @property
    def exclude_flags(self):
        # We will not exclude SYNCINSERT slits edges from the masking
        #   These can easily crop up for star boxes and at the edge of the detector
        return ['USERINSERT', 'MASKINSERT', 'ORPHANINSERT']


## JFH
class EdgeTraceSet(masterframe.MasterFrame):
    r"""
    Core class that identifies, traces, and pairs edges in an image
    to define the slit apertures.

    The instantiation of the object can either be used to produce an
    empty placeholder that you then use multiple times to trace
    different images, or you can have the tracing begin immediately
    upon instantiation. For the latter, you must provide (at minimum)
    the `img` to trace, and the initialization then run
    :func:`initial_trace` or :func:`auto_trace`, depending on the
    value of `auto`. To automatically have the instantiation save the
    results, set `save=True` on instantiation.

    To load an existing master file with the result of a trace, you
    can either use the :attr:`from_file` method::

        edges = EdgeTraceSet.from_file(file)

    or instantiate the object as would have been done initially and
    then check if the trace exists and load it::
    
        edges = EdgeTraceSet(spec, par)
        if edges.exists():
            edges.load()

    or you can attempt to load directly on instantiation::

        edges = EdgeTraceSet(spec, par, load=True)

    In the latter case, note that the `load` argument takes
    precedence and an exception is raised if one provides both `img`
    and sets `load=True`.

    Most commonly, one will use the automatic tracing routine to
    trace the slit edges; see the description of the steps used
    during auto-tracing in the docs for :func:`auto_trace`.

    The success of the tracing critically depends on the parameters
    used. The defaults are tuned for each spectrograph based on
    testing using data in the pypeit development suite. See
    :ref:`pypeitpar` for the full documentation of the
    :class:`pypeit.par.pypeitpar.EdgeTracePar` parameters. Note that
    the :class:`pypeit.par.pypeitpar.TraceSlitsPar` parameter group
    has been deprecated.

    Finally, note that the :attr:`design` and :attr:`object` data are
    currently empty, as part of a development path for matching slits
    traced on the detector to slits expected from provided metadata.
    Once finished these objects will only contain data for
    spectrograph output files that provide the relevant metadata.
   
    .. todo:
        - Include a method/check that determines if traces cross one
        another anywhere.
        - Provide some guidance for the parameters to use.

    Args:
        spectrograph (:class:`pypeit.spectrographs.spectrograph.Spectrograph`):
            The object that sets the instrument used to take the
            observations. Used to set :attr:`spectrograph`.
        par (:class:`pypeit.par.pypeitpar.EdgeTracePar`):
            The parameters used to guide slit tracing. Used to set
            :attr:`par`.
        master_key (:obj:`str`, optional):
            The string identifier for the instrument configuration.  See
            :class:`pypeit.masterframe.MasterFrame`.
        master_dir (:obj:`str`, optional):
            Path to master frames.
        qa_path (:obj:`str`, optional):
            Directory for QA output. If None, no QA plots are
            provided.
        img (`numpy.ndarray`_, :class:`pypeit.traceimage.TraceImage`, optional):
            Two-dimensional image used to trace slit edges. If a
            :class:`pypeit.traceimage.TraceImage` is provided, the
            raw files used to construct the image are saved.
        bpm (`numpy.ndarray`_, optional):
            Bad-pixel boolean mask for the trace image. Must have the
            same shape as `img`. If None, all pixels are assumed to
            be valid.
        det (:obj:`int`, optional):
            The 1-indexed detector number that provided the trace
            image.  Cannot be `None`.
        binning (`str`, optional):
            Comma-separated binning along the spectral and spatial
            directions following the PypeIt convention (e.g., '2,1').
            This is used to set the pixel scale of the image in
            arcsec per pixel, as needed for some assessments of the
            edge traces.
        auto (:obj:`bool`, optional):
            If a trace image is provided (`img`), run
            :func:`auto_trace` instead of :func:`initial_trace`.
        debug (:obj:`bool`, optional):
            Run in debug mode.
        show_stages (:obj:`bool`, optional):
            After ever stage of the auto trace prescription
            (`auto=True`), show the traces against the image using
            :func:`show`.
        save (:obj:`bool`, optional):
            Save the result to the master frame.
        load (:obj:`bool`, optional):
            Attempt to load existing output. If True and the file
            does not exist, an error is raised.

    Attributes:
        spectrograph
            (:class:`pypeit.spectrographs.spectrograph.Spectrograph`):
            See argument list.
        par (:class:`pypeit.par.pypeitpar.EdgeTracePar`):
            See argument list.
        files (:obj:`list`):
            The list of raw files used to construct the trace image
            (:attr:`img`). Only defined if argument `img` in
            :func:`initial_trace` or :func:`auto_trace` is a
            :class:`pypeit.traceimage.TraceImage` object.
        img (`numpy.ndarray`_):
            See argument list.
        bpm (`numpy.ndarray`_):
            See argument list.
        det (:obj:`int`):
            See argument list.
        sobel_sig (`numpy.ndarray`_)):
            Sobel-filtered image used to detect left and right edges
            of slits.
        sobel_sig_left (`numpy.ndarray`_):
            Lazy-loaded version of `sobel_sig` that clips the
            features related to right edges. Only kept for
            convenience.
        sobel_sig_right (`numpy.ndarray`_):
            Lazy-loaded version of `sobel_sig` that clips the
            features related to left edges. Only kept for
            convenience.
        nspec (:obj:`int`):
            Number of spectral pixels (rows) in the trace image
            (`axis=0`).
        nspat (:obj:`int`):
            Number of spatial pixels (columns) in the trace image
            (`axis=1`).
        binning (:obj:`str`, optional):
            On-detector binning of the data ordered spectral then
            spatial with format, e.g., `2,1`. Ignored if `img` is
            an instance of :class:`pypeit.traceimage.TraceImage`.
        traceid (`numpy.ndarray`_):
            The list of unique trace IDs.
        spat_img (`numpy.ndarray`_):
            An integer array with the spatial pixel nearest to each
            trace edge. This is identically::

                self.spat_img = np.round(self.spat_cen
                                         if self.spat_fit is None
                                         else self.spat_fit).astype(int)

        spat_cen (`numpy.ndarray`_):
            A floating-point array with the location of the slit edge
            for each spectral pixel *as measured* from the trace
            image. Shape is :math:`(N_{\rm spec},N_{\rm trace})`.
        spat_err (`numpy.ndarray`_):
            Error in slit edge locations; measurements without errors
            have their errors set to -1.
        spat_msk (`numpy.ndarray`_):
            An integer array with the mask bits assigned to each
            trace centroid; see :class:`EdgeTraceBitMask`.
        spat_fit (`numpy.ndarray`_):
            A model fit to the `spat_cen` data.
        spat_fit_type (:obj:`str`):
            An informational string identifier for the type of model
            used to fit the trace data.
        pca (:obj:`list`, :class:`pypeit.tracepca.TracePCA`):
            Result of a PCA decomposition of the edge traces, used to
            predict new traces. This can either be a single
            :class:`pypeit.tracepca.TracePCA` object or a list of two
            :class:`pypeit.tracepca.TracePCA` objects if the PCA
            decomposition is peformed for the left (`pca[0]`) and
            right (`pca[1]`) traces separately.
        pca_type (:obj:`str`)
            An informational string indicating which data were used
            in the PCA decomposition, 'center' for `spat_cen` or
            'fit' for `spat_fit`.
        design (`astropy.table.Table`_):
            Collated slit-mask design data matched to the edge
            traces.
        objects (`numpy.recarray`_):
            Collated object ID and coordinate information matched to
            the design table.
        qa_path (:obj:`str`):
            Directory for QA output. If None, no QA plots are
            provided.
        log (:obj:`list`):
            A list of strings indicating the main methods applied
            when tracing.
    """
    master_type = 'Edges'
    bitmask = EdgeTraceBitMask()    # Object used to define and toggle tracing mask bits
    def __init__(self, spectrograph, par, master_key=None, master_dir=None, qa_path=None,
                 img=None, bpm=None, det=1, binning=None, auto=False, debug=False,
                 show_stages=False, save=False, load=False):

        # TODO: It's possible for the master key and the detector
        # number to be inconsistent...

        masterframe.MasterFrame.__init__(self, self.master_type, master_dir=master_dir,
                                         master_key=master_key, file_format='fits.gz')

        # TODO: Should make file_format a class attribute

        # TODO: Add type-checking for spectrograph and par
        self.spectrograph = spectrograph    # Spectrograph used to take the data
        self.par = par                      # Parameters used for slit edge tracing

        self.files = None               # Files used to construct the trace image
        self.img = None                 # The image used to find the slit edges
        self.bpm = None                 # Mask for the trace image
        self.det = None                 # Detector used for the trace image
        self.sobel_sig = None           # Sobel filtered image used to detect edges
        self.sobel_sig_left = None      # Sobel filtered image used to trace left edges
        self.sobel_sig_right = None     # Sobel filtered image used to trace right edges
        # TODO: Need a separate mask for the sobel image?
        self.nspec = None               # The shape of the trace image is (nspec,nspat)
        self.nspat = None
        self.binning = None             # Detector ordered spectral then spatial

        self.traceid = None             # The ID numbers for each trace
        self.spat_img = None            # (Integer) Pixel nearest the slit edge for each trace
        self.spat_cen = None            # (Floating-point) Spatial coordinate of the slit edges
                                        # for each spectral pixel
        self.spat_err = None            # Error in the slit edge spatial coordinate
        self.spat_msk = None            # Mask for the slit edge position for each spectral pixel

        self.spat_fit = None            # The result of modeling the slit edge positions
        self.spat_fit_type = None       # The type of fitting performed
        
        self.pca = None                 # One or two TracePCA objects with PCA decomposition
        self.pca_type = None            # Measurements used to construct the PCA (center or fit)

        self.design = None              # Table that collates slit-mask design data matched to
                                        # the edge traces
        self.objects = None             # Table that collates object information, if available
                                        # in the slit-mask design, matched to the `design` table.

        self.qa_path = qa_path          # Directory for QA output

        self.log = None                 # Log of methods applied
        self.spec_min = None            # spec_min, spec_max which go into the tslits_dict
        self.spec_max = None

        if img is not None and load:
            msgs.error('Arguments img and load are mutually exclusive.  Choose to either trace '
                       'a new image or load a previous trace.')

        if load:
            # Attempt to load an existing master frame
            self.load()
        elif img is not None:
            # Provided a trace image so instantiate the object.
            if auto:
                self.auto_trace(img, bpm=bpm, det=det, binning=binning, save=save, debug=debug,
                                show_stages=show_stages)
            else:
                # JFH Is this option every used?
                self.initial_trace(img, bpm=bpm, det=det, binning=binning, save=save)

    def _reinit_trace_data(self):
        """
        Convenience method to set all attributes related to trace data to `None`.
        """
        self.traceid = None
        self.spat_img = None
        self.spat_cen = None
        self.spat_err = None
        self.spat_msk = None
        self.spat_fit = None
        self.spat_fit_type = None
        self.pca = None
        self.pca_type = None
        self.design = None
        self.objects = None

    @property
    def ntrace(self):
        """
        The number of edges (left and right) traced.
        """
        return 0 if self.traceid is None else self.traceid.size

    @staticmethod
    def empty_design_table(rows=None):
        """
        Construct an empty `design` table.

        Args:
            rows (:obj:`int`, optional):
                Number of table rows for each table column, expected
                to be the number of matched slits. If None, the table
                has empty columns.

        Returns:
            `astropy.table.Table`_: Instance of the empty design
            table.
        """
        length = 0 if rows is None else rows
        return table.Table([
                    table.Column(name='TRACEID', dtype=int, length=length,
                                 description='Trace ID Number'),
                    table.Column(name='TRACESROW', dtype=int, length=length,
                                 description='Spectral row for provided left and right edges.'),
                    table.Column(name='TRACELPIX', dtype=float, length=length,
                                 description='Spatial pixel coordinate for left edge'),
                    table.Column(name='TRACERPIX', dtype=float, length=length,
                                 description='Spatial pixel coordinate for right edge'),
                    table.Column(name='SLITID', dtype=int, length=length,
                                 description='Slit ID Number'),
                    table.Column(name='SLITLFOC', dtype=float, length=length,
                                 description='Left edge of the slit in mm at the focal plane'),
                    table.Column(name='SLITRFOC', dtype=float, length=length,
                                 description='Right edge of the slit in mm at the focal plane'),
                    table.Column(name='SLITRA', dtype=float, length=length,
                                 description='Right ascension of the slit center (deg)'),
                    table.Column(name='SLITDEC', dtype=float, length=length,
                                 description='Declination of the slit center (deg)'),
                    table.Column(name='SLITLEN', dtype=float, length=length,
                                 description='Slit length (arcsec)'),
                    table.Column(name='SLITWID', dtype=float, length=length,
                                 description='Slit width (arcsec)'),
                    table.Column(name='SLITPA', dtype=float, length=length,
                                 description='Slit position angle onsky (deg from N through E)'),
                    table.Column(name='ALIGN', dtype=np.int16, length=length,
                                 description='Slit used for alignment (1-yes; 0-no), not target '
                                             'observations.')
                           ])

    @staticmethod
    def empty_objects_table(rows=None):
        """
        Construct an empty `objects` table.

        Args:
            rows (:obj:`int`, optional):
                Number of table rows for each table column, expected
                to be the number of objects. If None, the table has
                empty columns.

        Returns:
            `astropy.table.Table`_: Instance of the empty object
            table.
        """
        length = 0 if rows is None else rows
        return table.Table([
                    table.Column(name='OBJID', dtype=int, length=length,
                                 description='Object ID Number'),
                    table.Column(name='OBJRA', dtype=float, length=length,
                                 description='Right ascension of the object (deg)'),
                    table.Column(name='OBJDEC', dtype=float, length=length,
                                 description='Declination of the object (deg)'),
                    table.Column(name='SLITID', dtype=int, length=length,
                                 description='Slit ID Number'),
                    table.Column(name='SLITINDX', dtype=int, length=length,
                                 description='Row index of relevant slit in the design table')
                           ])

    def rectify(self, flux, bpm=None, extract_width=None, mask_threshold=0.5, side='left'):
        r""""
        Rectify the provided image based on the current edge trace
        PCA model.

        The is primarily a wrapper for
        :func:`pypeit.sampling.rectify_image`; see its documentation
        for more detail.

        Used parameters from :attr:`par`
        (:class:`pypeit.par.pypeitpar.EdgeTracePar`) are
        `left_right_pca`.

        Args:
            flux (`numpy.ndarray`_):
                The 2D image to rectify. Its shape should match the
                image used to construct the edge traces:
                :math:`(N_{\rm spec}, N_{\rm spat})`.
            bpm (`numpy.ndarray`_, optional):
                Boolean bad-pixel mask for pixels to ignore in input
                image. If None, no pixels are masked in the
                rectification. If provided, shape must match `flux`.
            extract_width (:obj:`float`, optional):
                The width of the extraction aperture to use for the
                image rectification. When using extraction to rectify
                the image, flux conservation is not as accurate. If
                None, the image rectification is performed using
                :class:`pypeit.sampling.Resample` along each row
                (spectral position).
            mask_threshold (:obj:`float`, optional):
                Either due to `mask` or the bounds of the provided
                `flux`, pixels in the rectified image may not be fully
                covered by valid pixels in `flux`. Pixels in the
                output image with less than this fractional coverage
                by input pixels are flagged in the output.
            side (:obj:`str`, optional):
                If the PCA decomposition was performed for the left
                and right traces separately, this selects the PCA to
                use when constructing the rectification coordinate
                system. This is ignored if both were used in the PCA.

        Returns:
             Two `numpy.ndarray`_ objects are returned both with
             shape :math:`(N_{\rm spec}, N_{\rm spat})`, the rectified
             image and its boolean bad-pixel mask.
        """
        if self.pca is None:
            msgs.error('Must first run the PCA analysis for the traces; run build_pca.')
        pca = self.pca[0 if side == 'left' else 1] if self.par['left_right_pca'] else self.pca

        # Get the traces that cross the reference spatial position at
        # the first and last pixels of the image
        first_last_trace = pca.predict(np.array([0,self.nspat-1]))
        # Use these two traces to define the spatial pixel coordinates
        # to sample
        start = np.ceil(np.amax(np.amin(first_last_trace, axis=1))).astype(int)
        buffer = self.nspat - np.floor(np.amin(np.amax(first_last_trace, axis=1))).astype(int) \
                    + start
        # TODO: This has its limitations if the PCA is highly non-linear
        # Rectify the image
        ocol = np.arange(self.nspat+buffer)-start
        return sampling.rectify_image(flux, pca.predict(ocol), bpm=bpm, ocol=ocol,
                                      max_ocol=self.nspat-1, extract_width=extract_width,
                                      mask_threshold=mask_threshold)

    def auto_trace(self, img, bpm=None, det=1, binning=None, save=False, debug=False,
                   show_stages=False):
        r"""
        Execute a fixed series of methods to automatically identify
        and trace slit edges.

        The current algorithm is:
            - Detect and follow slit edges using :func:`initial_trace`.
            - Refine the measured centroids of the edge locations
              using :func:`centroid_refine`.
            - Fit the measured centroids with a polynomial using
              :func:`fit_refine`, which is basically a wrapper for
              :func:`pypeit.core.trace.fit_trace`. If a PCA
              decomposition of the traces is not possible because
              there are too few traces, the next two steps are
              skipped (skipping down to edge synchronization), and
              *the final measured slit edge traces* are the result of
              this step.
            - Construct a PCA decomposition of the fitted forms for
              the traces using :func:`pca_refine`. Traces are either
              decomposed as a group or split into separate left and
              right decompositions.
            - Use the PCA decomposition to rectify the trace image
              such that the slit edges should be aligned, collapse
              the image to get a high-signal-to-noise detection of
              each slit edge, and use these locations to predict,
              remeasure, and refit the slit edges; see
              :func:`peak_refine`. *The final measured slit edge
              traces* are based on the result of :func:`peak_refine`.
            - Synchronize the left and right traces into pairs that
              define slit apertures using :func:`sync`.
            - Use :func:`add_user_traces` and :func:`rm_user_traces`
              to add and remove traces as defined by the
              user-provided lists in the :attr:`par`.
            - If :attr:`qa_path` is not None, the QA plots are
              constructed and written; see :func:`qa_plot`.
            - Use :func:`save` to save the results, if requested.

        Args:
            img (`numpy.ndarray`_, :class:`pypeit.traceimage.TraceImage`):
                2D image used to trace slit edges. If a
                :class:`pypeit.traceimage.TraceImage` is provided,
                the raw files used to construct the image and on-chip
                binning are saved; the latter overrides any directly
                provided `binning`. The array should have shape
                :math:`(N_{\rm spec},N_{\rm spat})`; i.e., spectra
                are ordered along columns.
            bpm (`numpy.ndarray`_, optional):
                Bad-pixel mask for the trace image. Must have the
                same shape as `img`. If None, all pixels are assumed
                to be valid.
            det (:obj:`int`, optional):
                The 1-indexed detector number that provided the trace
                image.  Cannot be `None`.
            binning (:obj:`str`, optional):
                On-detector binning of the data ordered spectral then
                spatial with format, e.g., `2,1`. Ignored if `img` is
                an instance of :class:`pypeit.traceimage.TraceImage`.
            save (:obj:`bool`, optional):
                Save the result to the master frame.
            debug (:obj:`bool`, optional):
                Run in debug mode.
            show_stages (:obj:`bool`, optional):
                After ever stage of the auto trace, execute
                :func:`show` to show the results. These calls to show
                are always::

                    self.show(thin=10, include_img=True, idlabel=True)

        """
        # Perform the initial edge detection and trace identification
        self.initial_trace(img, bpm=bpm, det=det, binning=binning, save=False)
        if show_stages:
            self.show(thin=10, include_img=True, idlabel=True)

        # Initial trace can result in no edges found
        if not self.is_empty:
            # Refine the locations of the trace using centroids of the
            # features in the Sobel-filtered image.
            self.centroid_refine()
            if show_stages:
                self.show(thin=10, include_img=True, idlabel=True)

        # Initial trace can result in no edges found, or centroid
        # refinement could have removed all traces (via `check_traces`)
        if not self.is_empty:
            # Fit the trace locations with a polynomial
            self.fit_refine(debug=debug)
            # Use the fits to determine if there are any discontinous
            # trace centroid measurements that are actually components
            # of the same slit edge
            self.merge_traces(debug=debug)
            if show_stages:
                self.show(thin=10, include_img=True, idlabel=True)

        # Check if the PCA decomposition is possible; this should catch
        # long slits
        if self.par['auto_pca'] and self.can_pca():
            # Use a PCA decomposition to parameterize the trace
            # functional forms
            self.pca_refine(debug=debug)
            if show_stages:
                self.show(thin=10, include_img=True, idlabel=True)

            # Use the results of the PCA decomposition to rectify and
            # detect peaks/troughs in the spectrally collapsed
            # Sobel-filtered image, then use those peaks to further
            # refine the edge traces
            self.peak_refine(rebuild_pca=True, debug=debug)
            if show_stages:
                self.show(thin=10, include_img=True, idlabel=True)

        elif self.par['sync_predict'] == 'pca':
            # TODO: This causes the code to fault. Maybe there's a way
            # to catch this earlier on?
            msgs.error('Sync predict cannot use PCA because too few edges were found.  If you are '
                       'reducing multislit or echelle data, you may need a better trace image or '
                       'change the mode used to predict traces (see below).  If you are reducing '
                       'longslit data, make sure to set the sync_predict parameter to nearest: '
                       + msgs.newline() +
                       '    [calibrations]' + msgs.newline() +
                       '        [[slitedges]]' + msgs.newline() +
                       '            sync_predict = nearest')
#            self.par['sync_predict'] = 'nearest'

            # NOTE: If the PCA decomposition is possible, the
            # subsequent call to trace.peak_trace (called by
            # peak_refine) removes all the existing traces and replaces
            # them with traces at the peak locations. Those traces are
            # then fit, regardless of the length of the centroid
            # measurements. So coming out of peak_refine there are no
            # traces that are fully masked, which is not true if that
            # block of code isn't run. That means for the left-right
            # synchronization to work correctly, we have to remove
            # fully masked traces. This is done inside sync().

        # Left-right synchronize the traces
        self.sync()
        if show_stages:
            self.show(thin=10, include_img=True, idlabel=True)

        # Add user traces
        if self.par['add_slits'] is not None:
            self.add_user_traces(trace.parse_user_slits(self.par['add_slits'], self.det))

        # Remove user traces
        if self.par['rm_slits'] is not None:
            self.rm_user_traces(trace.parse_user_slits(self.par['rm_slits'], self.det, rm=True))

        # TODO: Add a parameter and an if statement that will allow for
        # this.
        # `peak_refine` ends with the traces being described by a
        # polynomial. Instead finish by reconstructing the trace models
        # using the PCA decomposition
#        self.pca_refine(debug=debug)
#        if show_stages:
#            self.show(thin=10, include_img=True, idlabel=True)
            
        # TODO: Add mask_refine() when it's ready

        # Write the qa plots
        # TODO: Should maybe have a keyword argument that will allow
        # this to be skipped, even if the path is not None.
        if self.qa_path is not None:
            self.qa_plot(fileroot=self.file_name.split('.')[0])

        # Add this to the log
        self.log += [inspect.stack()[0][3]]

        # JFH I have to convert to a tslits_dict at this point in order to set the spec_min,spec_max because
        # I need that to be written to disk. Otherwise, reading in the edges and converting to tslits_dict
        # depends on the spectrograph object. But the spectrogaph object is configuration dependent and I can only
        # # know that configuration with a science file. We have that information here, but we will not have it later
        # i.e. in pypeit_show_2dspec where we need that information.

        # JFH I'm doing this in this silly way of computing the tslits_dict and then running slit_spat_pos, because
        # slit_spat_pos was never integrated as a method into EdgeTrace
        tslits_dict = self.convert_to_tslits_dict()
        self.spec_min, self.spec_max = self.spectrograph.slit_minmax(slit_spat_pos(tslits_dict),
                                                                     binspectral=tslits_dict['binspectral'])
        if save:
            # Save the object to a file
            self.save()

    def initial_trace(self, img, bpm=None, det=1, binning='1,1', save=False):
        r"""
        Initialize the object for tracing a new image.

        This effectively reinstantiates the object and must be the
        first method called for tracing an image.  The algorithm:

            - Lightly boxcar smooths the trace image spectrally.
            - Replaces bad pixel columns, if a mask is provided.
            - Applies a Sobel filter to the trace image along the
              spatial axis (columns) to detect slit edges using steep
              positive gradients (left edges) and steep negative
              gradients (right edges). See
              :func:`pypeit.core.trace.detect_slit_edges`.
            - Follows the detected left and right edges along
              spectrally adjacent pixels to identify coherent traces.
              See :func:`pypeit.core.trace.identify_traces`.
            - Performs basic handling of orphaned left or right
              edges. See
              :func:`pypeit.core.trace.handle_orphan_edges`.
            - Initializes the attributes that provide the trace
              position for each spectral pixel based on these
              results.

        Used parameters from :attr:`par`
        (:class:`pypeit.par.pypeitpar.EdgeTracePar`) are `filt_iter`,
        `sobel_mode`, `edge_thresh`, `follow_span`,
        `valid_flux_thresh`, and `det_buffer`.

        The results of this are, by default, saved to the master
        frame; see `save` argument and :func:`save`.

        Args:
            img (`numpy.ndarray`_, :class:`pypeit.traceimage.TraceImage`):
                2D image used to trace slit edges. If a
                :class:`pypeit.traceimage.TraceImage` is provided,
                the raw files used to construct the image and on-chip
                binning are saved; the latter overrides any directly
                provided `binning`. The array should have shape
                :math:`(N_{\rm spec},N_{\rm spat})`; i.e., spectra
                are ordered along columns.
            bpm (`numpy.ndarray`_, optional):
                Bad-pixel mask for the trace image. Must have the
                same shape as `img`. If None, all pixels are assumed
                to be valid.
            det (:obj:`int`, optional):
                The 1-indexed detector number that provided the trace
                image.  Cannot be `None`.
            binning (:obj:`str`, optional):
                On-detector binning of the data ordered spectral then
                spatial with format, e.g., `2,1`. Ignored if `img` is
                an instance of :class:`pypeit.traceimage.TraceImage`.
            save (:obj:`bool`, optional):
                Save the result to the master frame.
        """
        msgs.info('-'*50)
        msgs.info('{0:^50}'.format('Initialize Edge Tracing'))
        msgs.info('-'*50)

        # TODO: Add debugging argument and hooks
        # Parse the input based on its type
        if isinstance(img, TraceImage):
            self.files = img.file_list
            _img = img.pypeitImage.image
            self.binning = img.pypeitImage.binning
            # TODO: does TraceImage have a mask?
        else:
            _img = img
            self.binning = binning

        # TODO: keep the TraceImage object instead of deconstructing
        # it?  For direct input, use a base PypeItImage object

        # Check the input
        if _img.ndim != 2:
            msgs.error('Trace image must be 2D.')
        self.img = _img
        self.nspec, self.nspat = self.img.shape
        self.bpm = np.zeros((self.nspec, self.nspat), dtype=bool) if bpm is None else bpm
        if self.bpm.shape != self.img.shape:
            msgs.error('Mask is not the same shape as the trace image.')
        if det is None or det < 1:
            msgs.error('Detector must be an integer that is >=1.')
        self.det = det

        # Lightly smooth the image before using it to trace edges
        # TODO: Make this filter size a parameter?
        # NOTE: This was _make_binarr()
        _img = ndimage.uniform_filter(self.img, size=(3, 1), mode='mirror')

        # Replace bad-pixel columns if they exist
        # TODO: Do this before passing the image to this function?
        # Instead of just replacing columns, replace all bad pixels...
        # NOTE: This was previously done at the beginning of
        # edgearr_from_binarr
        if np.any(self.bpm):

            # TODO: For tracing, we really only care about bad spec
            # lines, i.e. columns in the PypeIt frame. And this is how
            # BPM is oriented. I am now setting it to deal with both
            # options. Do we need to replace bad *rows* instead of bad
            # columns?

            #flip = self.spectrograph.raw_is_transposed(det=self.det)
            #axis = 1 if flip else 0

            # Replace bad columns that cover more than half the image
            for flip, axis in zip([False,True], [0,1]):
                bad_cols = np.sum(self.bpm, axis=axis) > (self.bpm.shape[axis]//2)
                if flip:
                    # Deal with the transposes
                    _img = procimg.replace_columns(_img.T, bad_cols, copy=True,
                                                   replace_with='linear').T
                else:
                    _img = procimg.replace_columns(_img, bad_cols, copy=True,
                                                   replace_with='linear')

        # Filter the trace image and use the filtered image to detect
        # slit edges
        # TODO: Decide if mask should be passed to this or not,
        # currently not because of issues when masked pixels happen to
        # land in slit gaps.
        self.sobel_sig, edge_img \
                = trace.detect_slit_edges(_img, bpm=self.bpm, median_iterations=self.par['filt_iter'],
                                          sobel_mode=self.par['sobel_mode'],
                                          sigdetect=self.par['edge_thresh'])
        # Empty out the images prepared for left and right tracing
        # until they're needed.
        self.sobel_sig_left = None
        self.sobel_sig_right = None

        # Identify traces by following the detected edges in adjacent
        # spectral pixels.
        # TODO: Use the user parameter instead of the hard-coded
        # number?
#        minimum_spec_length = self.nspec * self.par['det_min_spec_length']
        minimum_spec_length = 50
        _trace_id_img = trace.identify_traces(edge_img, follow_span=self.par['follow_span'],
                                              minimum_spec_length=minimum_spec_length)

        ################################################################
        #
        # TODO: Make this an option
#        # Update the traces by handling single orphan edges and/or
#        # traces without any left or right edges.
#        # NOTE: This combines the functionality of
#        # edgearr_add_left_right and edgearr_final_left_right
#
#        # TODO: Why is this needed? Comments say that this is primarily
#        # in place for LRISb, but can this be handled better with sync()?
#
#        flux_valid = np.median(_img) > self.par['valid_flux_thresh']
#        trace_id_img = trace.handle_orphan_edges(_trace_id_img, self.sobel_sig, bpm=self.bpm,
#                                                  flux_valid=flux_valid,
#                                                  buffer=self.par['det_buffer'], copy=True)
#
#        # Flag any inserted edges
#        # TODO: handle_orphan_edge can delete or insert edges; deleted
#        # edges are ignored hereafter, inserted edges are flagged
#        inserted_edge = (trace_id_img != 0) & (trace_id_img != _trace_id_img)
        trace_id_img = _trace_id_img
        inserted_edge = np.zeros(trace_id_img.shape, dtype=bool)
        ################################################################

        # Check that edges were found
        if np.all(trace_id_img == 0):
            msgs.warn('No edges found!  Trace data will be empty.')
            self._reinit_trace_data()
            self.log = [inspect.stack()[0][3]]
            if save:
                self.save()
            return

        # Set the ID image to a MaskedArray to ease some subsequent
        # calculations; pixels without a detected edge are masked.
        trace_id_img = np.ma.MaskedArray(trace_id_img, mask=trace_id_img == 0)

        # Find the set of trace IDs; left traces are negative, right
        # traces are positive
        self.traceid = np.unique(trace_id_img.compressed())

        # Initialize the mask bits array for the trace coordinates and
        # just begin by setting them all as having no edge.
        self.spat_msk = self.bitmask.turn_on(np.zeros((self.nspec, self.ntrace),
                                                dtype=self.bitmask.minimum_dtype()), 'NOEDGE')

        # Save the input trace edges and remove the mask for valid edge
        # coordinates
        self.spat_img = np.zeros((self.nspec, self.ntrace), dtype=int)
        for i in range(self.ntrace):
            row, col = np.where(np.invert(trace_id_img.mask)
                                    & (trace_id_img.data == self.traceid[i]))
            self.spat_img[row,i] = col
            self.spat_msk[row,i] = 0            # Turn-off the mask

            # Flag any insert traces
            row, col = np.where(np.invert(trace_id_img.mask) & inserted_edge
                                    & (trace_id_img.data == self.traceid[i]))
            if len(row) > 0:
                self.spat_msk[row,i] = self.bitmask.turn_on(self.spat_msk[row,i], 'ORPHANINSERT')

        # Instantiate objects to store the floating-point trace
        # centroids and errors.
        self.spat_cen = self.spat_img.astype(float)   # This makes a copy
        self.spat_err = np.zeros((self.nspec, self.ntrace), dtype=float)

        # No fitting has been done yet
        self.spat_fit_type = None
        self.spat_fit = None

        # No PCA has been constructed yet
        self.pca = None
        self.pca_type = None

        # No design or object data yet
        self.design = None
        self.objects = None

        # Restart the log
        self.log = [inspect.stack()[0][3]]

        # Save if requested
        if save:
            self.save()

    def save(self, outfile=None, overwrite=True, checksum=True, float_dtype='float32'):
        """
        Save the trace object for later re-instantiation.

        Args:
            outfile (:obj:`str`, optional):
                Name for the output file.  Defaults to
                :attr:`master_file_path`.
            overwrite (:obj:`bool`, optional):
                Overwrite any existing file.
            checksum (:obj:`bool`, optional):
                Passed to `astropy.io.fits.HDUList.writeto`_ to add
                the DATASUM and CHECKSUM keywords fits header(s).
            float_dtype (:obj:`str`, optional):
                Convert floating-point data to this data type before
                writing.  Default is 32-bit precision.
        """

        _outfile = self.master_file_path if outfile is None else outfile
        # Check if it exists
        if os.path.exists(_outfile) and not overwrite:
            msgs.error('Master file exists: {0}'.format(_outfile) + msgs.newline()
                       + 'Set overwrite=True to overwrite it.')

        # Report name before starting to write it
        msgs.info('Writing master frame to {0}'.format(_outfile))

        # Build the primary header
        #   - Initialize with basic metadata
        prihdr = self.build_master_header()
        #   - Add the qa path
        prihdr['QADIR'] = (self.qa_path, 'PypeIt: QA directory')
        #   - Add metadata specific to this class -- This is added as PYP_SPEC in the build_master_header() call
        #prihdr['SPECT'] = (self.spectrograph.spectrograph, 'PypeIt: Spectrograph Name')
        #   - List the processed raw files, if available
        if self.files is not None:
            nfiles = len(self.files)
            ndig = int(np.log10(nfiles))+1
            for i in range(nfiles):
                prihdr['RAW{0}'.format(str(i+1).zfill(ndig))] \
                            = (self.files[i], 'PypeIt: Processed raw file')
        #   - Add the binning
        prihdr['BINNING'] = (self.binning, 'PypeIt: Binning')
        #   - Add the detector number
        prihdr['DET'] = (self.det, 'PypeIt: Detector')
        #   - Add the tracing parameters
        self.par.to_header(prihdr)
        #   - List the completed methods, if there are any
        if self.log is not None and len(self.log) > 0:
            ndig = int(np.log10(len(self.log)))+1
            for i,m in enumerate(self.log):
                prihdr['LOG{0}'.format(str(i+1).zfill(ndig))] \
                        = (m, '{0}: Completed method'.format(self.__class__.__name__))
        #   - PCA type, used for rebuilding the PCA when loading
        prihdr['PCATYPE'] = ('None' if self.pca is None else self.pca_type,
                             'PypeIt: Edge trace PCA type')
        #   - Indicate the type if fit (TODO: Keep the fit parameters?)
        fithdr = fits.Header()
        fithdr['FITTYP'] = 'None' if self.spat_fit_type is None else self.spat_fit_type

        # Only put the definition of the bits in the trace mask in the
        # header of the appropriate extension.
        mskhdr = fits.Header()
        self.bitmask.to_header(mskhdr)

        # If registered against slit-mask design data, include the
        # source file and fit parameters in the appropriate header
        designhdr = None
        if self.design is not None:
            designhdr = fits.Header()
            designhdr['MASKFILE'] = (self.design.meta['MASKFILE'],
                                     'File that provided slit-mask design data')
            designhdr['MASKOFF'] = (self.design.meta['MASKOFF'],
                                    'Best-fitting slit-mask design offset (pix)')
            designhdr['MASKSCL'] = (self.design.meta['MASKSCL'],
                                    'Best-fitting slit-mask design scale (pix per mm)')

        # Determine if the file should be compressed
        compress = False
        if _outfile.split('.')[-1] == 'gz':
            _outfile = _outfile[:_outfile.rfind('.')] 
            compress = True

        # Build the list of extensions to write
        # TODO: Separately adding the design and object data is
        # necessary because of a bug in the behavior of empty binary
        # tables in gzipped files in astropy.io.fits (astropy==3.1.2).
        # This has since been fixed, but I need to check if it works in
        # the most recent release. If it is, building the hdu can be
        # done in one go, where the binary tables will just be empty if
        # no design/object data is avialable.
        hdu = fits.HDUList([fits.PrimaryHDU(header=prihdr),
                            fits.ImageHDU(data=self.img.astype(float_dtype), name='TRACEIMG'),
                            fits.ImageHDU(data=self.bpm.astype(np.int16), name='TRACEBPM'),
                            fits.ImageHDU(data=self.sobel_sig.astype(float_dtype),
                                          name='SOBELSIG'),
                            fits.ImageHDU(data=self.traceid, name='TRACEID'),
                            fits.ImageHDU(data=self.spat_cen.astype(float_dtype), name='CENTER'),
                            fits.ImageHDU(data=self.spat_err.astype(float_dtype),
                                          name='CENTER_ERR'),
                            fits.ImageHDU(header=mskhdr, data=self.spat_msk, name='CENTER_MASK'),
                            fits.ImageHDU(header=fithdr, data=self.spat_fit.astype(float_dtype),
<<<<<<< HEAD
                                          name='CENTER_FIT')
                            ])
        if self.spec_min is not None:
            hdu += [fits.ImageHDU(data=self.spec_min, name='SPEC_MIN'), fits.ImageHDU(data=self.spec_max, name='SPEC_MAX')]
=======
                                          name='CENTER_FIT')])
>>>>>>> c472730f
        if self.pca is not None:
            if self.par['left_right_pca']:
                hdu += [self.pca[0].to_hdu(name='LPCA'), self.pca[1].to_hdu(name='RPCA')]
            else:
                hdu += [self.pca.to_hdu()]
        if self.is_synced:
            # Only write the slits datamodel if the edges have been synced
            hdu += self.get_slits().to_hdu()
        if self.design is not None:
            hdu += [fits.BinTableHDU(header=designhdr, data=self.design, name='DESIGN')]
        if self.objects is not None: 
            hdu += [fits.BinTableHDU(data=self.objects, name='OBJECTS')]
        # Write the fits file; note not everything is written. Some
        # arrays are reconstruced by the load function.
        hdu.writeto(_outfile, overwrite=True, checksum=checksum)

        # Compress the file if the output filename has a '.gz'
        # extension; this is slow but still faster than if you have
        # astropy.io.fits do it directly
        if compress:
            msgs.info('Compressing file to: {0}.gz'.format(_outfile))
            io.compress_file(_outfile, overwrite=overwrite)

    def load(self, validate=True, rebuild_pca=False):
        """
        Load and reinitialize the trace data.

        Data is read from :attr:`master_file_path` and used to
        overwrite any internal data. Specific comparisons of the
        saved data are performed to ensure the file is consistent
        with having been written by a consistent version of the code;
        see :func:`_reinit`.

        To load a full :class:`EdgeTraceSet` directly from a file,
        use :func:`from_file`.

        Args:
            validate (:obj:`bool`, optional):
                Validate that the spectrograph, parameter set, and
                bitmask have not changed between the current internal
                values and the values read from the fits file. The
                method raises an error if the spectrograph or
                parameter set are different. If the bitmask is
                different, a warning is issued and the bitmask
                defined by the header is used instead of the existing
                :attr:`bitmask`.
            rebuild_pca (:obj:`bool`, optional):
                Rebuild the PCA decomposition of the traces based on
                the loaded trace data, but only if the PCA had been
                originally produced for the saved object (as
                indicated by the fits header). Otherwise, any
                existing saved PCA data will be used to construct the
                PCA object(s). If the header indicates that the PCA
                was not originally performed, this is ignored.
        Raises:
            FileNotFoundError:
                Raised if no data has been written for this master
                frame.
            ValueError:
                Raised if validation of the data fails (actually
                raised by :func:`_reinit`).
        """
        # Check the file exists
        if not self.exists():
            msgs.error('File does not exit: {0}'.format(self.master_file_path))
        with fits.open(self.master_file_path) as hdu:
            # Re-initialize and validate
            self._reinit(hdu, validate=validate, rebuild_pca=rebuild_pca)

    def exists(self):
        """
        Check if the output file already exists.

        Returns:
            bool
        """
        return os.path.isfile(self.master_file_path)

    @classmethod
    def from_file(cls, filename, rebuild_pca=False):
        """
        Instantiate using data from a file.

        To reload data that has been saved for an existing
        instantiation, use :func:`load`.

        Args:
            filename (:obj:`str`):
                Fits file produced by :func:`save`.
            rebuild_pca (:obj:`bool`, optional):
                Rebuild the PCA decomposition of the traces based on
                the loaded trace data, but only if the PCA had been
                originally produced for the saved object (as
                indicated by the fits header). Otherwise, any
                existing saved PCA data will be used to construct the
                PCA object(s). If the header indicates that the PCA
                was not originally performed, this is ignored.
        """

        # TODO: Consolidate this with items_from_master_file in
        # masterframe.py?

        # Check the file exists
        if not os.path.isfile(filename):
            msgs.error('File does not exit: {0}'.format(filename))
        msgs.info('Loading EdgeTraceSet data from: {0}'.format(filename))
        with fits.open(filename) as hdu:
            this = cls(load_spectrograph(hdu[0].header['PYP_SPEC']),
                       EdgeTracePar.from_header(hdu[0].header),
                       master_key=hdu[0].header['MSTRKEY'], master_dir=hdu[0].header['MSTRDIR'],
                       qa_path=hdu[0].header['QADIR'])

            # Re-initialize and validate
            this._reinit(hdu, rebuild_pca=rebuild_pca)
        return this

    def _reinit(self, hdu, validate=True, rebuild_pca=False):
        """
        Reinitialize the internals based on the provided fits HDU.

        Args:
            hdu (`astropy.io.fits.Header`):
                The fits data used to reinitialize the object written
                by :func:`save`.
            validate (:obj:`bool`, optional):
                Validate that the spectrograph, parameter set, and
                bitmask have not changed between the current internal
                values and the values read from the fits file. The
                method raises an error if the spectrograph or
                parameter set are different. If the bitmask is
                different, a warning is issued and the bitmask
                defined by the header is used instead of the existing
                :attr:`bitmask`.
            rebuild_pca (:obj:`bool`, optional):
                Rebuild the PCA decomposition of the traces based on
                the loaded trace data, but only if the PCA had been
                originally produced for the saved object (as
                indicated by the fits header). Otherwise, any
                existing saved PCA data will be used to construct the
                PCA object(s). If the header indicates that the PCA
                was not originally performed, this is ignored.
        """
        # Read and assign data from the fits file
        self.files = io.parse_hdr_key_group(hdu[0].header, prefix='RAW')
        if len(self.files) == 0:
            self.files = None
        self.img = hdu['TRACEIMG'].data
        self.nspec, self.nspat = self.img.shape
        self.bpm = hdu['TRACEBPM'].data.astype(bool)
        self.det = hdu[0].header['DET']
        self.binning = hdu[0].header['BINNING']
        self.sobel_sig = hdu['SOBELSIG'].data
        self.traceid = hdu['TRACEID'].data
        self.spat_cen = hdu['CENTER'].data
        self.spat_err = hdu['CENTER_ERR'].data
        self.spat_msk = hdu['CENTER_MASK'].data
        self.spat_fit = hdu['CENTER_FIT'].data
        self.spat_fit_type = None if hdu['CENTER_FIT'].header['FITTYP'] == 'None' \
                                else hdu['CENTER_FIT'].header['FITTYP']
        self.spec_min = hdu['SPEC_MIN'].data
        self.spec_max = hdu['SPEC_MAX'].data
        # Get the design and object data if they exist
        ext = [h.name for h in hdu]
        if 'DESIGN' in ext:
            self.design = table.Table(hdu['DESIGN'].data)
            self.design.meta['MASKFILE'] = hdu['DESIGN'].header['MASKFILE']
            self.design.meta['MASKOFF'] = hdu['DESIGN'].header['MASKOFF']
            self.design.meta['MASKSCL'] = hdu['DESIGN'].header['MASKSCL']
        if 'OBJECTS' in ext:
            self.objects = table.Table(hdu['OBJECTS'].data)

        # Set the integer pixel values
        self.spat_img = None if self.traceid is None \
                            else (np.round(self.spat_cen if self.spat_fit is None
                                    else self.spat_fit).astype(int))

        # Read or rebuild the PCA if it existed previously
        self.pca_type = None if hdu[0].header['PCATYPE'] == 'None' else hdu[0].header['PCATYPE']
        if self.pca_type is None:
            self.pca = None
        elif rebuild_pca:
            if self.can_pca():
                self._reset_pca(True)
            else:
                # TODO: Should this throw a warning instead?
                msgs.error('Traces do not meet necessary criteria for the PCA decomposition.')
        else:
            self.pca = [ TracePCA.from_hdu(hdu[ext]) for ext in ['LPCA', 'RPCA']] \
                            if self.par['left_right_pca'] else TracePCA.from_hdu(hdu['PCA'])

        self.log = io.parse_hdr_key_group(hdu[0].header, prefix='LOG')

        self.sobel_sig_left = None
        self.sobel_sig_right = None

        # Finished, if not validating
        if not validate:
            return

        # Check the package versions used to create the file
        if not io.header_version_check(hdu['PRIMARY'].header):
            msgs.warn('This file was written with different package versions.  You may need to '
                      'redo the reductions to use the file within the current environment!')

        # Test the bitmask has the same keys and key values
        hdr_bitmask = BitMask.from_header(hdu['CENTER_MASK'].header)
        if hdr_bitmask.bits != self.bitmask.bits:
            msgs.warn('The bitmask in this fits file appear to be out of date!  Will continue '
                      'by using old bitmask but errors may occur.  You should recreate this '
                      'master frame.')
            self.bitmask = hdr_bitmask

        # Test the spectrograph is the same
        if self.spectrograph.spectrograph != hdu[0].header['PYP_SPEC']:
            msgs.error('Data used for this master frame was from a different spectrograph!')

        # Test the parameters used are the same
        par = EdgeTracePar.from_header(hdu[0].header)
        if self.par.data != par.data:
            # TODO: The above inequality works for non-nested ParSets,
            # but will need to be more careful for nested ones, or just
            # avoid writing nested ParSets to headers...
            msgs.error('This master frame was generated using different parameter values!')

    @property
    def flagged_bits(self):
        """
        List the flags that have been tripped.

        Returns:
            list: List of the unique flags tripped by any trace
            datum.
        """
        return [] if self.spat_msk is None \
                    else np.unique(np.concatenate([self.bitmask.flagged_bits(b) 
                                                    for b in np.unique(self.spat_msk)])).tolist()

    ## TODO It is confusing that this show routine shows images flipped from the PypeIt convention.
    ## It should be rewritten to show images with spectral direction vertical like all our other QA.
    def show(self, traceid=None, include_error=False, thin=1, in_ginga=False, include_img=False,
             include_sobel=False, img_buffer=100, flag=None, idlabel=False):
        """
        Show a scatter plot of the current trace data and fit, if
        it's available.

        Args:
            traceid (:obj:`int`, array-like, optional):
                ID number(s) for traces to show. If None, all traces
                are plotted.
            include_error (:obj:`bool`, optional):
                Show the errors on the measurements
            thin (:obj:`int`, optional):
                Thin the data plotted by plotting every `thin`
                measurement in the spectral direction. Default is to
                plot all data; to show every other datum, set
                `thin=2`.
            in_ginga (:obj:`bool`, optional):
                Show the trace against the trace image in a ginga
                viewer instead of a line and scatter plot.
            include_img (:obj:`bool`, optional):
                Overlay the trace data on the trace image; mutually
                exclusive with `include_sobel`.
            include_sobel (:obj:`bool`, optional):
                Overlay the trace data on the Sobel-filtered trace
                image; mutually exclusive with `include_img`.
            img_buffer (:obj:`int`, optional):
                Buffer for plot window with respect to trace image
                size.
            flag (:obj:`str`, :obj:`list`, optional):
                One or more flags to use when *selecting* masked data
                to include in the plot; unmasked data are always
                plotted. If None, no masked data is plotted. If
                'any', trace locations masked for any reason are
                plotted. Otherwise, only trace locations flagged by
                the specified bits are plotted.
            idlabel (:obj:`bool`, optional):
                Label each trace by their ID numbers.
        """
        if include_img and include_sobel:
            msgs.error('Cannot show both the trace image and the filtered version.')
        if in_ginga:
            # TODO JFH This can easily be fixed.
            # Currently can only show in ginga if the edges are
            # synchronized into slits
            if not self.is_synced:
                msgs.error('To show in ginga, slit edges must be left-right synchronized.')
            ginga.connect_to_ginga(raise_err=True, allow_new=True)
            # Show Image
            viewer, ch = ginga.show_image(self.img, 'Trace Image')
            if self.is_empty:
                msgs.info('No traces defined.')
                return
            # Plot traces
            # TODO: add masking
            right = self.traceid > 0
            cen = self.spat_cen if self.spat_fit is None else self.spat_fit
            ginga.show_slits(viewer, ch, cen[:,np.invert(right)], cen[:,right],
                             self.traceid[right], pstep=thin)
            return

        # Show the traced image
        if include_img:
            img_zlim = utils.growth_lim(self.img, 0.95, fac=1.05)
            plt.imshow(self.img.T, origin='lower', interpolation='nearest', aspect='auto',
                       vmin=img_zlim[0], vmax=img_zlim[1])
        elif include_sobel:
            sob_zlim = utils.growth_lim(self.sobel_sig, 0.95, fac=1.05)
            plt.imshow(self.sobel_sig.T, origin='lower', interpolation='nearest', aspect='auto',
                       vmin=sob_zlim[0], vmax=sob_zlim[1])

        if self.is_empty:
            msgs.info('No traces defined.')
            plt.xlim(-img_buffer, self.nspec+img_buffer)
            plt.ylim(-img_buffer, self.nspat+img_buffer)
            plt.xlabel('Spectral pixel index')
            plt.ylabel('Spatial pixel index')
            plt.show()
            return

        # Build the data to plot. Any masked data is excluded; masked
        # data to be plotted are held in a separate array. This means
        # that errors and fits are currently never plotted for masked
        # data.
        _flag = None if flag in ['any', None] else np.atleast_1d(flag)
        cen = np.ma.MaskedArray(self.spat_cen, mask=self.bitmask.flagged(self.spat_msk))
        err = np.ma.MaskedArray(self.spat_err, mask=np.ma.getmaskarray(cen).copy())
        msk = None if flag is None \
                    else np.ma.MaskedArray(self.spat_cen, mask=np.invert(
                                            self.bitmask.flagged(self.spat_msk, flag=_flag)))

        # Select the traces to show
        trace_indx = np.ones(self.ntrace, dtype=bool) if traceid is None \
                        else np.isin(self.traceid, np.atleast_1d(traceid))

        # Spectral position
        spec = np.tile(np.arange(self.nspec), (self.ntrace,1)).T

        if include_error:
            # Show the errors
            plt.errorbar(spec[::thin,trace_indx].ravel(), cen[::thin,trace_indx].ravel(),
                         yerr=err[::thin,trace_indx].ravel(), fmt='none', ecolor='k',
                         elinewidth=0.5, alpha=0.3, capthick=0, zorder=3)

        # Plot the left trace points
        left = (self.traceid < 0) & trace_indx
        plt.scatter(spec[::thin,left], cen[::thin,left], marker='.', color='k', s=30,
                    lw=0, zorder=4, label='left edge measurements', alpha=0.8)
        if msk is not None:
            plt.scatter(spec[::thin,left], msk[::thin,left], marker='x', color='C3', s=20,
                        lw=0.5, zorder=5, label='masked left edges', alpha=0.8)

        # Plot the right trace points
        right = (self.traceid > 0) & trace_indx
        plt.scatter(spec[::thin,right], cen[::thin,right], marker='.', color='0.7',
                    s=30, lw=0, zorder=4, label='right edge measurements', alpha=0.8)
        if msk is not None:
            plt.scatter(spec[::thin,right], msk[::thin,right], marker='x', color='C1', s=20,
                        lw=0.5, zorder=5, label='masked right edges', alpha=0.8)

        if idlabel:
            # Label the traces by their ID number
            for i in range(self.ntrace):
                if not trace_indx[i]:
                    continue
                indx = np.invert(cen.mask[:,i])
                if not np.any(indx):
                    continue
                _spec = spec[:,i][indx]
                _cen = cen[:,i][indx]
                plt.text(_spec[_spec.size//2], _cen[_spec.size//2], str(self.traceid[i]),
                         color='k', fontsize=16, alpha=0.7, zorder=10)

        if self.spat_fit is None:
            # No fits, so we're done
            plt.legend()
            plt.show()
            return

        # Plot the trace fits
        show_fit = np.invert(self.fully_masked_traces(flag=self.bitmask.bad_flags,
                                                      exclude=self.bitmask.exclude_flags))
        for i in range(self.ntrace):
            if not trace_indx[i]:
                continue
            if not show_fit[i]:
                continue
            # If statement structure primarily for the labels. Only
            # difference between left and right is the color.
            if left[i]:
                left_line = plt.plot(spec[::thin,i], self.spat_fit[::thin,i], color='C3', lw=1,
                                     zorder=6)
            elif right[i]:
                right_line = plt.plot(spec[::thin,i], self.spat_fit[::thin,i], color='C1', lw=1,
                                      zorder=6)

            if idlabel and np.all(cen.mask[:,i]):
                plt.text(spec[self.nspec//2,i], self.spat_fit[self.nspec//2,i],
                         str(self.traceid[i]), color='k', fontsize=16, alpha=0.7, zorder=10)

        # Limits and labels
        plt.xlim(-img_buffer, self.nspec+img_buffer)
        plt.ylim(-img_buffer, self.nspat+img_buffer)
        if np.any(left & trace_indx & show_fit):
            left_line[0].set_label('left edge fit')
        if np.any(right & trace_indx & show_fit):
            right_line[0].set_label('right edge fit')
        plt.xlabel('Spectral pixel index')
        plt.ylabel('Spatial pixel index')
        plt.legend()
        plt.show()

    def qa_plot(self, fileroot=None, min_spat=20):
        """
        Build a series of QA plots showing the edge traces.

        .. warning::
            This method is slow.

        Args:
            fileroot (:obj:`str`, optional):
                Root name for the output files. The number of output
                files depends on the layout and the number of traces
                found. If None, plots are displayed interactively.
            min_spat (:obj:`int`, optional):
                Minimum number of spectral pixels to plot for each
                trace. If None, set to twice the difference between
                the minimum and maximum centroid of the plotted
                trace.
        """
        if self.is_empty:
            msgs.error('No traces for QA plot.')

        # Restore matplotlib defaults
        # TODO: Is this going to screw up later plots?
        matplotlib.rcParams.update(matplotlib.rcParamsDefault)

        # Set font size
        rc('font', size=8)

        # Spectral pixel coordinate vector and global plot limits
        spec = np.arange(self.nspec)
        xlim = [-1,self.nspec]
        img_zlim = utils.growth_lim(self.img, 0.95, fac=1.05)
        sob_zlim = utils.growth_lim(self.sobel_sig, 0.95, fac=1.05)

        # Set figure
        w,h = plt.figaspect(1)
        fig = plt.figure(figsize=(1.5*w,1.5*h))

        # Grid for plots
        n = np.array([2,3])
        buff = np.array([0.05, 0.03])
        strt = np.array([0.07, 0.04])
        end = np.array([0.99, 0.99])
        delt = (end-(n-1)*buff-strt)/n

        # Determine the number of plot pages
        npages = self.ntrace//int(np.prod(n))
        if npages * np.prod(n) < self.ntrace:
            npages += 1
        ndig = int(np.log10(npages))+1

        # Make plots
        j = 0
        page = 0
        msgs.info('Constructing Trace QA plots')
        for i in range(self.ntrace):

            # Plot index
            jj = j//n[0]
            ii = j - jj*n[0]

            # Plot coordinates
            ax_x = strt[0]+ii*(buff[0]+delt[0])
            ax_y0 = strt[1]+(n[1]-jj-1)*(buff[1]+delt[1])

            # Spatial pixel plot limits for this trace
            indx = np.invert(self.bitmask.flagged(self.spat_msk[:,i], flag=self.bitmask.bad_flags))
            ylim = utils.growth_lim(self.spat_cen[indx,i], 1.0, fac=2.0)
            if min_spat is not None and np.diff(ylim) < min_spat:
                ylim = np.sum(ylim)/2 + np.array([-1,1])*min_spat/2

            # Plot the trace image and the fit (if it exists)
            ax = fig.add_axes([ax_x, ax_y0 + 2*delt[1]/3, delt[0], delt[1]/3.])
            ax.minorticks_on()
            ax.tick_params(which='major', length=10, direction='in', top=True, right=True)
            ax.tick_params(which='minor', length=5, direction='in', top=True, right=True)
            ax.set_xlim(xlim)
            ax.set_ylim(ylim)
            ax.xaxis.set_major_formatter(ticker.NullFormatter())
            ax.imshow(self.img.T, origin='lower', interpolation='nearest', vmin=img_zlim[0],
                      vmax=img_zlim[1], aspect='auto')
            if self.spat_fit is not None:
                ax.plot(spec, self.spat_fit[:,i], color='C3' if self.traceid[i] < 0 else 'C1')
            ax.text(0.95, 0.8, 'Trace {0}'.format(self.traceid[i]), ha='right', va='center',
                    transform=ax.transAxes, fontsize=12)

            # Plot the filtered image and the fit (if it exists)
            ax = fig.add_axes([ax_x, ax_y0 + delt[1]/3, delt[0], delt[1]/3.])
            ax.minorticks_on()
            ax.tick_params(which='major', length=10, direction='in', top=True, right=True)
            ax.tick_params(which='minor', length=5, direction='in', top=True, right=True)
            ax.set_xlim(xlim)
            ax.set_ylim(ylim)
            ax.xaxis.set_major_formatter(ticker.NullFormatter())
            ax.imshow(self.sobel_sig.T, origin='lower', interpolation='nearest', vmin=sob_zlim[0],
                      vmax=sob_zlim[1], aspect='auto')
            if self.spat_fit is not None:
                ax.plot(spec, self.spat_fit[:,i], color='C3' if self.traceid[i] < 0 else 'C1')
            if ii == 0:
                ax.text(-0.13, 0.5, 'Spatial Coordinate (pix)', ha='center', va='center',
                        transform=ax.transAxes, rotation='vertical')

            # Plot the trace centroids and the fit (if it exists)
            ax = fig.add_axes([ax_x, ax_y0, delt[0], delt[1]/3.])
            ax.minorticks_on()
            ax.tick_params(which='major', length=10, direction='in', top=True, right=True)
            ax.tick_params(which='minor', length=5, direction='in', top=True, right=True)
            ax.set_xlim(xlim)
            ax.set_ylim(ylim)
            ax.scatter(spec[indx], self.spat_cen[indx,i], marker='.', s=50, color='k', lw=0)
            nindx = np.invert(indx)
            if np.any(nindx):
                ax.scatter(spec[nindx], self.spat_cen[nindx,i], marker='x', s=30, color='0.5',
                           lw=0.5)
            if self.spat_fit is not None:
                ax.plot(spec, self.spat_fit[:,i], color='C3' if self.traceid[i] < 0 else 'C1')
            if jj == n[1]-1:
                ax.text(0.5, -0.3, 'Spectral Coordinate (pix)', ha='center', va='center',
                        transform=ax.transAxes)

            # Prepare for the next trace plot
            j += 1
            if j == np.prod(n) or i == self.ntrace-1:
                j = 0
                if fileroot is None:
                    plt.show()
                else:
                    page += 1
                    ofile = os.path.join(self.qa_path, 'PNGs',
                                         '{0}_{1}.png'.format(fileroot, str(page).zfill(ndig)))
                    fig.canvas.print_figure(ofile, bbox_inches='tight')
                    msgs.info('Finished page {0}/{1}'.format(page, npages))
                fig.clear()
                plt.close(fig)
                fig = plt.figure(figsize=(1.5*w,1.5*h))

    def _side_dependent_sobel(self, side):
        """
        Return the Sobel-filtered image relevant to tracing the given
        side.

        This is primarily a wrapper for
        :func:`pypeit.core.trace.prepare_sobel_for_trace`; the boxcar
        smoothing is always 5 pixels. Barring a instantiation of the
        object, this calculation is only done once per side by "lazy
        loading" :attr:`sobel_sig_left` or :attr:`sobel_sig_right`.

        Args:
            side (:obj:`str`):
                The side to return; must be 'left' or 'right'.
    
        Returns:
            `numpy.ndarray`_: The manipulated Sobel image relevant to
            tracing the specified edge side.
        """
        # TODO: Add boxcar to EdgeTracePar?
        boxcar = 5
        if side == 'left':
            if self.sobel_sig_left is None:
                self.sobel_sig_left = trace.prepare_sobel_for_trace(self.sobel_sig, bpm=self.bpm, boxcar=boxcar,
                                                                    side='left')
            return self.sobel_sig_left
        if side == 'right':
            if self.sobel_sig_right is None:
                self.sobel_sig_right = trace.prepare_sobel_for_trace(self.sobel_sig, bpm=self.bpm, boxcar=boxcar,
                                                                     side='right')
            return self.sobel_sig_right
        msgs.error('Side must be left or right.')

    def centroid_refine(self, follow=True, start_indx=None, continuous=False, check=True,
                        use_fit=False):
        """
        Refine the edge positions using a moment analysis and assess
        the results.

        The method runs in two primary modes, depending on the
        value of `follow`:

        When `follow=False`, the function simply executes
        :func:`pypeit.core.trace.masked_centroid` to recenter
        *all* the locations for the left and right edges at each
        spectral position (row) independently. The maximum shift
        between any input and output centroid is `max_shift_abs` from
        :attr:`par`.

        When `follow=True`, the method uses
        :func:`pypeit.core.trace.follow_centroid` to recenter each
        edge starting from the `start_indx` spectral index position
        (row) and then moving to higher and lower spectral rows. In
        this case, the center of the aperture used for each spectral
        row is the centroid of the trace measured for the preceding
        spectral row. The maximum shift between the input and output
        center for the first position analyzed is set by
        `max_shift_abs` and the maximum shift for each subsequent
        spectral row is set by `max_shift_adj`; both parameters are
        provided in :attr:`par`. In this approach, it's typically
        best to let the method determine the starting spectral row
        instead of providing it directly. If left to its own devices,
        it will iterate through all the traces collecting those that
        all cross a specific spectral row into groups that it can
        follow simultaneously. If a starting specral row is provided
        directly, all traces must cross that row.

        Regardless of the value of `follow`,
        :func:`pypeit.core.trace.masked_centroid` is run with uniform
        weighting and an aperture width set to be twice
        `fwhm_uniform` from :attr:`par`. Other used parameters from
        :attr:`par` (:class:`pypeit.par.pypeitpar.EdgeTracePar`) are
        `max_shift_abs`, `max_shift_adj`, `max_spat_error`, and
        `clip`.

        .. warning::
            - This function modifies the internal trace arrays **in
              place**.
            - Because this changes :attr:`spat_cen` and
              :attr:`spat_err`, any model fitting of these data are
              erased by this function! I.e., :attr:`spat_fit` and
              :attr:`spat_fit_type` are set to None.
            - This *always* removes the PCA if it exists.

        Args:
            follow (:obj:`bool`, optional):
                Perform the centroiding first at a single row (see
                `start_indx`) and then move to higher and lower
                spectral rows in series. See
                :func:`pypeit.core.trace.follow_centroid`.
            start_indx (:obj:`int`, optional):
                The index of the starting spectral row when following
                the trace between adjacent rows; see `follow`. If
                None, the starting spectral row is set by finding the
                spectral row that crosses the most unmasked trace
                positions; see
                :func:`pypeit.core.trace.most_common_trace_row`.
                Value is ignored if `follow=False`.
            continuous (:obj:`bool`, optional):
                Keep only the continuous part of the traces from the
                starting spectral row.
            check (:obj:`bool`, optional):
                Run :func:`check_traces` to flag bad traces.
            use_fit (:obj:`bool`, optional):
                Use the fitted traces as the starting point for the
                refinement. Otherwise, uses :`spat_img`. If True and
                :attr:`spat_fit` is None, the method will raise an
                exception.
        """
        # Check that there are traces to refine!
        if self.is_empty:
            # TODO: Continue to have this fault?
            msgs.error('No traces are defined.')

        # Check input
        if use_fit and self.spat_fit is None:
            msgs.error('No fit data available.')

        # Parse parameters and report
        width = 2 * self.par['fwhm_uniform']
        maxshift_start = self.par['max_shift_abs']
        maxshift_follow = self.par['max_shift_adj']
        maxerror = self.par['max_spat_error']
        minimum_spec_length = self.par['det_min_spec_length']*self.nspec

        msgs.info('-'*50)
        msgs.info('{0:^50}'.format('Edge Centroid Refinement'))
        msgs.info('-'*50)
        msgs.info('Width of window for centroiding the edges: {0:.1f}'.format(width))
        msgs.info('Max shift between spectrally adjacent pixels: {0:.2f}'.format(maxshift_follow))
        msgs.info('Max centroid error: {0}'.format(maxerror))
        msgs.info('Minimum spectral pixels for a valid trace: {0}'.format(minimum_spec_length))
    
        # To improve performance, generate bogus ivar and mask once
        # here so that they don't have to be generated multiple times.
        # TODO: Keep these as work space as class attributes?
        ivar = np.ones_like(self.sobel_sig, dtype=float)
        _bpm = np.zeros_like(self.sobel_sig, dtype=bool) if self.bpm is None else self.bpm
        fwgt = np.ones_like(self.sobel_sig, dtype=float)

        # Book-keeping objects to keep track of which traces to remove
        rmtrace = np.zeros(self.ntrace, dtype=bool)

        # To hold the refined traces and mask
        spat = self.spat_fit if use_fit else self.spat_img
        cen = np.zeros_like(self.spat_cen)
        err = np.zeros_like(self.spat_err)
        msk = np.zeros_like(self.spat_msk, dtype=self.bitmask.minimum_dtype())

        # Ignore inserted traces
        inserted = self.fully_masked_traces(flag=self.bitmask.insert_flags)
        if np.any(inserted):
            cen[:,inserted] = self.spat_cen[:,inserted]
            err[:,inserted] = self.spat_err[:,inserted]
            msk[:,inserted] = self.spat_msk[:,inserted]

        # Refine left then right
        for side in ['left', 'right']:
            
            # Get the image relevant to tracing this side
            _sobel_sig = self._side_dependent_sobel(side)

            # Find the traces to refine, must be on the correct side
            # and must not have been inserted
            indx = (self.is_left if side == 'left' else self.is_right) & np.invert(inserted)
            if not np.any(indx):
                continue

            msgs.info('Found {0} {1} edge trace(s) to refine'.format(np.sum(indx), side))

            if follow:
                # Find the bad trace positions
                bpm = self.bitmask.flagged(self.spat_msk, flag=self.bitmask.bad_flags)
                untraced = indx.copy()
                while np.any(untraced):
                    # Get the starting row
                    _start_indx = trace.most_common_trace_row(bpm[:,untraced], valid_frac=1.) \
                                        if start_indx is None else start_indx
                    # Select the edges to follow
                    to_trace = untraced & np.invert(bpm[_start_indx,:])
                    if not np.any(to_trace):
                        # Something has gone wrong
                        # TODO: Get rid of this when convinced it won't
                        # get tripped...
                        msgs.error('Traces remain but could not select good starting position.')

                    ## TODO row and column should not be used here in the output. Adopt the PypeIt convention spec, spat
                    msgs.info('Following {0} {1} edge(s) '.format(np.sum(to_trace), side)
                              + 'from row {0}; '.format(_start_indx)
                              + '{0} trace(s) remain.'.format(np.sum(untraced)-np.sum(to_trace)))
                    # Follow the centroid of the Sobel-filtered image
                    cen[:,to_trace], err[:,to_trace], msk[:,to_trace] \
                            = trace.follow_centroid(_sobel_sig, _start_indx,
                                                    spat[_start_indx,to_trace],
                                                    ivar=ivar, bpm=_bpm, fwgt=fwgt, width=width,
                                                    maxshift_start=maxshift_start,
                                                    maxshift_follow=maxshift_follow,
                                                    maxerror=maxerror, continuous=continuous,
                                                    bitmask=self.bitmask)
                    # Update untraced
                    untraced[to_trace] = False
            else:
                cen[:,indx], err[:,indx], msk[:,indx] \
                        = trace.masked_centroid(_sobel_sig, spat[:,indx], width, ivar=ivar,
                                                bpm=_bpm, fwgt=fwgt, maxshift=maxshift_start,
                                                maxerror=maxerror, bitmask=self.bitmask,
                                                fill='bound')

            # Include previous mask in result
            # TODO: This means if the edge was not detected by
            # detect_slit_edges, it won't get used here. Need to check
            # how this meshes with the previous behavior.
            msk[:,indx] |= self.spat_msk[:,indx]

            # Check the traces
            min_spatial = None if side == 'left' else 0
            max_spatial = _sobel_sig.shape[1]-1 if side == 'left' else None
            good, bad = self.check_traces(cen=cen, msk=msk, subset=indx, min_spatial=min_spatial,
                                          max_spatial=max_spatial,
                                          minimum_spec_length=minimum_spec_length)

            # Save the results: only keep the good centroids, but merge all the masks
            self.spat_cen[:,good] = cen[:,good]
            self.spat_err[:,good] = err[:,good]
            self.spat_msk[:,indx] |= msk[:,indx]
            rmtrace[bad] = True

        # Update the image coordinates
        self.spat_img = np.round(self.spat_cen).astype(int)

        # Erase any previous fitting, PCA, and slit-mask-match results
        # TODO: Should probably get sectioned off as a method because a
        # few methods do this.  Add an option to _reinit_trace_data?
        self.spat_fit_type = None
        self.spat_fit = None
        self.pca_type = None
        self.pca = None
        self.design = None
        self.objects = None

        # Remove bad traces and re-order the trace IDs
        if self.par['clip']:
            self.remove_traces(rmtrace)

        # Add to the log
        self.log += [inspect.stack()[0][3]]

    def check_traces(self, cen=None, msk=None, subset=None, min_spatial=None, max_spatial=None,
                     minimum_spec_length=None):
        r"""
        Validate new trace data to be added.

        Steps are:
            - Remove duplicates based on the provided matching
              tolerance (`match_tol` in :attr:`par`). Beware that
              this should be done by providing `cen` directly.
            - Remove traces that do not cover at least some fraction
              of the detector (see `minimum_spec_length`).
            - Remove traces that are at a minimum or maximum spatial
              position (column) (typically the edge of the detector;
              see `min_spatial` and `max_spatial`).

        The only used parameter from :attr:`par`
        (:class:`pypeit.par.pypeitpar.EdgeTracePar`) is `match_tol`.

        .. warning::
            `msk` is edited in-place

        Args:
            cen (`numpy.ndarray`_, optional):
                The adjusted center of the refined traces. Shape is
                :math:`(N_{\rm spec}, N_{\rm refine},)`. If None, use
                :attr:`spat_cen`.
            msk (`numpy.ndarray`_, optional):
                The mask bits for the adjusted center of the refined
                traces. Shape is :math:`(N_{\rm spec}, N_{\rm
                refine},)`. If None, use :attr:`spat_msk`. This is
                edited in-place!
            subset (`numpy.ndarray`_, optional):
                Boolean array selecting the traces to compare. Shape
                is :math:`(N_{\rm trace},)`, with :math:`N_{\rm
                refine}` True values. It is expected that all the
                traces selected by a subset must be from the same
                slit side (left or right). If None, no repeat traces
                can be identified. 
            min_spatial (:obj:`int`, optional):
                Clip traces that hit this minimum spatial index
                (column) at the center spectral row
                (`self.nspec//2`). If None, no traces clipped.
            max_spatial (:obj:`int`, optional):
                Clip traces that hit this maximum spatial index
                (column) at the center spectral row
                (`self.nspec//2`). If None, no traces clipped.
            minimum_spec_length (:obj:`float`, optional):
                The minimum number of spectral rows in an edge trace.

        Returns:
            Returns two boolean arrays selecting the good and bad
            traces.  Shapes are :math:`(N_{\rm trace},)`.
        """
        if self.is_empty:
            msgs.warn('No traces to check.')

        # Indices of traces to check
        indx = np.ones(self.ntrace, dtype=bool) if subset is None else subset
        # Data to compare
        _cen = self.spat_cen if cen is None else cen
        _msk = self.spat_msk if msk is None else msk
        # Ignore inserted traces when flagging
        _bpm = self.bitmask.flagged(_msk, self.bitmask.bad_flags)

        # Find repeat traces; comparison of traces must include
        # unmasked trace data, be traces of the same edge (left or
        # right), and be within the provided matching tolerance
        repeat = np.zeros_like(indx, dtype=bool)
        if subset is not None:
            msgs.info('Tolerance for finding repeat traces: {0:.1f}'.format(self.par['match_tol']))
            side = -1 if np.all(self.traceid[indx] < 0) else 1
            compare = (side*self.traceid > 0) & np.invert(indx)
            if np.any(compare):
                # Use masked arrays to ease exclusion of masked data
                _col = np.ma.MaskedArray(np.round(_cen).astype(int), mask=_bpm)
                spat_bpm = self.bitmask.flagged(self.spat_msk, flag=self.bitmask.bad_flags)
                spat_img = np.ma.MaskedArray(self.spat_img, mask=spat_bpm)
                mindiff = np.ma.amin(np.absolute(_col[:,indx,None]-spat_img[:,None,compare]),
                                    axis=(0,2))
                # TODO: This tolerance uses the integer image
                # coordinates, not the floating-point centroid
                # coordinates....
                repeat[indx] =  (mindiff.data < self.par['match_tol']) & np.invert(mindiff.mask)
                if np.any(repeat):
                    _msk[:,repeat] = self.bitmask.turn_on(_msk[:,repeat], 'DUPLICATE')
                    msgs.info('Found {0} repeat trace(s).'.format(np.sum(repeat)))

        # Find spectrally short traces
        short = np.zeros_like(indx, dtype=bool)
        if minimum_spec_length is not None:
            msgs.info('Minimum spectral length of any trace (pixels): {0:.2f}'.format(
                      minimum_spec_length))
            short[indx] = np.sum(np.invert(_bpm[:,indx]), axis=0) < minimum_spec_length
            if np.any(short):
                _msk[:,short] = self.bitmask.turn_on(_msk[:,short], 'SHORTRANGE')
                msgs.info('Found {0} short trace(s).'.format(np.sum(short)))

        # Find traces that are at the minimum column at the center
        # spectral row
        # TODO: Why only the center row?
        col = np.round(_cen).astype(int)
        hit_min = np.zeros_like(indx, dtype=bool)
        if min_spatial is not None:
            hit_min[indx] = (col[self.nspec//2,indx] <= min_spatial) \
                                & np.invert(_bpm[self.nspec//2,indx])
            if np.any(hit_min):
                _msk[:,hit_min] = self.bitmask.turn_on(_msk[:,hit_min], 'HITMIN')
                msgs.info('{0} trace(s) hit the minimum centroid value.'.format(np.sum(hit_min)))
         
        # Find traces that are at the maximum column at the center
        # spectral row
        # TODO: Why only the center row?
        hit_max = np.zeros_like(indx, dtype=bool)
        if max_spatial is not None:
            hit_max[indx] = (col[self.nspec//2,indx] >= max_spatial) \
                                & np.invert(_bpm[self.nspec//2,indx])
            if np.any(hit_max):
                _msk[:,hit_max] = self.bitmask.turn_on(_msk[:,hit_max], 'HITMAX')
                msgs.info('{0} trace(s) hit the maximum centroid value.'.format(np.sum(hit_max)))

        # Find traces, or trace regions, that fall off the detector
        off_detector = np.zeros_like(indx, dtype=bool)
        if self.par['det_buffer'] > 0:
            pix_off_detector = np.zeros(_cen.shape, dtype=bool)
            pix_off_detector[:,indx] = (_cen[:,indx] < self.par['det_buffer']) \
                                            | (_cen[:,indx] > self.nspat-self.par['det_buffer'])
            off_detector[indx] = np.all(pix_off_detector[:,indx], axis=0)
            _msk[pix_off_detector] = self.bitmask.turn_on(_msk[pix_off_detector], 'OFFDETECTOR')

        # TODO: Check that traces (trace fits?) don't cross?

        # Good traces
        bad = indx & (repeat | short | hit_min | hit_max | off_detector)
        msgs.info('Identified {0} bad trace(s) in all.'.format(np.sum(bad)))
        good = indx & np.invert(bad)
        return good, bad

    def merge_traces(self, merge_frac=0.5, refit=True, debug=False):
        """
        Merge traces based on their spatial separation.

        Traces are merged if:
            - they are from the same slit side (left or right)
            - the fitted trace locations are separated by less than
              `match_tol` (from :attr:`par`) for more than
              `merge_frac` of the spectral range of the detector.

        Since the merging is based on the *fitted* trace location,
        the traces must have been fit beforehand; see
        :func:fit_refine`.

        When there are traces found that should be merged, the
        unmasked centroid measurements from the shorter trace(s) are
        added to the longest trace. The traces are then resorted and
        given new trace IDs.

        .. warning::
            - This automatically removes any existing PCA
              decomposition
            - If functional fits exist and `refit` is False, *all*
              fits are removed.
            - If traces are merged, a warning is issued that the
              traces may no longer be left-right synchronized.

        Args:
            merge_frac (:obj:`float`, optional):
                The fraction of the spectral length of the detector
                that should be less than `match_tol` in :attr:`par`
                used to find traces to merge.
            refit (:obj:`bool`, optional):
                If fitted models exist and traces are merged, run
                :func:`fit_refine` with its default arguments after
                the traces have been merged to refit the trace data.
            debug (:obj:`bool`, optional):
                Only passed to :func:`fit_refine` if `refit` is True.
        """
        if self.is_empty:
            msgs.warn('No traces to merge.')
        if self.spat_fit is None:
            msgs.error('Trace merging requires model fits to the trace location; run fit_refine.')
        _refit = refit
        if refit and self.spat_fit is None:
            msgs.warn('No previous fits existed, so fitting will not be redone.')
            _refit = False

        # Construct the bad pixel mask depending whether we matching
        # models or measurements
        bpm = np.tile(self.fully_masked_traces(flag=self.bitmask.bad_flags),(self.nspec,1))

        # The center values used to test for matches; can either be the
        # modeled or measured data.
        cen_match = np.ma.MaskedArray(self.spat_fit, mask=bpm)
        # The center values used to construct the merged trace; always
        # the measured values
        cen_merge = np.ma.MaskedArray(self.spat_cen, mask=self.spat_msk.astype(bool))
        rmtrace = np.zeros(self.ntrace, dtype='bool')

        for side in ['left', 'right']:
            # Match traces on the same side and 
            indx = np.where((self.is_left if side == 'left' else self.is_right)
                                & np.invert(np.all(cen_match.mask, axis=0)))[0]
            if indx.size == 0:
                continue

            for i in range(indx.size - 1):
                if rmtrace[indx[i]]:
                    continue
                merge = np.ma.sum(np.absolute(cen_match[:,indx[i],None] - cen_match[:,indx[i+1:]])
                                     < self.par['match_tol'], axis=0).filled(0) \
                            > self.nspec*merge_frac
                if not np.any(merge):
                    continue
                rmtrace[indx[i+1:]] = merge
                merge = np.append(indx[i], indx[i+1:][merge])
                msgs.info('Merging traces: {0}'.format(self.traceid[merge]))
                merged_trace = np.ma.mean(cen_merge[:,merge], axis=1)
                gpm = np.invert(np.ma.getmaskarray(merged_trace))
                self.spat_cen[gpm,indx[i]] = merged_trace[gpm]
                self.spat_msk[gpm,indx[i]] = 0

        if not np.any(rmtrace):
            msgs.info('No traces merged.')
            return

        # Remove traces and resort them
        self.remove_traces(rmtrace)

        # Erase any previous fitting, PCA, and slit-mask-match results
        # TODO: Should probably get sectioned off as a method because a
        # few methods do this.
        self.spat_fit_type = None
        self.spat_fit = None
        self.pca_type = None
        self.pca = None
        self.design = None
        self.objects = None

        if _refit:
            self.fit_refine(debug=debug)

    @property
    def is_left(self):
        """Boolean array selecting the left traces."""
        if self.is_empty:
            msgs.error('No traces!')
        return self.traceid < 0
    
    @property
    def is_right(self):
        """Boolean array selecting the right traces."""
        if self.is_empty:
            msgs.error('No traces!')
        return self.traceid > 0

    @property
    def is_empty(self):
        """Flag that object has no trace data."""
        return self.traceid is None
        
    @property
    def is_synced(self):
        """
        Confirm slit edges are synced.
        """
        if self.is_empty:
            return False
        # Do it
        gpm = np.invert(self.fully_masked_traces(flag=self.bitmask.bad_flags,
                                                 exclude=self.bitmask.exclude_flags))
        side = np.clip(self.traceid[gpm], -1, 1)
        return side[0] == -1 and side.size % 2 == 0 and np.all(side[1:] + side[:-1] == 0)

    def check_synced(self, rebuild_pca=False):
        """
        Quality check and masking of the synchronized edges.

        Before executing this method, the slit edges must be
        synchronized (see :func:`sync`) and ordered spatially in
        left-right pairs (see :func:`spatial_sort`). The former is
        checked explicitly. Any traces fully masked as bad (see
        :func:`clean_traces`) are removed, along with its
        synchronized partner.

        Used parameters from :attr:`par`
        (:class:`pypeit.par.pypeitpar.EdgeTracePar`) are
        `minimum_slit_gap`, `minimum_slit_length`, and
        `length_range`.

        Checks are:
            - Any trace falling off the edge of the detector is
              masked (see :class:`EdgeTraceBitMask`). This is the
              only check performed by default (i.e., when no keyword
              arguments are provided).
            - Traces that form slit gaps (the median difference
              between the right and left traces of adjacent slits)
              that are below an absolute tolerance are removed and
              the two relevant slits are merged. This is done before
              the checks of the slit length below such that the
              merged slit is assessed in any expected slit length
              constraints.
            - Traces that form a slit with a length (the median
              difference between the left and right edges) below an
              absolute tolerance (i.e., `right-left < atol`) are
              masked. The absolute tolerance is set using the
              platescale provided by the spectrograph class, the
              spatial binning (from :attr:`binning`), and the minimum
              slit length in arcsec (`minimum_slit_length` in
              :attr:`par`).
            - Traces that form a slit with a length that is abnormal
              relative to the median width are masked; i.e.,
              `abs(log((right[0]-left[0])/median(right-left))) >
              log(1+rtol)`, where `rtol` is identically
              `length_range` in :attr:`par`.

        Args:
            rebuild_pca (:obj:`bool`, optional):
                If the pca exists and the masking or number of traces
                changes because of the performed checks, redo the PCA
                decomposition using the new traces and trace masks
                and the previous parameter set.
        """
        if self.is_empty:
            msgs.warn('No traces to check.')

        # Remove any fully masked traces and its synced counterpart;
        # force the removal of traces marked as SYNCERROR, even if
        # those traces were inserted.
        self.clean_traces(sync_rm='both', force_flag='SYNCERROR')

        # Use the fit data if available
        trace_cen = self.spat_cen if self.spat_fit is None else self.spat_fit

        # Flag trace locations falling off the detector. This general
        # check that is independent of whether or not the traces are
        # synced. However, this could mask traces based on the *fitted*
        # position, instead of the measured centroid position.
        # TODO: Keep a separate mask for the fit positions?
        indx = (trace_cen < 0) | (trace_cen >= self.nspat)
        if np.any(indx):
            new_masks = True
            self.spat_msk[indx] = self.bitmask.turn_on(self.spat_msk[indx], 'OFFDETECTOR')

        # Check the slits are synced
        if not self.is_synced:
            msgs.error('Edge traces are not yet (or improperly) synced.  Either sync() failed '
                       'or has not yet been executed.')

        # Parse parameters and report
        gap_atol = None
        length_atol = None
        length_rtol = self.par['length_range']
        if self.par['minimum_slit_length'] is not None or self.par['minimum_slit_gap'] is not None:
            platescale = parse.parse_binning(self.binning)[1] \
                            * self.spectrograph.detector[self.det-1]['platescale']
            msgs.info('Binning: {0}'.format(self.binning))
            msgs.info('Platescale per binned pixel: {0}'.format(platescale))
            if self.par['minimum_slit_length'] is not None:
                length_atol = self.par['minimum_slit_length']/platescale
            if self.par['minimum_slit_gap'] is not None:
                gap_atol = self.par['minimum_slit_gap']/platescale

        msgs.info('Minimum slit gap (binned pixels): {0}'.format(gap_atol))
        msgs.info('Minimum slit length (binned pixels): {0}'.format(length_atol))
        msgs.info('Range in slit length not limited' if length_rtol is None else
                  'Range in slit length limited to +/-{0:.1f}%'.format(length_rtol*100))

        # TODO: Should here and below only use the unmasked parts of
        # the trace for the slit gap and length computations?

        # Keep track of whether or not any new masks were applied
        new_masks = False

        if gap_atol is not None:
            # Calculate the slit gaps
            slit_gap = np.median(np.diff(trace_cen[:,1:], axis=1)[:,::2], axis=0)
            indx = slit_gap < gap_atol
            if np.any(indx):
                # TODO: Allow for these traces to be flagged instead of just removed?
                msgs.info('Found {0} slit(s) with gaps below {1} arcsec ({2:.2f} pixels).'.format(
                            np.sum(indx), self.par['minimum_slit_gap'], gap_atol))
                rmtrace = np.concatenate(([False],np.repeat(indx,2),[False]))
                self.remove_traces(rmtrace, rebuild_pca=rebuild_pca)
                # TODO: This should never happen, but keep this around
                # until we're sure it doesn't.
                if self.is_empty:
                    msgs.error('Coding error: Removing gaps removed all traces.')
                # Reset the trace center data to use
                trace_cen = self.spat_cen if self.spat_fit is None else self.spat_fit

        # Calculate the slit length and gap
        slit_length = np.median(np.squeeze(np.diff(trace_cen.reshape(self.nspec,-1,2), axis=-1)),
                                axis=0)
        if length_atol is not None:
            # Find any short slits (flag both edges of the slit)
            indx = np.repeat(slit_length < length_atol, 2)
            if np.sum(indx) == self.ntrace:
                if self.ntrace == 2:
                    # TODO: This is a kludge that was necessary to
                    # address the features seen in the Keck_LRIS_blue
                    # long-slit data in the dev suite. How often does
                    # something like this happen?
                    # TODO: All of this should get pulled out into a
                    # corner-case method.
                    msgs.warn('The single slit found has been rejected because it is too short.'
                              '  If this was by mistake, re-run pypeit with a smaller '
                              '`minimum_slit_length` parameter.  Otherwise, we assume this is a '
                              'long-slit with one edge off the detector and with the current '
                              'slit edges errantly isolating some feature in the data.')
                    # TODO: May want to limit the number of columns included in this calculation.
                    if np.mean(self.img[:,int(np.ceil(np.max(trace_cen[:,1]))):]) \
                            > np.mean(self.img[:,:int(np.floor(np.min(trace_cen[:,0])))]):
                        msgs.warn('The mean of the trace image to the right of the right trace '
                                  'is larger than it is to the left of the left trace. Removing '
                                  'the right trace and re-synchronizing.')
                        self.remove_traces(np.array([False,True]))
                    else:
                        msgs.warn('The mean of the trace image to the left of the left trace '
                                  'is larger than it is to the right of the right trace. Removing '
                                  'the right trace and re-synchronizing.')
                        self.remove_traces(np.array([True,False]))
                    # TODO: I *really* don't like this because it has
                    # the potential to yield an infinite loop, but it's
                    # also the simplest approach.
                    self.sync(rebuild_pca=False)
                    return
                msgs.warn('All slits are too short!')
            if np.any(indx):
                new_masks = True
                msgs.info('Rejecting {0} slits that are too short.'.format(np.sum(indx)))
                self.spat_msk[:,indx] = self.bitmask.turn_on(self.spat_msk[:,indx], 'SHORTSLIT')


        if length_rtol is not None:
            # Find slits that are not within the provided fraction of
            # the median length
            indx = np.repeat(np.absolute(np.log(slit_length/np.median(slit_length)))
                             > np.log(1+length_rtol), 2)
            if np.any(indx):
                new_masks = True
                msgs.info('Rejecting {0} abnormally long or short slits.'.format(np.sum(indx)))
                self.spat_msk[:,indx] = self.bitmask.turn_on(self.spat_msk[:,indx], 'ABNORMALSLIT')

        # TODO: Check that slit edges meet a minimum slit gap?

        if self.par['sync_clip']:
            # Remove traces that have been fully flagged as bad
            rmtrace = self.fully_masked_traces(flag=self.bitmask.bad_flags)
            self.remove_traces(rmtrace, rebuild_pca=rebuild_pca, sync_rm='both')
            if self.is_empty:
                msgs.warn('Assuming a single long-slit and continuing.')
                self.bound_detector()
        elif new_masks:
            # Reset the PCA if new masks are applied
            self._reset_pca(rebuild_pca and self.pca is not None and self.can_pca())

    def rm_user_traces(self, rm_traces):
        """
        Parse the user input traces to remove

        Args:
            rm_user_traces (list):
              y_spec, x_spat pairs

        Returns:

        """
        if not self.is_synced:
            msgs.error("This method should not be run until after the slits are synced")
        # Setup
        lefts = self.spat_fit[:, self.is_left]
        rights = self.spat_fit[:, self.is_right]
        indx = np.zeros(self.ntrace, dtype=bool)
        # Loop me
        for rm_trace in rm_traces:
            # Deconstruct
            y_spec, xcen = rm_trace
            #
            lefty = lefts[y_spec,:]
            righty = rights[y_spec,:]
            # Match?
            bad_slit = (lefty < xcen) & (righty > xcen)
            if np.any(bad_slit):
                # Double check
                if np.sum(bad_slit) != 1:
                    msgs.error("Something went horribly wrong in edge tracing")
                #
                idx = np.where(bad_slit)[0][0]
                indx[2*idx:2*idx+2] = True
                msgs.info("Removing user-supplied slit at {},{}".format(xcen, y_spec))
        # Remove
        self.remove_traces(indx, sync_rm='both')

    def remove_traces(self, indx, resort=True, rebuild_pca=False, sync_rm='ignore'):
        r"""
        Remove a set of traces.

        Args:
            indx (array-like):
                The boolean array with the traces to remove. Length
                must be :math:`(N_{\rm trace},)`.
            resort (:obj:`bool`, optional):
                Re-sort the traces and trace IDs to be sequential in
                the spatial direction. See :func:`spatial_sort`.
            rebuild_pca (:obj:`bool`, optional):
                If the pca exists, rebuild it using the new traces
                and the previous parameter set.
            sync_rm (:obj:`str`, optional):
                If the traces are left-right synchronized (see
                :func:`sync` and :func:`is_synced`), use this method
                to deal with edges paired with those to be removed.
                Methods are:

                    - ``'ignore'``: Just remove the selected traces and
                      ignore the synchronization.
                    - ``'both'``: If at least one of the traces in a
                      pair is selected for removal, remove both.
                    - ``'neither'``: If only one of the traces in a pair
                      is selected for removal, remove neither.

        """
        # Make sure there are traces to remove
        if not np.any(indx):
            msgs.warn('No trace to remove.')
            return
        # Check the input
        _indx = np.atleast_1d(indx).copy()
        if _indx.size != self.ntrace:
            msgs.error('Boolean array selecting traces to remove has incorrect length.')

        # Deal with removing traces when they are left-right
        # synchronized
        _indx = np.atleast_1d(indx).copy()
        if self.is_synced and sync_rm != 'ignore':
            if sync_rm == 'both':
                _indx = np.repeat(np.any(_indx.reshape(-1,2), axis=1), 2)
                msgs.info('Removing both traces if either selected in synchonized pair.')
            elif sync_rm == 'neither':
                _indx = np.repeat(np.all(_indx.reshape(-1,2), axis=1), 2)
                msgs.info('Removing both traces only if both selected in synchonized pair.')
            else:
                msgs.error('Unknown sync removal keyword: {0}'.format(sync_rm))

        if np.all(_indx):
            msgs.warn('All traces removed!')
            self._reinit_trace_data()
            return
            
        msgs.info('Removing {0} edge traces.'.format(np.sum(_indx)))

        # Reset the trace data
        keep = np.invert(_indx)
        self.spat_img = self.spat_img[:,keep]
        self.spat_cen = self.spat_cen[:,keep]
        self.spat_err = self.spat_err[:,keep]
        self.spat_msk = self.spat_msk[:,keep]
        if self.spat_fit is not None:
            self.spat_fit = self.spat_fit[:,keep]
        self.traceid = self.traceid[keep]

        if resort:
            # Resort by the spatial dimension
            self.spatial_sort()

        # Reset the PCA
        self._reset_pca(rebuild_pca and self.pca is not None and self.can_pca())

    def clean_traces(self, sync_rm='ignore', force_flag=None):
        """
        Remove any traces that are fully masked as bad.

        For removal, the traces must be fully masked and
        *none* of its pixels can be masked by one of the insertion
        flags; see :func:`fully_masked_traces`. 

        To force removal of traces with certain flags, regardless of
        their insertion status, use `force_flag`. See
        :class:`EdgeTraceBitMask` for list of flags.

        Args:
            sync_rm (:obj:`str`, optional):
                If the traces are left-right synchronized (see
                :func:`sync` and :func:`is_synced`), use this method
                to deal with edges paired with those to be removed.
                See :func:`remove_traces`.
            force_flag (:obj:`str`, :obj:`list`, optional):
                Force removal of traces fully masked with these
                flags, even if they are also flagged as having been
                inserted.
        """
        if self.is_empty:
            msgs.warn('No traces to clean.')
            return

        # Traces to remove
        rmtrace = self.fully_masked_traces(flag=self.bitmask.bad_flags,
                                           exclude=self.bitmask.insert_flags)
        if force_flag is not None:
            rmtrace |= self.fully_masked_traces(flag=force_flag)

        if np.any(rmtrace):
            # The removed traces should not have been included in the
            # PCA decomposition to begin with, but this call to remove
            # traces has to "rebuild" the PCA because it will remove it
            # otherwise.
            # TODO: Fix remove_traces to check if traces used in the
            # construction of the PCA, and only then use the
            # rebuild_pca flag to decide if it should rebuild.
            self.remove_traces(rmtrace, rebuild_pca=True, sync_rm=sync_rm)

    def spatial_sort(self, use_mean=False, use_fit=True):
        """
        Sort the traces spatially.

        The coordinates used for the sorting is either the measured
        centroids or the fitted parameterization (see `use_fit`). The
        fiducial coordinates that are sorted are either the mean of
        the unmasked coordinates over all spectral rows or the
        unmasked coordinates at a specified reference spectral row
        (see `use_mean`).

        The trace IDs are also reassigned to be sorted spatially;
        i.e., the trace IDs for three synced slits would be `[-1, 1,
        -2, 2, -3, 3]`.
        
        All attributes are edited in-place.

        Args:
            use_mean (:obj:`bool`, optional):
                Sort according to the mean of the masked spatial
                positions. If False, the spatial position at a
                reference spectral row is used, where the reference
                spectral row is either the same as used by the PCA
                (if available) or the result of
                :func:`pypeit.core.trace.most_common_trace_row` using
                the current trace mask.
            use_fit (:obj:`bool`, optional):
                Sort according to the fit positions instead of the
                measured positions. Otherwise, only use the fit
                positions if they're available and the measured
                location is masked.
        """
        if self.is_empty:
            msgs.error('No traces to sort.')

        # Check input
        if use_fit and self.spat_fit is None:
            msgs.warn('Fit data is not available; cannot use it for spatially sorting the edges.')

        # Set up the coordinates to use
        bpm = self.bitmask.flagged(self.spat_msk, self.bitmask.bad_flags)
        cen = self.spat_fit.copy() if self.spat_fit is not None and use_fit \
                    else self.spat_cen.copy()
        # Replace masked values with the fit if it is available
        if self.spat_fit is not None and not use_fit:
                cen[bpm] = self.spat_fit[bpm]

        # Get the sorted indices
        if use_mean:
            # Sort the traces by their spatial position (always use
            # measured positions even if fit positions are available)
            srt = np.argsort(np.mean(cen, axis=0))
        else:
            # Sort according to the spatial position in one row
            reference_row = trace.most_common_trace_row(bpm) if self.pca is None \
                                else (self.pca[0].reference_row if self.par['left_right_pca']
                                    else self.pca.reference_row)
            msgs.info('Re-sorting edges based on where they cross row {0}'.format(reference_row))
            srt = np.argsort(cen[reference_row,:])

        # Resort the arrays
        self.traceid = self.traceid[srt]
        self.spat_img = self.spat_img[:,srt]
        self.spat_cen = self.spat_cen[:,srt]
        self.spat_err = self.spat_err[:,srt]
        self.spat_msk = self.spat_msk[:,srt]
        if self.spat_fit is not None:
            self.spat_fit = self.spat_fit[:,srt]

        # Reorder the trace numbers
        indx = self.traceid < 0
        self.traceid[indx] = -1-np.arange(np.sum(indx))
        indx = np.invert(indx)
        self.traceid[indx] = 1+np.arange(np.sum(indx))

    def _reset_pca(self, rebuild):
        """"
        Reset the PCA decomposition.

        The PCA is reset by either rebuilding it with the previous
        set of parameters (`rebuild` is True) or removing it (setting
        the relevant attributes to `None` when `rebuild` is False).
        """
        if rebuild:
            # Rebuild the PCA using the previous parameters
            return self.build_pca(use_center=self.pca_type == 'center') 
        # Remove the existing PCA
        self.pca_type = None
        self.pca = None

    def current_trace_locations(self):
        """
        Return an image with the trace IDs at the locations of each
        edge in the original image.
        """
        edge_img = np.zeros((self.nspec, self.nspat), dtype=int)
        if self.is_empty:
            return edge_img
        i = np.tile(np.arange(self.nspec), (self.ntrace,1)).T.ravel()
        edge_img[i, self.spat_img.ravel()] = np.tile(self.traceid, (self.nspec,1)).ravel()
        return edge_img

    def fit_refine(self, weighting='uniform', debug=False, idx=None):
        """
        Iteratively re-measure and fit a functional form to the edge
        location data.

        Primarily a wrapper for :func:`pypeit.core.trace.fit_trace`,
        run once per edge side (left and right).

        Used parameters from :attr:`par`
        (:class:`pypeit.par.pypeitpar.EdgeTracePar`) are
        `fit_function`, `fit_order`, `fwhm_uniform`, `fwhm_gaussian`,
        `fit_maxdev`, `fit_maxiter`, and `fit_niter`.

        Args:
            weighting (:obj:`str`, optional):
                The weighting to apply to the position within each
                integration window (see
                :func:`pypeit.core.trace.fit_trace`).
            debug (:obj:`bool`, optional):
                Run in debug mode.
            idx (`numpy.ndarray`_, optional):
                Array of strings with the IDs for each object. Used
                only if `debug` is true for the plotting. Default is
                just a running number.
        """
        # Check that there are traces to refine!
        if self.is_empty:
            msgs.error('No traces to refine!')

        # Parse parameters and report
        maxshift = self.par['max_shift_abs']
        maxerror = self.par['max_spat_error']
        function = self.par['fit_function']
        order = self.par['fit_order']
        fwhm = self.par['fwhm_uniform'] if weighting == 'uniform' else self.par['fwhm_gaussian']
        maxdev = self.par['fit_maxdev']
        maxiter = self.par['fit_maxiter']
        niter = self.par['fit_niter']
        minimum_spec_length = self.par['fit_min_spec_length']*self.nspec
        xmin = 0.
        xmax = self.nspec-1.

        msgs.info('-'*50)
        msgs.info('{0:^50}'.format('Fitting Polynomial to Edge Trace'))
        msgs.info('-'*50)
        msgs.info('Max shift btwn input and remeasured edge centroids: {0:.2f}'.format(maxshift))
        msgs.info('Max centroid error: {0}'.format(maxerror))
        msgs.info('Trace fitting function: {0}'.format(function))
        msgs.info('Trace fitting order: {0}'.format(order))
        msgs.info('Weighting for remeasuring edge centroids: {0}'.format(weighting))
        msgs.info('FWHM parameter for remeasuring edge centroids: {0:.1f}'.format(fwhm))
        msgs.info('Maximum deviation for fitted data: {0:.1f}'.format(maxdev))
        msgs.info('Maximum number of rejection iterations: {0}'.format(maxiter))
        msgs.info('Number of remeasuring and refitting iterations: {0}'.format(niter))

#        masked_cen = np.ma.MaskedArray(self.spat_cen, mask=self.spat_msk.astype(bool))
#        indx = np.argmax(np.sum(np.invert(masked_cen.mask),axis=0))
#        diff_cen = masked_cen - masked_cen[:,indx,None]
#        meanoffset = np.ma.mean(diff_cen, axis=0)
#        offset_cen = masked_cen - meanoffset[None,:]
#        x = np.arange(self.nspec)
#        for i in range(self.ntrace):
#            plt.scatter(x, offset_cen[:,i])
#        plt.show()

        # Check the traces to make sure they meet the minimum length.
        # This modifies self.spat_msk directly.
        self.check_traces(minimum_spec_length=minimum_spec_length)

        # Generate bogus ivar and mask once here so that they don't
        # have to be generated multiple times.
        # TODO: Keep these as work space as class attributes?
        ivar = np.ones_like(self.sobel_sig, dtype=float)
        bpm = np.zeros_like(self.sobel_sig, dtype=bool) if self.bpm is None else self.bpm

        # Initialize arrays
        fit = np.zeros_like(self.spat_cen, dtype=float)
        cen = np.zeros_like(self.spat_cen, dtype=float)
        err = np.zeros_like(self.spat_cen, dtype=float)
        msk = np.zeros_like(self.spat_cen, dtype=self.bitmask.minimum_dtype())

        # Flag bad traces; this explicitly does *not* exclude inserted traces
        spat_bpm = self.bitmask.flagged(self.spat_msk, flag=self.bitmask.bad_flags)

        # Fit both sides
        for side in ['left', 'right']:
            # Get the image relevant to tracing this side
            _sobel_sig = self._side_dependent_sobel(side)
            # Select traces on this side and that are not fully masked
            indx = (self.is_left if side == 'left' else self.is_right) \
                        & np.invert(np.all(spat_bpm, axis=0))
            if not np.any(indx):
                continue

            # Perform the fit
            fit[:,indx], cen[:,indx], err[:,indx], msk[:,indx], _ \
                    = trace.fit_trace(_sobel_sig, self.spat_cen[:,indx], order, ivar=ivar,
                                      bpm=bpm, trace_bpm=spat_bpm[:,indx],
                                      weighting=weighting, fwhm=fwhm, maxshift=maxshift,
                                      maxerror=maxerror, function=function, maxdev=maxdev,
                                      maxiter=maxiter, niter=niter, bitmask=self.bitmask,
                                      debug=debug, idx=idx, xmin=xmin, xmax=xmax)

        # Save the results of the edge measurements
        self.spat_cen = cen
        self.spat_err = err
        # Add the new masking information; this merges the new and
        # existing mask because the existing mask was used by fit_trace
        # to ignore input trace data
        # TODO: Does applying this mask here mess up fits later?
        self.spat_msk |= msk
        # Save the model fits
        self.spat_fit = fit
        self.spat_fit_type = '{0} : order={1}'.format(function, order)
        # Set the pixelated trace data based on the fit, instead of the
        # measured centroids
        self.spat_img = np.round(self.spat_fit).astype(int)
        # Append function execution to log
        self.log += [inspect.stack()[0][3]]

    def can_pca(self):
        """
        Determine if traces are suitable for PCA decomposition.

        The criterion is that a minimum number of traces
        (``pca_min_edges``) must cover more than the fraction of the
        full spectral range specified by `fit_min_spec_length` in
        :attr:`par`. Traces that are inserted are ignored.

        If the PCA decomposition will be performed on the left and
        right traces separately, the function will return `False` if
        there are fewer than the minimum left *or* right edge traces.

        Used parameters from :attr:`par`
        (:class:`pypeit.par.pypeitpar.EdgeTracePar`) are
        ``fit_min_spec_length``, ``left_right_pca``, and ``pca_min_edges``.

        .. warning::
            This function calls :func:`check_trace` using
            `fit_min_spec_length` to flag short traces, meaning that
            :attr:`spat_msk` will can be altered by this call.

        Returns:
            :obj:`bool`: Flag that traces meet criterion for PCA
            decomposition.
        """
        # Check that there are traces to refine!
        if self.is_empty:
            return False

        # Set and report the minimum length needed for the PCA in
        # pixels
        minimum_spec_length = self.par['fit_min_spec_length']*self.nspec
        msgs.info('Minium length of traces to include in the PCA: {0}'.format(minimum_spec_length))

        # This call to check_traces will flag any trace with a length
        # below minimum_spec_length as SHORTRANGE
        # TODO: This means that SHORTRANGE can actually have two
        # different meanings. Instead use one bit for "too short for
        # detection" and a separate one for "too short to fit"?
        self.check_traces(minimum_spec_length=minimum_spec_length)

        # Find the valid traces
        # NOTE: Because of the run of check_traces above, short traces
        # are fully flagged meaning that we can just check if the
        # length of the trace is larger than 0.
        good = np.sum(np.invert(self.bitmask.flagged(self.spat_msk)), axis=0) > 0

        # Returned value depends on whether or not the left and right
        # traces are done separately
        return np.sum(good[self.is_left]) > self.par['pca_min_edges'] \
                    and np.sum(good[self.is_right]) > self.par['pca_min_edges'] \
                    if self.par['left_right_pca'] else np.sum(good) > self.par['pca_min_edges']

    def predict_traces(self, spat_cen, side=None):
        """
        Use the PCA decomposition to predict traces.

        The PCA decomposition must be available via :attr:`pca`; see
        :func:`build_pca`. This is a convenience method to handle the
        PCA predictions given that left and right traces can be
        decomposed separately or simultaneously.

        Args:
            spat_cen (:obj:`float`, `numpy.ndarray`):
                A single value or 1D array with the spatial location
                (column) for 1 or more traces to predict. The
                predicted traces will pass through these spatial
                positions (columns) and the reference spectral row
                set for the PCA decomposition; see :func:`build_pca`.
            side (:obj:`float`, `numpy.ndarray`, optional):
                A single value or 1D integer array indicating the
                edge side to be predicted; -1 for left and 1 for
                right. Must be the same length as `spat_cen`. This is
                only used if the PCA is side-dependent, and *must* be
                provided in the case that it is (see `left_right_pca`
                in :attr:`par`).

        Returns:
            `numpy.ndarray`: A 1D or 2D array of size :attr:`nspec`
            by the length of the position array provided. If a single
            coordinate is provided, a single trace vector is
            returned.
        """
        if self.pca is None:
            msgs.error('Must first run the PCA analysis fo the traces; run build_pca.')

        _spat_cen = np.atleast_1d(spat_cen)
        _side = np.atleast_1d(side)
        if _spat_cen.size != _side.size:
            msgs.error('Spatial locations and side integers must have the same shape.')

        if self.par['left_right_pca']:
            trace_add = np.zeros((self.nspec,0), dtype='float')
            for s,p in zip([-1,1], self.pca):
                indx = _side == s
                if not np.any(indx):
                    continue
                trace_add = np.hstack((trace_add, p.predict(np.atleast_1d(_spat_cen[indx]))))
        else:
            trace_add = self.pca.predict(_spat_cen)

        return trace_add if isinstance(spat_cen, np.ndarray) else trace_add.ravel()

    def build_pca(self, use_center=False, debug=False):
        """
        Build a PCA model of the current edge data.

        Primarily a wrapper that instantiates :attr:`pca`. If left
        and right traces are analyzed separately, :attr:`pca` will be
        a list of two :class:`pypeit.tracepca.TracePCA` objects;
        otherwise :attr:`pca` is a single
        :class:`pypeit.tracepca.TracePCA` object. After executing
        this, traces can be predicted by calling
        `self.pca.predict(spat)` (see
        :func:`pypeit.tracepca.TracePCA.predict`) if both sides are
        analyzed simultaneously; otherwise, left and tright traces
        can be predicted using `self.pca[0].predict(spat)`. and
        `self.pca[1].predict(spat)`, respectively. See
        :func:`predict_traces`.

        If no parametrized function has been fit to the trace data or
        if specifically requested (see `use_center`), the PCA is
        based on the measured trace centroids (:attr:`spat_cen`);
        othwerwise, the PCA uses the parametrized trace fits
        (:attr:`spat_fit`).

        The reference spectral row used for the decomposition (see
        :class:`pypeit.tracepca.TracePCA`) is set by
        :func:`pypeit.core.trace.most_common_trace_row` using the
        existing mask. If treating left and right traces separately,
        the reference spectral row is the same for both PCA
        decompositions.

        Used parameters from :attr:`par`
        (:class:`pypeit.par.pypeitpar.EdgeTracePar`) are
        `fit_min_spec_length`, `left_right_pca`, `pca_n`,
        `pca_var_percent`, `pca_function`, `pca_order`, `pca_sigrej`,
        `pca_maxrej`, and `pca_maxiter`.

        Args:
            use_center (:obj:`bool`, optional):
                Use the center measurements for the PCA decomposition
                instead of the functional fit to those data. This is
                only relevant if both are available. If not fits have
                been performed, the function will automatically use
                the center measurements.
            debug (:obj:`bool`, optional):
                Run in debug mode.
        """
        if self.is_empty:
            msgs.error('No traces exist.')

        # Parse parameters and report
        left_right_pca = self.par['left_right_pca']
        npca = self.par['pca_n']
        pca_explained_var = self.par['pca_var_percent']
        function = self.par['pca_function']
        order = self.par['pca_order']
        lower, upper = self.par['pca_sigrej'] if hasattr(self.par['pca_sigrej'], '__len__') \
                        else (self.par['pca_sigrej'],)*2
        maxrej = self.par['pca_maxrej']
        maxiter = self.par['pca_maxiter']

        msgs.info('-'*50)
        msgs.info('{0:^50}'.format('Constructing PCA interpolator'))
        msgs.info('-'*50)
        msgs.info('PCA composition of the left and right traces is done {0}.'.format(
                    'separately' if left_right_pca else 'simultaneously'))
        if npca is not None:
            msgs.info('Restricted number of PCA components: {0}'.format(npca))
        if pca_explained_var is not None:
            msgs.info('Requested pecentage of variance explained by PCA: {0:.1f}'.format(
                        pca_explained_var))
        msgs.info('Function fit to PCA coefficients: {0}'.format(function))
        msgs.info('Lower sigma rejection: {0:.1f}'.format(lower))
        msgs.info('Upper sigma rejection: {0:.1f}'.format(upper))
        msgs.info('Maximum number of rejections per iteration: {0}'.format(maxrej))
        msgs.info('Maximum number of rejection iterations: {0}'.format(maxiter))

        # Check the state of the current object
        if self.pca is not None:
            msgs.warn('PCA model already exists and will be overwritten.')
        if self.spat_fit is None and not use_center:
            msgs.warn('No trace fits exits.  PCA based on trace centroid measurements.')

        # Check if the PCA decomposition can be performed
        if not self.can_pca():
            msgs.error('Traces do not meet necessary criteria for the PCA decomposition.')

        # Set the data used to construct the PCA
        self.pca_type = 'center' if self.spat_fit is None or use_center else 'fit'

        # When constructing the PCA, ignore bad trace measurements
        # *and* any traces inserted by hand.
        bpm = self.bitmask.flagged(self.spat_msk)

        # TODO: Is there a way to propagate the mask to the PCA?
        # TODO: Keep a separate mask specifically for the fit data? e.g., spat_fit_msk

        # The call to can_pca means that short traces are fully masked
        # and that valid traces will be any trace with unmasked pixels.
        use_trace = np.sum(np.invert(bpm), axis=0) > 0

        # Set the reference row so that, regardless of whether the PCA
        # is for the left, right, or all traces, the reference row is
        # always the same.
        reference_row = trace.most_common_trace_row(bpm[:,use_trace])
#        reference_row = self.npec//2

        # Setup the list of traces to use in a single object so that we
        # can loop though them, regardless of whether we're performing
        # the PCA for left and right traces separately
        pcaindx = [use_trace]
        if left_right_pca:
            pcaindx = [None, None]
            for i, side in enumerate(['left', 'right']):
                pcaindx[i] = (self.is_left if side == 'left' else self.is_right) & use_trace
                msgs.info('Using {0}/{1} of the {2} traces in the PCA analysis.'.format(
                                np.sum(pcaindx[i]), self.ntrace, side))

        # Run the PCA decomposition and construct its interpolator
        self.pca = [None]*len(pcaindx)
        for i,indx in enumerate(pcaindx):
            # Grab the trace data. This uses all the data, even if some
            # of it is masked.
            trace_inp = self.spat_cen[:,indx] if self.spat_fit is None or use_center \
                            else self.spat_fit[:,indx]

            # Instantiate the PCA
            self.pca[i] = TracePCA(trace_inp, npca=npca, pca_explained_var=pca_explained_var,
                                   reference_row=reference_row)

            # Set the order of the function fit to the PCA
            # coefficiencts: Order is set to cascade down to lower
            # order for components that account for a smaller
            # percentage of the variance.
            _order = np.clip(order - np.arange(self.pca[i].npca), 1, None).astype(int)
            msgs.info('Order of function fit to each component: {0}'.format(_order))

            # Apply a 10% relative error to each coefficient. This
            # performs better than use_mad, since larger coefficients
            # will always be considered inliers, if the coefficients
            # vary rapidly with order as they sometimes do.
            #ivar = utils.inverse(np.square(np.fmax(0.1*np.abs(self.pca[i].pca_coeffs), 0.1)))
            #ivar = None

            # TODO: Instead, weight by the mean/median value of
            # sobel_sig along each trace.

            # Run the fit
            self.pca[i].build_interpolator(_order, function=function, lower=lower,
                                           upper=upper, minx=0., maxx=self.nspat-1., maxrej=maxrej,
                                           maxiter=maxiter, debug=debug)

            # TODO: Use the rejected pca coefficiencts to reject traces?

        # If left and right use the same PCA, get rid of the list
        if not left_right_pca:
            self.pca = self.pca[0]

    def pca_refine(self, use_center=False, debug=False, force=False):
        """
        Use a PCA decomposition to refine the traces.

        If no parametrized function has been fit to the trace data or
        if specifically requested (see `use_center`), the PCA is
        based on the measured trace centroids; othwerwise, the PCA
        uses the parametrized trace fits.

        If needed or forced to, this first executes :func:`build_pca`
        and then uses :func:`predict_traces` to use the PCA to reset
        the trace data.

        Only used parameter from :attr:`par`
        (:class:`pypeit.par.pypeitpar.EdgeTracePar`) is
        `left_right_pca`.

        Args:
            use_center (:obj:`bool`, optional):
                Use the center measurements for the PCA decomposition
                instead of the functional fit to those data. This is
                only relevant if both are available. If not fits have
                been performed, the function will automatically use
                the center measurements.
            debug (:obj:`bool`, optional):
                Run in debug mode.
            force (:obj:`bool`, optional):
                Force the recalculation of the PCA even if it has
                already been done.
        """
        if self.is_empty:
            msgs.error('No traces to refine!')

        # Perform the PCA decomposition if necessary
        _pca_type = 'center' if use_center or self.spat_fit is None else 'fit'
        if force or self.pca is None or self.pca_type != _pca_type:
            self.build_pca(use_center=use_center, debug=debug)

        self.spat_fit_type = 'pca'

        # Predict the traces using the PCA
        reference_row = self.pca[0].reference_row if self.par['left_right_pca'] \
                            else self.pca.reference_row
        trace_ref = self.spat_cen[reference_row,:] if self.pca_type == 'center' \
                            else self.spat_fit[reference_row,:]
        side = self.is_right.astype(int)*2-1
        self.spat_fit = self.predict_traces(trace_ref, side)

        # TODO: Compare with the fit data. Remove traces where the mean
        # offset between the PCA prediction and the measured centroids
        # are larger than some threshold?

        # Log what was done
        self.log += [inspect.stack()[0][3]]

    def peak_refine(self, rebuild_pca=False, debug=False):
        """
        Refine the trace by isolating peaks and troughs in the
        Sobel-filtered image.

        This function *requires* that the PCA model exists; see
        :func:`build_pca` or :func:`pca_refine`. It is also primarily
        a wrapper for :func:`pypeit.core.trace.peak_trace`.

        If the left and right traces have separate PCA
        decompositions, this function makes one call to
        :func:`pypeit.core.trace.peak_trace` for each side.
        Otherwise, a single call is made to
        :func:`pypeit.core.trace.peak_trace` where both the peak and
        troughs in :attr:`sobel_sig` are detected and traced.

        Used parameters from :attr:`par`
        (:class:`pypeit.par.pypeitpar.EdgeTracePar`) are
        `left_right_pca`, `edge_thresh`, `smash_range`,
        `edge_detect_clip`, `trace_median_frac`, `trace_thresh`,
        `fit_function`, `fit_order`, `fwhm_uniform`, `fwhm_uniform`,
        `niter_gaussian`, `niter_gaussian`, `fit_maxdev`, and
        `fit_maxiter`.

        Args:
            rebuild_pca (:obj:`bool`, optional):
                This method fundamentally resets the trace data,
                meaning that the PCA is no longer valid. Use this
                boolean to have the method rebuild the PCA based on
                the refined traces. Note that the PCA is *not* then
                used to reset the fitted trace data; i.e.,
                :attr:`spat_fit` remains based on the output of
                :func:`pypeit.core.trace.peak_trace`.
            debug (:obj:`bool`, optional):
                Run in debug mode.
        """
        # Check that there are traces to refine!
        if self.is_empty:
            msgs.error('No traces are defined.')

        if self.pca is None:
            msgs.error('Must first run the PCA analysis fo the traces; run build_pca.')

        # Parse parameters and report
        peak_thresh = self.par['edge_thresh']
        smash_range = self.par['smash_range']
        peak_clip = self.par['edge_detect_clip']
        trace_median_frac = self.par['trace_median_frac']
        trace_thresh = self.par['trace_thresh']
        function = self.par['fit_function']
        order = self.par['fit_order']
        fwhm_uniform = self.par['fwhm_uniform']
        niter_uniform = self.par['niter_uniform']
        fwhm_gaussian = self.par['fwhm_gaussian']
        niter_gaussian = self.par['niter_gaussian']
        maxdev = self.par['fit_maxdev']
        maxiter = self.par['fit_maxiter']

        msgs.info('-'*50)
        msgs.info('{0:^50}'.format('Refining traces using collapsed Sobel image'))
        msgs.info('-'*50)
        msgs.info('Threshold for peak detection: {0:.1f}'.format(peak_thresh))
        msgs.info('Detector range (spectral axis) collapsed: {0}'.format(smash_range))
        msgs.info('Image fraction for trace mask filter: {0}'.format(trace_median_frac))
        msgs.info('Threshold for trace masking: {0}'.format(trace_thresh))
        msgs.info('Trace fitting function: {0}'.format(function))
        msgs.info('Trace fitting order: {0}'.format(order))
        msgs.info('FWHM parameter for uniform-weighted centroids: {0:.1f}'.format(fwhm_uniform))
        msgs.info('Number of uniform-weighted iterations: {0:.1f}'.format(niter_uniform))
        msgs.info('FWHM parameter for Gaussian-weighted centroids: {0:.1f}'.format(fwhm_gaussian))
        msgs.info('Number of Gaussian-weighted iterations: {0:.1f}'.format(niter_gaussian))
        msgs.info('Maximum deviation for fitted data: {0:.1f}'.format(maxdev))
        msgs.info('Maximum number of rejection iterations: {0}'.format(maxiter))

        # Generate bogus ivar and mask once here so that they don't
        # have to be generated multiple times.
        # TODO: Keep these as work space as class attributes? so that
        # they don't need to be reinstantiated.
        ivar = np.ones_like(self.sobel_sig, dtype=float)
        bpm = np.zeros_like(self.sobel_sig, dtype=bool) if self.bpm is None else self.bpm

        # Treatment is different if the PCA was done for all traces or
        # separately for left and right traces
        if self.par['left_right_pca']:
            # Initialize the arrays holding the results for both sides
            fit = np.zeros((self.nspec,0), dtype='float')
            cen = np.zeros((self.nspec,0), dtype='float')
            err = np.zeros((self.nspec,0), dtype='float')
            msk = np.zeros((self.nspec,0), dtype=self.bitmask.minimum_dtype())

            # Iterate through each side
            for i,side in enumerate(['left', 'right']):
                # Get the image relevant to tracing
                _sobel_sig = trace.prepare_sobel_for_trace(self.sobel_sig, bpm=self.bpm, boxcar=5, side=side)

                _fit, _cen, _err, _msk, nside \
                        = trace.peak_trace(_sobel_sig, ivar=ivar, bpm=bpm,
                                           trace_map=self.pca[i].predict(np.arange(self.nspat)),
                                           smash_range=smash_range, peak_thresh=peak_thresh,
                                           peak_clip=peak_clip, trace_median_frac=trace_median_frac,
                                           trace_thresh=trace_thresh, fwhm_uniform=fwhm_uniform,
                                           fwhm_gaussian=fwhm_gaussian, function=function,
                                           order=order, maxdev=maxdev, maxiter=maxiter,
                                           niter_uniform=niter_uniform,
                                           niter_gaussian=niter_gaussian, bitmask=self.bitmask,
                                           debug=debug)
                fit = np.hstack((fit,_fit))
                cen = np.hstack((cen,_cen))
                err = np.hstack((err,_err))
                msk = np.hstack((msk,_msk))
                if side == 'left':
                    nleft = nside
        else:
            # Get the image relevant to tracing
            _sobel_sig = trace.prepare_sobel_for_trace(self.sobel_sig, bpm=self.bpm, boxcar=5, side=None)

            # Find and trace both peaks and troughs in the image. The
            # input trace data (`trace` argument) is the PCA prediction
            # of the trace that passes through each spatial position at
            # the reference spectral pixel.
            fit, cen, err, msk, nleft \
                    = trace.peak_trace(_sobel_sig, ivar=ivar, bpm=bpm,
                                       trace_map=self.pca.predict(np.arange(self.nspat)),
                                       smash_range=smash_range, peak_thresh=peak_thresh,
                                       peak_clip=peak_clip, trough=True,
                                       trace_median_frac=trace_median_frac,
                                       trace_thresh=trace_thresh, fwhm_uniform=fwhm_uniform,
                                       fwhm_gaussian=fwhm_gaussian, function=function, order=order,
                                       maxdev=maxdev, maxiter=maxiter, niter_uniform=niter_uniform,
                                       niter_gaussian=niter_gaussian, bitmask=self.bitmask,
                                       debug=debug)

        # Assess the output
        ntrace = fit.shape[1]
        if ntrace < self.ntrace:
            msgs.warn('Found fewer traces using peak finding than originally available.  '
                      'May want to reset peak threshold.')

#        # TODO: Check the traces? NOTE: This currently only identifies short
#        # traces.
#        good, bad = self.check_traces(cen, msk)
#        left = np.zeros(fit.shape[1])

        # Reset the trace data
        self.traceid = np.zeros(ntrace, dtype=int)
        self.traceid[:nleft] = -1-np.arange(nleft)
        self.traceid[nleft:] = 1+np.arange(ntrace-nleft)
        self.spat_fit = fit
        self.spat_fit_type = '{0} : order={1}'.format(function, order)
        self.spat_cen = cen
        self.spat_err = err
        # The mask is entirely new and shouldn't be merged with the
        # existing mask.
        self.spat_msk = msk
        self.spat_img = np.round(self.spat_fit).astype(int)

        # Spatially sort the traces
        self.spatial_sort()
        # Reset the PCA
        self._reset_pca(rebuild_pca and self.can_pca())
        self.log += [inspect.stack()[0][3]]

    # TODO: Make this a core function?
    def _get_insert_locations(self):
        """
        Find where edges need to be inserted.

        See :func:`sync`.

        Returns:
            Three `numpy.ndarray`_ objects are returned:
                - An integer vector identifying the type of side for
                  the fully synchronized edge set. Elements of the
                  vector should alternate left (-1) and right (1).
                - A boolean array selecting the edges in the returned
                  list of sides that should be added to the existing
                  trace set.
                - An array with the indices in the existing trace
                  arrays where the new traces should be inserted.
        """
        side = np.clip(self.traceid, -1, 1)
        add_edge = np.zeros(self.ntrace, dtype=bool)
        add_indx = np.zeros(self.ntrace, dtype=int)

        if side[0] > 0:
            # First side is a right, so add a left
            side = np.insert(side, 0, -1)
            add_edge = np.insert(add_edge, 0, True)
            add_indx = np.insert(add_indx, 0, 0)
        if side[-1] < 0:
            # Last side is a left, so add a right
            side = np.append(side, 1)
            add_edge = np.append(add_edge, True)
            add_indx = np.append(add_indx, self.ntrace)

        # Find missing lefts and rights
        diff = side[1:] + side[:-1]
        if np.all(diff == 0):
            # All edges are paired left-right
            return side, add_edge, add_indx

        # Missing lefts have diff == 2, rights have diff == -2
        missing = np.where(diff != 0)[0] + 1
        # Set the full side vector
        side = np.insert(side, missing, -np.sign(diff[missing-1]))
        # Keep track of which edges will have been added
        add_edge = np.insert(add_edge, missing, np.ones(missing.size, dtype=bool))
        # Keep track of where the new edges should be inserted in the
        # existing set
        add_indx = np.insert(add_indx, missing, missing)
        # Return the edges to add, their side, and where to insert them 
        return side, add_edge, add_indx

    def _get_reference_locations(self, trace_cen, add_edge):
        """
        Insert the reference locations for the traces to add.

        Used parameters from :attr:`par`
        (:class:`pypeit.par.pypeitpar.EdgeTracePar`) are
        `sync_center`, `sync_to_edge`, and `gap_offset`. See
        :func:`sync`.

        Args:
            trace_cen (`numpy.ndarray`_):
                Trace data to use for determining new edge locations.
            add_edge (`numpy.ndarray`_):
                Boolean array indicating that a trace in the new
                array is an added trace. The number of *False*
                entries in `add_edge` should match the length of the
                2nd axis of `trace_cen`.

        Returns:
            `numpy.ndarray`_: Reference positions for all edge
            traces, both for the existing and new traces.
        """
        # Parse parameters and report
        center_mode = self.par['sync_center']
        to_edge = self.par['sync_to_edge']
        gap_offset = self.par['gap_offset']

        msgs.info('Mode used to set spatial position of new traces: {0}'.format(center_mode))
        msgs.info('For first left and last right, set trace to the edge: {0}'.format(to_edge))
        if center_mode == 'gap':
            msgs.info('Gap offset for adjacent slits: {0}'.format(gap_offset))

        # Get the reference row for the placement calculation; allow
        # the use of inserted traces.
        bpm = self.bitmask.flagged(self.spat_msk, flag=self.bitmask.bad_flags)
        reference_row = trace.most_common_trace_row(bpm) if self.pca is None \
                            else (self.pca[0].reference_row if self.par['left_right_pca']
                                    else self.pca.reference_row)

        # Check that the trace data are sorted at this spectral row
        if not np.array_equal(np.arange(trace_cen.shape[1]),
                              np.argsort(trace_cen[reference_row,:])):
            msgs.error('Trace data must be spatially sorted.')

        # Build a masked array with the trace positions at that
        # spectral row, masked where new traces are supposed to go.
        trace_ref = np.ma.masked_all(add_edge.size)
        trace_ref[np.invert(add_edge)] = trace_cen[reference_row,:]
        trace_ref = trace_ref.reshape(-1,2)

        # Get the length and center of each slit in pixels
        nslits = trace_ref.shape[0]
        slit_length = np.ma.diff(trace_ref, axis=1).ravel()
        slit_center = np.ma.mean(trace_ref, axis=1)

        # Mask any bad calculations
        missing_a_side = np.ma.any(add_edge.reshape(-1,2), axis=1)
        # NOTE: Slit length should already be masked; np.ma.diff
        # returns a masked value when one of the slit edges is masked.
        slit_length[missing_a_side] = np.ma.masked
        slit_center[missing_a_side] = np.ma.masked

        # Determine how to offset and get the reference locations of the new edges to add
        if center_mode in ['median', 'gap']:
            offset = np.full(nslits, np.ma.median(slit_length), dtype=float)
        elif center_mode == 'nearest':
            # Find the index of the nearest slit with both existing
            # edges (i.e. has an unmasked slit length)
            nearest = utils.nearest_unmasked(slit_center, use_indices=True)
            # The offset is the slit length of the nearest valid slit
            offset = slit_length.data[nearest]
        else:
            msgs.error('Unknown trace centering mode: {0}'.format(center_mode))

        # Set the new edge trace reference locations
        for slit in range(nslits):
            if not slit_length.mask[slit]:
                # Both slit edges already defined
                continue
            if trace_ref.mask[slit,0]:
                # Add the left edge
                if slit > 0 and center_mode == 'gap':
                    trace_ref[slit,0] = trace_ref[slit-1,1] + gap_offset
                else:     
                    trace_ref[slit,0] = 0 if slit == 0 and to_edge \
                                            else trace_ref[slit,1] - offset[slit]
                continue
            # Add the right edge
            if slit < nslits-1 and center_mode == 'gap':
                trace_ref[slit,1] = trace_ref[slit+1,0] - gap_offset
            else:
                trace_ref[slit,1] = self.nspat - 1 if slit == nslits-1 and to_edge \
                                        else trace_ref[slit,0] + offset[slit]

        # TODO: Nothing should now be masked. Get rid of this once
        # satisfied that the coding is correct.
        if np.any(trace_ref.mask):
            msgs.error('Coding error: this should not happen')
        trace_ref = trace_ref.data.ravel()

        # Check that the predicted reference positions don't cause slit
        # overlaps
        indx = np.where(add_edge[1:-1])[0]
        if len(indx) > 0:
            indx += 1
            # Predicted below an existing edge (will never add paired edges)
            too_lo = trace_ref[indx] < trace_ref[indx-1]
            trace_ref[indx[too_lo]] = trace_ref[indx[too_lo]-1] + gap_offset
            noffset = np.sum(too_lo)
            # Predicted above an existing edge
            too_hi = trace_ref[indx] > trace_ref[indx+1]
            trace_ref[indx[too_hi]] = trace_ref[indx[too_hi]+1] - gap_offset
            noffset += np.sum(too_hi)
            if noffset > 0:
                msgs.warn('Reference locations for {0} slit edges adjusted '.format(noffset)
                          + 'to have a slit gap of {0} pixel(s).'.format(gap_offset))

        return trace_ref

    def nudge_traces(self, trace_cen):
        r"""
        Nudge traces away from the detector edge.

        Traces are shifted spatially, up to a maximum value
        (`max_nudge`), to be no closer than a minimum number
        (`det_buffer`) pixels from the detector edges. Both
        parameters are pulled from :attr:`par`
        (:class:`pypeit.par.pypeitpar.EdgeTracePar`). No limit is
        imposed on the size of the shift if `max_nudge` is None.

        .. warning::
            A failure mode that is not dealt with is when multiple
            traces fall off the detector and are nudged to nearly the
            same location.

        Args:
            trace_cen (`numpy.ndarray`_):
                Array with trace locations to adjust. Must be 2D with
                shape :math:`(N_{\rm spec}, N_{\rm trace})`.

        Returns:
            `numpy.ndarray`_: The nudged traces.
        """
        # Check input
        if self.par['max_nudge'] is not None and self.par['max_nudge'] <= 0:
            # Nothing to do
            return trace_cen
        if trace_cen.shape[0] != self.nspec:
            msgs.error('Traces have incorrect length.')
        _buffer = self.par['det_buffer']
        if _buffer < 0:
            msgs.warn('Buffer must be greater than 0; ignoring.')
            _buffer = 0

        msgs.info('Nudging traces, by at most {0} pixel(s)'.format(self.par['max_nudge'])
                  + ', to be no closer than {0} pixel(s) from the detector edge.'.format(_buffer))

        # NOTE: Should never happen, but this makes a compromise if a
        # trace crosses both the left and right spatial edge of the
        # detector.
        offset = np.clip(_buffer - np.amin(trace_cen, axis=0), 0, self.par['max_nudge']) \
                    + np.clip(self.nspat - 1 - _buffer - np.amax(trace_cen, axis=0),
                              None if self.par['max_nudge'] is None else -self.par['max_nudge'], 0)

        # TODO: This nudging can actually make the slit length
        # negative. This isn't handled in this method because it's only
        # meant to nudge the traces away from the detector edge,
        # independent of what edge it is or its counterpart. For now,
        # check_synced handles what to do if the slit length is
        # negative.

        # Offset and return the traces
        return trace_cen + offset[None,:]

    def sync(self, rebuild_pca=True, debug=False):
        """
        Match left and right edge traces to construct slit edge pairs.

        First, the method removes any fully masked traces (see
        :func:`clean_traces`). If this leaves the object empty, two
        traces are added at the edge of the detector; otherwise, the
        method ensures that the edge traces are sorted spatially (see
        :func:`spatial_sort`) and determines where traces need to be
        inserted to create a full set of left-right pairs (see
        :func:`_get_insert_locations`).

        The next steps are to determine the reference positions where
        the traces should be inserted and the shape the trace should
        take. The former is determined by the `sync_center` parameter
        in :attr:`par` and the latter is determined by `sync_predict`.

        Current the position of the trace is determine either by the
        median of or the nearest slit length for the already
        identified left-right edge pairs. The form of the trace with
        spectral pixel can either be predicted by the PCA
        decomposition or take exactly the same shape as the nearest
        left or right edge.

        After the new traces are generated, they are added to the
        edge traces using :func:`insert_traces` and flagged as having
        been inserted by the sync operation. The full set of
        synchronized edge traces are then checked using
        :func:`check_synced`.

        Used parameters from :attr:`par`
        (:class:`pypeit.par.pypeitpar.EdgeTracePar`) are
        `det_buffer`, `left_right_pca`, and `sync_predict`.

        .. warning::
            Synchronizing the left and right edges requires that
            traces that are fully masked as bad must be removed (this
            does not include traces that are "masked" as having been
            deliberately inserted), and these traces are removed
            regardless of the user-specified `clip` in :attr:`par`.

        Args:
            rebuild_pca (:obj:`bool`, optional):
                If the pca exists and traces are removed (see
                :func:`check_synced`), rebuild the PCA using the new
                traces and the previous parameter set. Note that
                inserted traces are *not* included in the PCA
                decomposition.
            debug (:obj:`bool`, optional):
                Run in debug mode.
        """
        # Remove any fully masked traces
        self.clean_traces()

        # Make sure there are still traces left
        if self.is_empty:
            msgs.warn('No traces left!  Left and right edges placed at detector boundaries.')
            self.bound_detector()

        # Make sure that the traces are sorted spatially
        # TODO: This should be the convention of the class and should
        # *always* be true; instead check for this and raise an error
        # if it's not?
        self.spatial_sort()

        # If the traces are already synced, check them and log the
        # function as completed
        if self.is_synced:
            self.check_synced(rebuild_pca=rebuild_pca and self.pca is not None)
            self.log += [inspect.stack()[0][3]]
            return

        # Edges are currently not synced, so check the input
        if self.par['sync_predict'] not in ['pca', 'nearest']:
            msgs.error('Unknown trace mode: {0}'.format(self.par['sync_predict']))
        if self.par['sync_predict'] == 'pca' and self.pca is None:
            msgs.error('The PCA decomposition does not exist.  Either run self.build_pca or use '
                       'a different trace_mode.')

        # Find the edges to add, what side they're on, and where to
        # insert them into the existing trace array
        side, add_edge, add_indx = self._get_insert_locations()
        if not np.any(add_edge):
            # No edges to add
            return

        # Report
        msgs.info('-'*50)
        msgs.info('{0:^50}'.format('Synchronizing left and right traces'))
        msgs.info('-'*50)
        msgs.info('Found {0} left and {1} right trace(s) to add.'.format(
                    np.sum((side == -1) & add_edge), np.sum((side == 1) & add_edge)))

        # Allow the edges to be synced, even if a fit hasn't been done yet
        trace_cen = self.spat_cen if self.spat_fit is None else self.spat_fit

        # Instantiate the traces to add
        trace_add = np.zeros((self.nspec, np.sum(add_edge)), dtype=float)

        # If there was only one edge, just add the other one
        if side.size == 2:
            msgs.warn('Only one edge traced.  Ignoring center_mode and adding edge at the '
                      'opposite edge of the detector.')
            msgs.info('Detector edge buffer: {0}'.format(self.par['det_buffer']))
            # TODO: PCA would have failed because there needs to be at
            # least two traces. Get rid of this test once satisfied
            # that this exception is never raised...
            if self.par['sync_predict'] == 'pca':
                msgs.error('Coding error: this should not happen.')
            # Set the offset to add to the existing trace
            offset = self.par['det_buffer'] - np.amin(trace_cen[:,0]) if add_edge[0] \
                        else self.nspat - np.amax(trace_cen[:,0]) - self.par['det_buffer']
            # Construct the trace to add and insert it
            trace_add[:,0] = trace_cen[:,0] + offset
            self.insert_traces(side[add_edge], trace_add, loc=add_indx[add_edge], mode='sync')
            return

        # Get the reference locations for the new edges
        trace_ref = self._get_reference_locations(trace_cen, add_edge)

        # Predict the traces either using the PCA or using the nearest slit edge
        if self.par['sync_predict'] == 'pca':
            trace_add = self.predict_traces(trace_ref[add_edge], side[add_edge])
        elif self.par['sync_predict'] == 'nearest':
            # Index of trace nearest the ones to add
            # TODO: Force it to use the nearest edge of the same side;
            # i.e., when inserting a new right, force it to use the
            # nearest right instead of the nearest left?
            nearest = utils.nearest_unmasked(np.ma.MaskedArray(trace_ref, mask=add_edge))
            # Indices of the original traces
            indx = np.zeros(len(add_edge), dtype=int)
            indx[np.invert(add_edge)] = np.arange(self.ntrace)
            # Offset the original traces by a constant based on the
            # reference trace position to construct the new traces.
            trace_add = trace_cen[:,indx[nearest[add_edge]]] + trace_ref[add_edge] \
                            - trace_ref[nearest[add_edge]]

        # Insert the new traces and resort them spatially
        self.insert_traces(side[add_edge], trace_add, loc=add_indx[add_edge], mode='sync')

        # The sorted edges should now be arranged correctly. If not, it
        # should be because the traces were nudged away from the
        # detector edge and caused "negative" slit lengths...
        side = np.clip(self.traceid, -1, 1)
        indx = np.zeros(side.size, dtype=bool)
        indx[::2] = side[::2] != -1
        indx[1::2] = side[1::2] != 1
        if np.all(indx):
            msgs.error('Catastrophic error in left-right synchronization.  Edge order incorrect.')
        if np.any(indx):
            msgs.warn('Synchronized traces are not properly ordered, likely because they '
                      'have been placed close to the detector edges. Flagging '
                      '{0} traces that are not properly sorted for removal.'.format(np.sum(indx)))
            # Mask the traces as due to a synchronization error
            # NOTE: These are only masked here so that they can be
            # plotted if debug is True. Because the full traces are
            # masked, they're immediately removed by check_synced.
            self.spat_msk[:,indx] = self.bitmask.turn_on(self.spat_msk[:,indx], 'SYNCERROR')

        if debug:
            msgs.info('Show instance includes inserted traces but before checking the sync.')
            self.show(thin=10, include_img=True, idlabel=True, flag='any')

        # Check the full synchronized list and log completion of the
        # method
        self.check_synced(rebuild_pca=rebuild_pca)
        self.log += [inspect.stack()[0][3]]

    def add_user_traces(self, user_traces):
        """
        Add user-defined slit(s)

        Args:
            user_slits (list):

        """
        sides = []
        new_traces = np.zeros((self.nspec, len(user_traces)*2))
        # Add user input slits
        for kk, new_slit in enumerate(user_traces):
            # Parse
            y_spec, x_spat0, x_spat1 = new_slit
            msgs.info("Adding new slits at x0, x1 (left, right)".format(x_spat0, x_spat1))
            #
            # TODO -- Use existing traces (ideally the PCA) not just vertical lines!
            sides.append(-1)
            sides.append(1)
            # Trace cen
            new_traces[:,kk*2] = x_spat0
            new_traces[:,kk*2+1] = x_spat1
        # Insert
        self.insert_traces(np.array(sides), new_traces, mode='user')
        # Sync
        self.check_synced(rebuild_pca=False)

    def insert_traces(self, side, trace_cen, loc=None, mode='user', resort=True):
        r"""
        Insert/append a set of edge traces.

        New traces to add are first nudged away from the detector
        edge (see :func:`nudge_traces`) according to parameters
        `max_nudge` and `det_buffer` from :attr:`par`
        (:class:`pypeit.par.pypeitpar.EdgeTracePar`). They are then
        inserted or appended to the existing traces and masked
        according to the provided `mode`. The traces are added to
        *both* the measured centroid list and the fitted model data.
        Then the full list of traces can be resorted spatially,
        according to the provided `resort`.

        Typically, the inserted traces will be masked, which means
        that any existing PCA decomposition will be unchanged.
        However, if `mode` is None, these inserted traces would be
        used in the construction of the PCA.

        .. warning::

            If the traces can be nudged away from the detector edge,
            the offset can, e.g., place an inserted left edge to the
            right of its associated right edge. This possibility is
            currently *not* handled by this function.

        Args:
            side (:obj:`int`, `numpy.ndarray`_):
                Side for each trace to be added: -1 for left, 1 for
                right. Shape is :math:`(N_{\rm new},)`.
            trace_cen (`numpy.ndarray`_):
                Array with one or more vectors of trace locations.
                Can be 1D or 2D with shape :math:`(N_{\rm spec},)` or
                :math:`(N_{\rm spec}, N_{\rm new})`, respectively.
            loc (:obj:`int`, `numpy.ndarray`_, optional):
                Indices in the current trace arrays at which to
                insert the new traces; see `numpy.insert`. If None,
                traces are appended.
            mode (:obj:`str`, optional):
                Mode used for generating the traces to insert used to
                flag the traces. Options are:

                    - ``None``: Traces are simply inserted without
                      flagging.
                    - ``'user'``: Traces are the result of a user
                      request.
                    - ``'sync'``: Traces were generated by synchronizing
                      left and right traces.
                    - ``'mask'``: Traces were generated based on the
                      expected slit positions from mask design data.

            resort (:obj:`bool`, optional):
                Resort the traces in the spatial dimension; see
                :func:`spatial_sort`.

        """
        # Check input
        _side = np.atleast_1d(side)
        ntrace = _side.size
        _trace_cen = trace_cen.reshape(-1,1) if trace_cen.ndim == 1 else trace_cen
        if _trace_cen.shape[1] != ntrace:
            msgs.error('Number of sides does not match the number of traces to insert.')
        if loc is None:
            # Insertion locations not provided so append
            loc = np.full(ntrace, self.ntrace, dtype=int)
        if loc.size != ntrace:
            msgs.error('Number of sides does not match the number of insertion locations.')

        msgs.info('Inserting {0} new traces.'.format(ntrace))

        # Nudge the traces
        _trace_cen = self.nudge_traces(_trace_cen)

        # Set the mask
        mask = np.zeros(_trace_cen.shape, dtype=self.bitmask.minimum_dtype())
        # Flag the traces pixels that fall off the detector
        indx = (_trace_cen < 0) | (_trace_cen >= self.nspat)
        mask[indx] = self.bitmask.turn_on(mask[indx], 'OFFDETECTOR')
        # Flag the mode used to insert these traces, if provided
        if mode == 'user':
            mask = self.bitmask.turn_on(mask, 'USERINSERT')
        elif mode == 'sync':
            mask = self.bitmask.turn_on(mask, 'SYNCINSERT')
        elif mode == 'mask':
            mask = self.bitmask.turn_on(mask, 'MASKINSERT')

        # Set the ID numbers for the new traces
        _traceid = np.empty(ntrace, dtype=int)
        indx = _side < 0
        if np.any(indx):
            last_left = 0 if self.traceid is None or np.sum(self.is_left) == 0 \
                            else np.amin(self.traceid)
            _traceid[indx] = last_left - 1 - np.arange(np.sum(indx))
        indx = _side > 0
        if np.any(indx):
            last_right = 0 if self.traceid is None or np.sum(self.is_right) == 0 \
                            else np.amax(self.traceid)
            _traceid[indx] = last_right + 1 + np.arange(np.sum(indx))

        if self.is_empty:
            # No traces exist, so set the internals directly
            self.traceid = _traceid
            self.spat_img = np.round(_trace_cen).astype(int)
            self.spat_cen = _trace_cen
            self.spat_err = np.zeros(_trace_cen.shape, dtype=float)
            self.spat_msk = mask
            self.spat_fit = _trace_cen
            return

        # Add the new traces. The new traces are added to both the
        # fitted list and the center list!
        self.traceid = np.insert(self.traceid, loc, _traceid)
        self.spat_img = np.insert(self.spat_img, loc, np.round(_trace_cen).astype(int), axis=1)
        self.spat_cen = np.insert(self.spat_cen, loc, _trace_cen, axis=1)
        self.spat_err = np.insert(self.spat_err, loc,
                                  np.zeros(_trace_cen.shape, dtype=float), axis=1)
        self.spat_msk = np.insert(self.spat_msk, loc, mask, axis=1)
        self.spat_fit = np.insert(self.spat_fit, loc, _trace_cen, axis=1)

        if resort:
            self.spatial_sort()

    def bound_detector(self):
        """
        Insert traces at both detector boundaries.

        Accounting for the requested detector buffer, a left and
        right trace are placed at the detector edges. Traces are
        masked as user-inserted.

        Only used parameter from :attr:`par`
        (:class:`pypeit.par.pypeitpar.EdgeTracePar`) is
        `det_buffer`.
        """
        self.insert_traces(np.array([-1,1]),
                           np.array([np.full(self.nspec, self.par['det_buffer'], dtype='float'),
                                     np.full(self.nspec, self.nspat-1-self.par['det_buffer'],
                                             dtype='float')]).T)

    def fully_masked_traces(self, flag=None, exclude=None):
        """
        Find fully masked edge traces.

        Traces are identified as masked by one or more of the flags
        in `flag` and explicitly not flagged by any flag in `exclude`
        over the fully spectral range of the detector.
        
        Args:
            flag (:obj:`str`, :obj:`list`, optional):
                The bit mask flags to select. If None, any flags are
                used. See :func:`pypeit.bitmask.Bitmask.flagged`.
            exclude (:obj:`str`, :obj:`list`, optional):
                A set of flags to explicitly exclude from
                consideration as a masked trace. I.e., if any
                spectral pixel in the trace is flagged with one of
                these flags, it will not be considered a fully masked
                trace. This is typically used to exclude inserted
                traces from being considered as a bad trace.

        Returns:
            `numpy.ndarray`_: Boolean array selecting traces that are
            flagged at all spectral pixels.
        """
        if self.is_empty:
            return None
        return self._get_fully_masked_traces(self.spat_msk, self.bitmask, flag=flag,
                                             exclude=exclude)

    @staticmethod
    def _get_fully_masked_traces(mask, bm, flag=None, exclude=None):
        """
        Helper function for :func:`fully_masked_traces`, allowing for
        the masking to be performed by :func:`load_to_tslits_dict`.

        Args:
            mask (`numpy.ndarray`_):
                Integer array with bitmask values.
            bm (:class:`pypeit.bitmask.BitMask`):
                Object used to interpret the bitmask array values.
            flag (:obj:`str`, :obj:`list`, optional):
                The bit mask flags to select. If None, any flags are
                used. See :func:`pypeit.bitmask.Bitmask.flagged`.
            exclude (:obj:`str`, :obj:`list`, optional):
                A set of flags to explicitly exclude from
                consideration as a masked trace. I.e., if any
                spectral pixel in the trace is flagged with one of
                these flags, it will not be considered a fully masked
                trace. This is typically used to exclude inserted
                traces from being considered as a bad trace.

        Returns:
            `numpy.ndarray`_: Boolean array selecting traces that are
            flagged at all spectral pixels.
        """
        bpm = np.all(bm.flagged(mask, flag=flag), axis=0)
        if exclude is not None:
            bpm &= np.invert(np.any(bm.flagged(mask, flag=exclude), axis=0))
        return bpm
    
    def mask_refine(self, design_file=None, allow_resync=False, debug=False):
        """
        Use the mask design data to refine the edge trace positions.

        Use of this method requires:
            - a PCA decomposition is available,
            - the traces are synchronized into left-right pairs, and
            - :attr:`spectrograph` has a viable `get_slitmask` method
              to read slit mask design data from a file. That file is
              either provided directly or pulled from one of the
              files used to construct the trace image; see
              `design_file`. The result of the `get_slitmask` method
              must provide a
              :class:`pypeit.spectrographs.slitmask.SlitMask` object
              with the slit-mask design data.

        TODO: Traces don't need to be synchronized...

        Also useful, but not required, is for :attr:`spectrograph` to
        have a viable `get_detector_map` method that provides a
        :class:`pypeit.spectrograph.opticalmodel.DetectorMap` object,
        which is used to provide a guess offset between the slit-mask
        focal-plane positions and the trace pixel positions. If no
        such `get_detector_method` exists, the guess offset is::

            this

        and the match between expected and traced slit positions may
        be unstable.

        The method uses
        :class:`pypeit.spectrographs.slitmask.SlitRegister` to match
        the expected and traced position and identify both missing
        and erroneous trace locations. The former are used to add new
        traces and the latter are removed. The method also constructs
        the :attr:`design` and :attr:`objects` tables, depending on
        the data accessible via the
        :class:`pypeit.spectrographs.slitmask.SlitMask` instance.

        Used parameters from :attr:`par`
        (:class:`pypeit.par.pypeitpar.EdgeTracePar`) are
        `left_right_pca`, `mask_reg_maxiter`, `mask_reg_maxsep`,
        `mask_reg_sigrej`, and `ignore_alignment`.

        Args:
            design_file (:obj:`str`, optional):
                A file with the mask design data. If None, the method
                will use the first file in :attr:`files`; if
                :attr:`files` is also None, the method will raise an
                exception.
            debug (:obj:`bool`, optional):
                Run in debug mode.
        """
        # Still not done with this function...
        raise NotImplementedError()

        # Check that there are traces to refine!
        if self.is_empty:
            msgs.error('No traces to refine.')

        # The PCA decomposition must have already been determined
        if self.pca is None:
            msgs.error('Must first run the PCA analysis for the traces; run build_pca.')

        # Get the file to use when parsing the mask design information
        _design_file = (None if self.files is None else self.files[0]) if design_file is None \
                            else design_file
        if _design_file is None or not os.path.isfile(_design_file):
            msgs.error('Slit-mask design file not found or none provided.')

        # Get the paramters to use
        maxiter = self.par['mask_reg_maxiter']
        maxsep = self.par['mask_reg_maxsep']
        sigma = self.par['mask_reg_sigrej']
        ignore_alignment = self.par['ignore_alignment']

        # TODO: Set allow_resync and design_file to be a parameters, as
        # well?

        # Read the design data
        msgs.info('Reading slit-mask design information from: {0}'.format(_design_file))
        if self.spectrograph.get_slitmask(_design_file) is None:
            msgs.error('Unable to read design file or no slit-mask design reader '
                       'defined for {0}.'.format(self.spectrograph.spectrograph))

        # Match both left and right edges simultaneously
        x_design = np.array([self.spectrograph.slitmask.bottom[:,0],
                             self.spectrograph.slitmask.top[:,0]]).T.ravel()
        reference_row = self.pca[0].reference_row if self.par['left_right_pca'] \
                            else self.pca.reference_row
        x_det = self.spat_fit[reference_row,:]

        # Mask traces that are fully masked, except if they were
        # specifically inserted in a previous step
        x_det_bpm = self.fully_masked_traces(flag=self.bitmask.bad_flags) \
                        & np.invert(self.fully_masked_traces(flag=self.bitmask.insert_flags))

#        x_design = np.amin(self.spectrograph.slitmask.corners[:,:,0], axis=1)
#        side = self.traceid < 0
#        x_det = self.spat_fit[self.pca.reference_row,side]

#        x_design = np.amax(self.spectrograph.slitmask.corners[:,:,0], axis=1)
#        side = self.traceid > 0
#        x_det = self.spat_fit[self.pca.reference_row,side]

        # Estimate the scale in pixels/mm as the telescope platescale
        # in arcsec/mm divided by the detector platescale in
        # arcsec/pixel
        pix_per_mm = self.spectrograph.telescope.platescale() \
                        / self.spectrograph.detector[self.det-1]['platescale']

        # If the traces are synchronized, use the estimated scale to
        # first mask edges that yeild slits that are too small relative
        # to the range of slit lengths in the mask file.
        if self.is_synced:
            slit_len_det = np.diff(x_det.reshape(-1,2), axis=1).ravel()
            slit_len_mask = np.diff(x_design.reshape(-1,2), axis=1).ravel()*pix_per_mm
            indx = (slit_len_det < np.amin(slit_len_mask)/1.1) \
                        | (slit_len_det > np.amax(slit_len_mask)*1.1)
            if np.any(indx):
                msgs.info('Removing {0} edges that form (an) '.format(np.sum(indx)*2)
                          + 'errantly small or large slit(s) compared to the mask design data.')
                x_det_bpm[np.repeat(indx,2)] = True

        # Initial guess for the offset
        try: 
            raise NotImplementedError()
            # Try using the spectrograph detector map
            self.spectrograph.get_detector_map()
            # Set the offset based on the location of this detector
            offset = self.spectrograph.detector_map.image_coordinates(
                            self.spectrograph.detector_map.npix[0]/2,
                            self.spectrograph.detector_map.npix[1]/2, detector=self.det,
                            in_mm=False)[0][0] - self.spectrograph.detector_map.npix[0]/2
            # Set the bounds to some nominal fraction of the detector
            # size and pix/mm scale; allow for a +/- 10% deviation in
            # the pixel scale
            # TODO: Is 10% generally enough (for any instrument)? Make
            # this a (spectograph-specific) parameter?
            offset_rng = [offset-0.1*self.spectrograph.detector_map.npix[0],
                          offset+0.1*self.spectrograph.detector_map.npix[0]]
        except:
            # No detector map
            msgs.warn('No detector map available for {0}'.format(self.spectrograph.spectrograph)
                      + '; attempting to match to slit-mask design anyway.')
            # Set the guess offset such that two sets of coordinates
            # are offset to their mean
            offset = np.mean(x_det) - np.mean(pix_per_mm * x_design)
            # Set the offset range
            offset_rng = [offset-np.absolute(np.amin(x_det)-np.amin(pix_per_mm*x_design))*1.1,
                          offset+np.absolute(np.amax(pix_per_mm*x_design)-np.amax(x_det))*1.1]

#        import pdb
#        pdb.set_trace()
#
#        slitmask.xc_trace(x_det, x_design, pix_per_mm)
#
#        pdb.set_trace()

        # The solution can be highly dependent on the initial guess for
        # the offset, so do an initial grid search to get close to the
        # solution.
        msgs.info('Running a grid search to try to find the best starting offset.')
        # Step by 2 pixels
        off = np.arange(offset_rng[0], offset_rng[1], 2).astype(float)
        rms = np.zeros_like(off, dtype=float)
        scl = np.zeros_like(off, dtype=float)
        par = np.array([0, pix_per_mm])
        bounds = np.array([offset_rng, [pix_per_mm/1.1, pix_per_mm*1.1]])
        register = slitmask.SlitRegister(x_det, x_design, trace_mask=x_det_bpm)

        # NOTE: The commented approach below gets the RMS at each
        # offset point just using the estimated scale. This is faster
        # than the approach taken, but results are sensitive to the
        # accuracy of the estimated scale, which can lead to problems
        # in corner cases.
#        for i in range(off.size):
#            print('Grid point: {0}/{1}'.format(i+1, off.size), end='\r')
#            par[0] = off[i]
#            register.par = par
#            minsep = register.match(unique=True)[1]
#            rms[i] = sigma_clipped_stats(minsep, sigma=5)[2]
#        print('Grid point: {0}/{0}'.format(off.size))

        # For each grid point, keep the offset fixed and find the best
        # scale. No rejection iterations are performed.
        for i in range(off.size):
            print('Grid point: {0}/{1}'.format(i+1, off.size), end='\r')
            par[0] = off[i]
            register.find_best_match(guess=par, fix=[True,False], bounds=bounds, penalty=False)
            minsep = register.match(unique=True)[1]
            scl[i] = register.par[1]
            rms[i] = sigma_clipped_stats(minsep, sigma=5)[2]
        print('Grid point: {0}/{0}'.format(off.size))

        # Use the grid point with the best RMS
        minindx = np.argmin(rms)
        offset = off[minindx]
        best_rms = rms[minindx]
        msgs.info('Minimum RMS ({0:.2f}) found with offset = {1:.2f}'.format(best_rms, offset))
        if debug:
            # Plot the result
            ax1 = plt.subplot(211)
            ax1.scatter(off, rms, color='k', marker='.', s=100, lw=0, zorder=0)
            ax1.scatter(offset, best_rms, color='C3', marker='x', s=50, zorder=1)
            ax1.set_xlabel('Trace Offset (pix)')
            ax1.set_ylabel('RMS (det-mask; pix)')
            ax1.set_title('Grid search for initial offset')
            ax2 = plt.subplot(212, sharex=ax1)
            ax2.scatter(off, scl, color='k', marker='.', s=100, lw=0, zorder=0)
            ax2.set_ylabel('Best-fit scale')
            plt.show()

        # Do the final fit with some rejection iterations
        register.find_best_match(guess=[offset, pix_per_mm], bounds=bounds, penalty=False,
                                 maxiter=maxiter, maxsep=maxsep, sigma=sigma, debug=debug)

        if debug:
            register.show(minmax=[0, self.nspat], synced=True)

        # Find the missing, bad, and masked traces
        missing, bad = register.trace_mismatch(minmax=[0, self.nspat], synced=True)
#        masked_by_registration = np.where(register.trace_mask & np.invert(x_det_bpm))[0]
#        bad = np.append(bad, masked_by_registration)
        bad = np.append(bad, np.where(register.trace_mask | x_det_bpm)[0])

        # Ignore missing alignment boxes
        if ignore_alignment:
            missing = missing[np.invert(self.spectrograph.slitmask.alignment_slit[missing//2])]
            found_alignment_slits = register.match_index[
                            self.spectrograph.slitmask.alignment_slit[register.match_index//2]]
            bad = np.append(bad, found_alignment_slits)

        # Report
        msgs.info('Best-fitting offset and scale for mask coordinates: {0:.2f} {1:.2f}'.format(
                    *register.par))
        msgs.info('Traces will {0} alignment slits'.format('exclude' if ignore_alignment
                                                             else 'include'))
        msgs.info('Number of missing mask traces to insert: {0}'.format(len(missing)))
        msgs.info('Number of bad or alignment traces to remove: {0}'.format(len(bad)))

        if self.is_synced and (len(missing) - len(bad)) % 2 != 0:
            if allow_resync:
                msgs.warning('Difference in added and removed traces is odd; will resync traces.')
            else:
                msgs.error('Difference in added and removed traces desyncronizes traces.')

        if len(bad) > 0:
            # Remove the bad traces and rebuild the pca
            rmtrace = np.zeros(self.ntrace, dtype=bool)
            rmtrace[bad] = True
            self.remove_traces(rmtrace, rebuild_pca=True)

        if len(missing) > 0:
            # Even indices are lefts, odd indices are rights
            side = missing % 2 * 2 - 1
            # Predict the traces using the PCA
            missing_traces = self.predict_traces(register.match_coo[missing], side)
            # Insert them
            self.insert_traces(side, missing_traces, mode='mask')

#        import pdb
#        pdb.set_trace()

        if len(bad) > 0 or len(missing) > 0:
            # Traces were removed and/or inserted, resync or recheck that the edges are synced.
            if (len(missing) - len(bad)) % 2 != 0 and allow_resync:
                self.sync(rebuild_pca=True)
            else:
                self.check_synced(rebuild_pca=True)
            reference_row = self.pca[0].reference_row if self.par['left_right_pca'] \
                            else self.pca.reference_row
            # Reset the match after removing/inserting traces
            x_det = self.spat_fit[reference_row,:]
            x_det_bpm = self.fully_masked_traces(flag=self.bitmask.bad_flags) \
                            & np.invert(self.fully_masked_traces(flag=self.bitmask.insert_flags))
            register = slitmask.SlitRegister(x_det, x_design, trace_mask=x_det_bpm,
                                             guess=[offset, pix_per_mm], bounds=bounds,
                                             penalty=False, maxiter=maxiter, maxsep=maxsep,
                                             sigma=sigma, debug=debug, fit=True)

            # TODO: This fit should *never* result in missing or bad
            # traces! Keep this for a while until we feel like we've
            # vetted the code well enough.
            missing, bad = register.trace_mismatch(minmax=[0, self.nspat], synced=True)
            if len(missing) != 0 or len(bad) != 0:
                 msgs.error('CODING ERROR: Should never find missing or bad traces in re-fit!')

        # Fill the slit-design and object tables
        self._fill_design_table(register, _design_file)
        self._fill_objects_table(register)

    def _fill_design_table(self, register, design_file):
        """
        Fill :attr:`design` based on the results of the design
        registration.

        Args:
            register (:class:`pypeit.spectrographs.slitmask.SlitRegister`):
                Object holding the result of the registration.
            design_file (:obj:`str`):
                File that provided the slit-mask design data.
        """
        # Index for the slit in the design data
        slit_index = register.match_index[register.match_index % 2 == 0]//2
        # Number of slits
        nslits = len(slit_index)
        # Reference row
        reference_row = self.pca[0].reference_row if self.par['left_right_pca'] \
                            else self.pca.reference_row
        # Instantiate as an empty table
        self.design = EdgeTraceSet.empty_design_table(rows=nslits)
        # Save the fit parameters and the source file as table metadata
        self.design.meta['MASKFILE'] = design_file
        self.design.meta['MASKOFF'] = register.par[0]
        self.design.meta['MASKSCL'] = register.par[1]
        # Fill the columns
        self.design['TRACEID'] = np.arange(nslits, dtype=self.design['TRACEID'].dtype)
        self.design['TRACESROW'] = np.full(nslits, reference_row,
                                           dtype=self.design['TRACESROW'].dtype)
        self.design['TRACELPIX'] = self.spat_fit[reference_row,self.traceid<0].astype(
                                        dtype=self.design['TRACELPIX'].dtype)
        self.design['TRACERPIX'] = self.spat_fit[reference_row,self.traceid>0].astype(
                                        dtype=self.design['TRACERPIX'].dtype)
        self.design['SLITID'] = self.spectrograph.slitmask.slitid[slit_index].astype(
                                        dtype=self.design['SLITID'].dtype)
        self.design['SLITLFOC'] = register.mask_spat[register.match_index][self.traceid<0].astype(
                                        dtype=self.design['SLITLFOC'].dtype)
        self.design['SLITRFOC'] = register.mask_spat[register.match_index][self.traceid>0].astype(
                                        dtype=self.design['SLITRFOC'].dtype)
        if self.spectrograph.slitmask.onsky is not None:
            for i,key in enumerate(['SLITRA', 'SLITDEC', 'SLITLEN', 'SLITWID', 'SLITPA']):
                self.design[key] = self.spectrograph.slitmask.onsky[slit_index,i].astype(
                                        dtype=self.design[key].dtype)
        self.design['ALIGN'] = self.spectrograph.slitmask.alignment_slit[slit_index].astype(
                                        dtype=self.design['ALIGN'].dtype)

    def _fill_objects_table(self, register):
        """
        Fill :attr:`objects` based on the result of the design
        registration.

        Args:
            register (:class:`pypeit.spectrographs.slitmask.SlitRegister`):
                Object holding the result of the registration.
        """
        if self.spectrograph.slitmask.objects is None:
            # No object data available in slit mask design object
            self.objects = None
            return

        # Index for the slit in the design data
        slit_index = register.match_index[register.match_index % 2 == 0]//2
        # The index in the objects table are found by mapping the slit
        # index of each object in the design file to the slit index
        # included in the registration
        obj_index = utils.index_of_x_eq_y(self.spectrograph.slitmask.slitindx, slit_index,
                                          strict=True)
        # Number of objects
        nobj = len(obj_index)
        # Instantiate an empty table
        self.objects = EdgeTraceSet.empty_objects_table(rows=nobj)
        # Fill the columns
        for i,key in enumerate(['SLITID', 'OBJID', 'OBJRA', 'OBJDEC']):
                self.objects[key] = self.spectrograph.slitmask.objects[obj_index,i].astype(
                                        dtype=self.objects[key].dtype)
        # SLITINDX is the index of the slit in the `design` table, not
        # in the original slit-mask design data
        self.objects['SLITINDX'] = utils.index_of_x_eq_y(self.objects['SLITID'],
                                                         self.design['SLITID'], strict=True)

    def get_slits(self):
        """
        Use the data to construct and return a :class:`SlitTraceSet`
        object.
        """
        if not self.is_synced:
            msgs.error('Edges must be synced to construct SlitTraceSet object.')

        gpm = np.invert(self.fully_masked_traces(flag=self.bitmask.bad_flags,
                                                 exclude=self.bitmask.exclude_flags))

        left = self.spat_fit[:,gpm & self.is_left]
        right = self.spat_fit[:,gpm & self.is_right]
        binspec, binspat = parse.parse_binning(self.binning)
        slitspat = slit_spat_pos(left, right, self.nspec, self.nspat)
        specmin, specmax = self.spectrograph.slit_minmax(slitspat, binspectral=binspec)

        return SlitTraceSet(left, right, nspat=self.nspat,
                            spectrograph=self.spectrograph.spectrograph, specmin=specmin,
                            specmax=specmax, binspec=binspec, binspat=binspat, pad=self.par['pad'])

    def load_slits(self):
        """
        Load the slit data from the master file.
        """
        if not self.exists():
            msgs.error('File does not exit: {0}'.format(self.master_file_path))
        return SlitTraceSet.from_file(self.master_file_path)

    def convert_to_tslits_dict(self):
        """
        Stop-gap function to construct the old tslits_dict object.
        """
        # To construct at tslits_dict, the traces must be left-right
        # synchronized.
        if not self.is_synced:
            msgs.error('Edges must be synced to construct tslits_dict.')

        tslits_dict = {}

        # Find the traces that are *not* fully masked. This will catch
        # slits that are masked as too short but not clipped because of
        # par['sync_clip'] = False.
        gpm = np.invert(self.fully_masked_traces(flag=self.bitmask.bad_flags,
                                                 exclude=self.bitmask.exclude_flags))

        tslits_dict['slit_left_orig'] = self.spat_fit[:,gpm & self.is_left]
        tslits_dict['slit_righ_orig'] = self.spat_fit[:,gpm & self.is_right]

        tslits_dict['slit_left'] = self.spat_fit[:,gpm & self.is_left]
        tslits_dict['slit_righ'] = self.spat_fit[:,gpm & self.is_right]

        nslits = tslits_dict['slit_left'].shape[1]

        tslits_dict['maskslits'] = np.zeros(nslits, dtype=bool)
        tslits_dict['slitcen'] = (tslits_dict['slit_left'] + tslits_dict['slit_righ'])/2
        tslits_dict['nspec'] = self.nspec
        tslits_dict['nspat'] = self.nspat
        tslits_dict['nslits'] = nslits
        tslits_dict['pad'] = self.par['pad']
        tslits_dict['binspectral'], tslits_dict['binspatial'] = parse.parse_binning(self.binning)
        tslits_dict['spectrograph'] = self.spectrograph.spectrograph
<<<<<<< HEAD
        tslits_dict['spec_min'], tslits_dict['spec_max'] = self.spec_min, self.spec_max
        # JFH This removes the dependency on spectrograph which is likely going to need to be state dependent
        #tslits_dict['spec_min'], tslits_dict['spec_max'] = \
        #    self.spectrograph.slit_minmax(slit_spat_pos(tslits_dict),
        #                                  binspectral=tslits_dict['binspectral'])

=======
        slitspat = slit_spat_pos(tslits_dict['slit_left'], tslits_dict['slit_righ'], self.nspec,
                                 self.nspat)
        tslits_dict['spec_min'], tslits_dict['spec_max'] = \
            self.spectrograph.slit_minmax(slitspat, binspectral=tslits_dict['binspectral'])
>>>>>>> c472730f

        return tslits_dict

    @staticmethod
    def load_to_tslits_dict(filename): 
        """
        Use the saved master file to construct the ``tslits_dict``
        dictionary.

        Args:
            filename (:obj:`str`):
                Name of the master file
        
        Returns:
            dict: The nominal tslits_dict object.
        """
        if not os.path.isfile(filename):
            raise FileNotFoundError('{0} does not exist.'.format(filename))

        with fits.open(filename) as hdu:

            # Find the traces that are *not* fully masked. This will
            # catch slits that are masked as too short but not clipped
            # because of par['sync_clip'] = False.
            gpm = EdgeTraceSet._get_fully_masked_traces(hdu['CENTER_MASK'].data, EdgeTraceSet.bitmask,
                                                        flag=EdgeTraceSet.bitmask.bad_flags,
                                                        exclude=EdgeTraceSet.bitmask.exclude_flags)
            is_left = hdu['TRACEID'].data < 0
            is_right = hdu['TRACEID'].data > 0

            tslits_dict = {}
            tslits_dict['slit_left_orig'] = hdu['CENTER_FIT'].data[:,gpm & is_left]
            tslits_dict['slit_righ_orig'] = hdu['CENTER_FIT'].data[:,gpm & is_right]

            tslits_dict['slit_left'] = hdu['CENTER_FIT'].data[:,gpm & is_left]
            tslits_dict['slit_righ'] = hdu['CENTER_FIT'].data[:,gpm & is_right]
            tslits_dict['slitcen'] = (tslits_dict['slit_left'] + tslits_dict['slit_righ'])/2

            nslits = tslits_dict['slit_left'].shape[1]
            tslits_dict['maskslits'] = np.zeros(nslits, dtype=bool)

            tslits_dict['nspec'], tslits_dict['nspat'] = hdu['TRACEIMG'].data.shape
            tslits_dict['nslits'] = nslits
            tslits_dict['binspectral'], tslits_dict['binspatial'] \
                    = parse.parse_binning(hdu[0].header['BINNING'])

            spec = load_spectrograph(hdu[0].header['PYP_SPEC'])
            tslits_dict['spectrograph'] = spec.spectrograph
            slitspat = slit_spat_pos(tslits_dict['slit_left'], tslits_dict['slit_righ'],
                                     self.nspec, self.nspat)
            tslits_dict['spec_min'], tslits_dict['spec_max'] \
                    = spec.slit_minmax(slitspat, binspectral=tslits_dict['binspectral'])

            indx = np.array(['EdgeTracePar: pad' in h for h in hdu[0].header.comments])
            if not np.any(indx):
                raise ValueError('Could not find padding parameter in header.')
            if np.sum(indx) != 1:
                raise ValueError('More than one header includes "EdgeTracePar: pad" in comment.')
            tslits_dict['pad'] = hdu[0].header[int(np.where(indx)[0][0])]

            return tslits_dict

    @classmethod
    def from_tslits_dict(cls, tslits_dict, master_key, master_dir):
        """
        Stop-gap function to instantiate insofar as it can from a
        tslits_dict.
        """
        # Caveats:
        #   - par shouldn't be none in case of a subsequent call to save (see coadd2d)
        par = EdgeTracePar()
        this = cls(load_spectrograph(tslits_dict['spectrograph']), par, master_key=master_key,
                   master_dir=master_dir)
        #   - img and sobel_sig should not be None
        this.img = np.zeros((tslits_dict['nspec'], tslits_dict['nspat']), dtype=float)
        this.sobel_sig = np.zeros((tslits_dict['nspec'], tslits_dict['nspat']), dtype=float)
        this.bpm = np.zeros((tslits_dict['nspec'], tslits_dict['nspat']), dtype=bool)
        this.nspec, this.nspat = this.img.shape
        #   - May be able to parse the detector from the name of the
        #   file, but just set it to 1 for now.
        this.det = 1
        this.binning = '{0},{1}'.format(tslits_dict['binspectral'], tslits_dict['binspatial'])
        #   - Build the trace data
        nslits = tslits_dict['slit_left'].shape[1]
        #       - Force the input traces to be synced
        if nslits != tslits_dict['slit_righ'].shape[1]:
            msgs.error('Input dictionary has different number of left and right traces.')
        #       - Initialize the trace arrays
        this.traceid = np.append(-np.arange(nslits)-1, np.arange(nslits)+1)
        this.spat_cen = np.hstack((tslits_dict['slit_left'], tslits_dict['slit_righ']))
        #       - Resort them into synced pairs; assumes left and right
        #         slits are correctly ordered in the input dictionary
        srt = np.arange(2*nslits).reshape(2,-1).T.ravel()
        this.traceid = this.traceid[srt]
        this.spat_cen = this.spat_cen[:,srt]
        # - Dummy data to produce a complete object
        #   TODO: Refactor so that the object can be put in a
        #   "read-only" state.  Then these attributes wouldn't need to
        #   be defined, but this state would prohibit the execution of
        #   some methods.
        this.spat_fit = this.spat_cen.copy()
        this.spat_fit_type = 'legendre'
        this.spat_msk = np.zeros(this.spat_cen.shape, dtype=this.bitmask.minimum_dtype())
        this.spat_err = np.zeros(this.spat_cen.shape, dtype=float)
        this.spat_img = np.round(this.spat_cen).astype(int)
        this.spec_min = tslits_dict['spec_min']
        this.spec_max = tslits_dict['spec_max']
        return this

    def update_using_tslits_dict(self, tslits_dict):
        """
        Update the slit edges using a tslits_dict. This is a stop-gap
        to allow for adjusting the slit traces based on the
        flat-field.

        Args:
            tslits_dict (dict):
        """
        # If traces are updated, the PCA is no longer valid
        self.pca = None
        # Find the traces that are *not* fully masked
        gpm = np.invert(self.fully_masked_traces(flag=self.bitmask.bad_flags))
        self.spat_fit[:, gpm & self.is_left] = tslits_dict['slit_left']
        self.spat_fit[:, gpm & self.is_right] = tslits_dict['slit_righ']
        self.spat_fit_type = 'tweaked'
        # TODO: Resort?

# TODO: This needs to be integrated into EdgeTraceSet, or just use
# EdgeTraceSet.traceid
def get_slitid(shape, lordloc, rordloc, islit, ypos=0.5):
    """
    TODO: This is out of date!
    Convert slit position to a slitid

    Parameters
    ----------
    slf : SciExpObj or tuple
    det : int
    islit : int
    ypos : float, optional

    Returns
    -------
    slitid : int
      Slit center position on the detector normalized to range from 0-10000
    slitcen : float
      Slitcenter relative to the detector ranging from 0-1
    xslit : tuple
      left, right positions of the slit edges
    """
    #if isinstance(slf, tuple):
    #    shape, lordloc, rordloc = slf
    #else:
    #    shape = slf._mstrace[det-1].shape
    #    lordloc = slf._lordloc[det-1]
    #    rordloc = slf._rordloc[det-1]
    # Index at ypos
    yidx = int(np.round(ypos*lordloc.shape[0]))
    # Slit at yidx
    pixl_slit = lordloc[yidx, islit]
    pixr_slit = rordloc[yidx, islit]
    # Relative to full image
    xl_slit = pixl_slit/shape[1]
    xr_slit = pixr_slit/shape[1]
    # Center
    slitcen = np.mean([xl_slit, xr_slit])
    slitid = int(np.round(slitcen*1e4))
    # Return them all
    return slitid, slitcen, (xl_slit, xr_slit)


# TODO: This needs to be integrated into EdgeTraceSet
def slit_spat_pos(left, right, nspec, nspat):
    """
    Generate an array of the slit spat positions
    from the tslits_dict

    Args:

    Returns:
        np.ndarray
    """
    return (left[nspec//2,:] + right[nspec//2,:])/2/nspat<|MERGE_RESOLUTION|>--- conflicted
+++ resolved
@@ -175,7 +175,7 @@
                                        'Shape is Nslits.'),
                  'specmax': dict(otype=np.ndarray, atype=float,
                                  descr='Maximum spectral position allowed for each slit/order.  '
-                                       'Shape is Nslits.')} 
+                                       'Shape is Nslits.')}
     """Provides the class data model."""
     # NOTE: The docstring above is for the ``datamodel`` attribute.
 
@@ -192,7 +192,7 @@
             raise ValueError('Input left and right traces should have the same shape.')
         self.nspec, self.nslits = self.left.shape
         self.center = (self.left+self.right)/2
-        
+
         if self.nspat is None:
             self.nspat = np.amax(np.append(self.left, self.right))
         if self.spectrograph is None:
@@ -288,7 +288,6 @@
         return ['USERINSERT', 'MASKINSERT', 'ORPHANINSERT']
 
 
-## JFH
 class EdgeTraceSet(masterframe.MasterFrame):
     r"""
     Core class that identifies, traces, and pairs edges in an image
@@ -488,7 +487,6 @@
 
         # TODO: It's possible for the master key and the detector
         # number to be inconsistent...
-
         masterframe.MasterFrame.__init__(self, self.master_type, master_dir=master_dir,
                                          master_key=master_key, file_format='fits.gz')
 
@@ -1224,14 +1222,9 @@
                                           name='CENTER_ERR'),
                             fits.ImageHDU(header=mskhdr, data=self.spat_msk, name='CENTER_MASK'),
                             fits.ImageHDU(header=fithdr, data=self.spat_fit.astype(float_dtype),
-<<<<<<< HEAD
-                                          name='CENTER_FIT')
-                            ])
+                                          name='CENTER_FIT')])
         if self.spec_min is not None:
             hdu += [fits.ImageHDU(data=self.spec_min, name='SPEC_MIN'), fits.ImageHDU(data=self.spec_max, name='SPEC_MAX')]
-=======
-                                          name='CENTER_FIT')])
->>>>>>> c472730f
         if self.pca is not None:
             if self.par['left_right_pca']:
                 hdu += [self.pca[0].to_hdu(name='LPCA'), self.pca[1].to_hdu(name='RPCA')]
@@ -4387,19 +4380,12 @@
         tslits_dict['pad'] = self.par['pad']
         tslits_dict['binspectral'], tslits_dict['binspatial'] = parse.parse_binning(self.binning)
         tslits_dict['spectrograph'] = self.spectrograph.spectrograph
-<<<<<<< HEAD
         tslits_dict['spec_min'], tslits_dict['spec_max'] = self.spec_min, self.spec_max
         # JFH This removes the dependency on spectrograph which is likely going to need to be state dependent
         #tslits_dict['spec_min'], tslits_dict['spec_max'] = \
         #    self.spectrograph.slit_minmax(slit_spat_pos(tslits_dict),
         #                                  binspectral=tslits_dict['binspectral'])
 
-=======
-        slitspat = slit_spat_pos(tslits_dict['slit_left'], tslits_dict['slit_righ'], self.nspec,
-                                 self.nspat)
-        tslits_dict['spec_min'], tslits_dict['spec_max'] = \
-            self.spectrograph.slit_minmax(slitspat, binspectral=tslits_dict['binspectral'])
->>>>>>> c472730f
 
         return tslits_dict
 
@@ -4448,11 +4434,7 @@
 
             spec = load_spectrograph(hdu[0].header['PYP_SPEC'])
             tslits_dict['spectrograph'] = spec.spectrograph
-            slitspat = slit_spat_pos(tslits_dict['slit_left'], tslits_dict['slit_righ'],
-                                     self.nspec, self.nspat)
-            tslits_dict['spec_min'], tslits_dict['spec_max'] \
-                    = spec.slit_minmax(slitspat, binspectral=tslits_dict['binspectral'])
-
+            tslits_dict['spec_min'], tslits_dict['spec_max'] = hdu['SPEC_MIN'].data, hdu['SPEC_MAX'].data
             indx = np.array(['EdgeTracePar: pad' in h for h in hdu[0].header.comments])
             if not np.any(indx):
                 raise ValueError('Could not find padding parameter in header.')
