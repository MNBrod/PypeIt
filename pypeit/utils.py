--- conflicted
+++ resolved
@@ -1789,22 +1789,15 @@
     return True
 
 
-<<<<<<< HEAD
-def find_single_file(file_pattern) -> pathlib.Path:
-=======
 def find_single_file(file_pattern, required: bool=False) -> pathlib.Path:
->>>>>>> a79e2b2f
     """
     Find a single file matching a wildcard pattern.
 
     Args:
         file_pattern (str):
             A filename pattern, see the python 'glob' module.
-<<<<<<< HEAD
-=======
         required (:obj:`bool`, optional):
             If True and no files are found, an error is raised.
->>>>>>> a79e2b2f
 
     Returns:
         :obj:`pathlib.Path`: A file name, or None if no filename was found. This
@@ -1814,11 +1807,8 @@
     files = sorted(glob.glob(file_pattern))
     if len(files) > 1:
         msgs.warn(f'Found multiple files matching {file_pattern}; using {files[0]}')
-<<<<<<< HEAD
-=======
     if len(files) == 0 and required:
         msgs.error(f'No files matching pattern: {file_pattern}')
->>>>>>> a79e2b2f
     return None if len(files) == 0 else pathlib.Path(files[0])
 
 
