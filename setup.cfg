--- conflicted
+++ resolved
@@ -75,14 +75,8 @@
     pytest-cov
     coverage
 docs =
-<<<<<<< HEAD
-    pygit2
-    sphinx<7,>=1.6
-    docutils<0.19
-=======
     sphinx>=1.6,<8
     docutils<0.21
->>>>>>> 8ec2351f
     sphinx-automodapi
     sphinx_rtd_theme==2.0.0
 devsuite =
@@ -91,23 +85,14 @@
 dev =
     # scikit-image
     scikit-image
-<<<<<<< HEAD
-    specutils>=1.12
-    pygit2
-=======
     # specutils
     specutils>=1.13
     # test
->>>>>>> 8ec2351f
+    pygit2
     pytest>=6.0.0
     pytest-astropy
     tox
     pytest-cov
-<<<<<<< HEAD
-    psutil
-    pytest-qt
-=======
->>>>>>> 8ec2351f
     coverage
     # docs
     sphinx>=1.6,<8
@@ -140,11 +125,8 @@
     pypeit_install_linelist = pypeit.scripts.install_linelist:InstallLinelist.entry_point
     pypeit_install_ql_calibs = pypeit.scripts.install_ql_calib:InstallQLCalibs.entry_point
     pypeit_install_telluric = pypeit.scripts.install_telluric:InstallTelluric.entry_point
-<<<<<<< HEAD
-=======
     pypeit_install_wvarxiv = pypeit.scripts.install_wvarxiv:InstallWvArxiv.entry_point
     #pypeit_lowrdx_pixflat = pypeit.scripts.lowrdx_pixflat:entry_point
->>>>>>> 8ec2351f
     pypeit_lowrdx_skyspec = pypeit.scripts.lowrdx_skyspec:LowRDXSkySpec.entry_point
     pypeit_multislit_flexure = pypeit.scripts.multislit_flexure:MultiSlitFlexure.entry_point
     pypeit_obslog = pypeit.scripts.obslog:ObsLog.entry_point
