import numpy as np
import os
import copy
import arqa
import ararc
import arcyarc
import arcytrace
import arcyutils
import armsgs
import arutils
import arpca
import arplot
import matplotlib.pyplot as plt
import scipy.interpolate as interp
import scipy.ndimage as ndimage

# Logging
msgs = armsgs.get_logger()

try:
    from xastropy.xutils import xdebug as debugger
except:
    import pdb as debugger


def dispdir(msframe, dispwin=None, mode=0):
    """
    Estimate which axis is predominantly the dispersion direction of the data

    Parameters
    ----------
    msframe : ndarray
      Master calibration frame used to estimate the dispersion direction
    dispwin : list, optional
      A user-specified window to determine the dispersion (formatted as a section)
    mode : int
      mode = 0 for longslit data where msframe=msarc
      mode = 1 for echelle data where msframe=msflat

    Returns
    -------
    dispaxis : int
      The predominant dispersion axis of the data
    """
    msgs.info("Determining the dispersion direction")
    ds1, ds2 = msframe.shape
    if dispwin is None:
        #min1, max1 = ds1/2-10, ds1/2+10
        #min2, max2 = ds2/2-10, ds2/2+10
        min1, max1 = ds1/4, 3*(ds1/4)
        min2, max2 = ds2/4, 3*(ds2/4)
    elif type(dispwin) is list:  # User has specified the location of the window (x1:x2,y1:y2)
        min1, max1 = dispwin[0]
        min2, max2 = dispwin[1]
    else: # User has specified the size of the window
        min1, max1 = ds1/2-dispwin, ds1/2+dispwin
        min2, max2 = ds2/2-dispwin, ds2/2+dispwin
    # Generate the two test statistics
    #test1 = np.median(msframe[min1:max1,:],axis=0)
    #test2 = np.median(msframe[:,min2:max2],axis=1)
    test1 = np.mean(msframe[min1:max1,:], axis=0)   # Using mean for LRIS
    test2 = np.mean(msframe[:,min2:max2], axis=1)
    # Calculate the step difference
    htst1 = test1[1:]-test1[:-1]
    htst2 = test2[1:]-test2[:-1]
    # Get the standard deviation of the step difference
    std1, std2 = np.std(htst1), np.std(htst2)
    # Return the dispersion axis
    if std1 > std2:
        if mode == 0:
            msgs.info("Dispersion axis is predominantly along a column")
            return 1
        else:
            msgs.info("Dispersion axis is predominantly along a row")
            return 0
    else:
        if mode == 0:
            msgs.info("Dispersion axis is predominantly along a row")
            return 0
        else:
            msgs.info("Dispersion axis is predominantly along a column")
            return 1


def trace_object(slf, det, sciframe, varframe, crmask, trim=2.0,
                 triml=None, trimr=None, sigmin=2.0, bgreg=None,
                 maskval=-999999.9, order=0, doqa=True):
    """ Finds objects, and traces their location on the detector
    Parameters
    ----------
    slf
    sciframe
    varframe
    crmask
    trim
    triml
    trimr
    sigmin
    bgreg
    maskval
    order
    doqa

    Returns
    -------

    """
    smthby = 7
    rejhilo = 1
    bgreg = 20
    traceorder = 2   # Order of polynomial used to trace the objects
    if triml is None: triml = trim
    if trimr is None: trimr = trim
    npix = int(slf._pixwid[det-1][order] - triml - trimr)
    if bgreg is None: bgreg = npix
    # Interpolate the science array onto a new grid (with constant spatial slit length)
    msgs.info("Rectifying science frame")
    xint = np.linspace(0.0, 1.0, sciframe.shape[0])
    yint = np.linspace(0.0, 1.0, sciframe.shape[1])
    scispl = interp.RectBivariateSpline(xint, yint, sciframe, bbox=[0.0, 1.0, 0.0, 1.0], kx=1, ky=1, s=0)
    varspl = interp.RectBivariateSpline(xint, yint, varframe, bbox=[0.0, 1.0, 0.0, 1.0], kx=1, ky=1, s=0)
    crmspl = interp.RectBivariateSpline(xint, yint, crmask, bbox=[0.0, 1.0, 0.0, 1.0], kx=1, ky=1, s=0)
    xx, yy = np.meshgrid(np.linspace(0.0,1.0,sciframe.shape[0]),np.linspace(0.0,1.0,npix), indexing='ij')
    ro = (slf._rordloc[det-1][:,order]-trimr).reshape((-1,1))/(sciframe.shape[1]-1.0)
    lo = (slf._lordloc[det-1][:,order]+triml).reshape((-1,1))/(sciframe.shape[1]-1.0)
    vv = (lo+(ro-lo)*yy).flatten()
    xx = xx.flatten()
    recsh = (sciframe.shape[0],npix)
    rec_sciframe = scispl.ev(xx, vv).reshape(recsh)
    rec_varframe = varspl.ev(xx, vv).reshape(recsh)
    rec_crmask   = crmspl.ev(xx, vv).reshape(recsh)
    # Update the CR mask to ensure it only contains 1's and 0's
    rec_crmask[np.where(rec_crmask>0.2)] = 1.0
    rec_crmask[np.where(rec_crmask<=0.2)] = 0.0
    msgs.info("Estimating object profiles")
    # Smooth the S/N frame
    rec_sigframe_bin = arcyutils.smooth_x(rec_sciframe/np.sqrt(rec_varframe), 1.0-rec_crmask, smthby, rejhilo, maskval)
    #rec_varframe_bin = arcyutils.smooth_x(rec_varframe, 1.0-rec_crmask, smthby, rejhilo, maskval)
    #rec_sigframe_bin = np.sqrt(rec_varframe_bin/(smthby-2.0*rejhilo))
    #sigframe = rec_sciframe_bin*(1.0-rec_crmask)/rec_sigframe_bin
    ww = np.where(rec_crmask==0.0)
    med, mad = arutils.robust_meanstd(rec_sigframe_bin[ww])
    ww = np.where(rec_crmask==1.0)
    rec_sigframe_bin[ww] = maskval
    srtsig = np.sort(rec_sigframe_bin,axis=1)
    ww = np.where(srtsig[:,-2] > med + sigmin*mad)
    mask_sigframe = np.ma.array(rec_sigframe_bin, mask=rec_crmask, fill_value=maskval)
    # Collapse along the spectral direction to get object profile
    trcprof = np.ma.mean(mask_sigframe[ww[0],:], axis=0).filled(0.0)
    trcxrng = np.arange(npix)/(npix-1.0)
    msgs.info("Identifying objects that are significantly detected")
    # Find significantly detected objects
    mskpix, coeff = arutils.robust_polyfit(trcxrng, trcprof, 1+npix/40, function='legendre', sigma=2.0, minv=0.0, maxv=1.0)
    backg = arutils.func_val(coeff, trcxrng, 'legendre', minv=0.0, maxv=1.0)
    trcprof -= backg
    wm = np.where(mskpix==0)
    if wm[0].size==0:
        msgs.warn("No objects found")
        return None
    med, mad = arutils.robust_meanstd(trcprof[wm])
    trcprof -= med
    objl, objr, bckl, bckr = arcytrace.find_objects(trcprof, bgreg, mad)
    #plt.clf()
    #plt.plot(trcxrng,trcprof,'k-')
    #wl = np.where(bckl[:,0]==1)
    #plt.plot(trcxrng[wl],trcprof[wl],'ro')
    #wr = np.where(bckr[:,0]==1)
    #plt.plot(trcxrng[wr],trcprof[wr],'go')
    #plt.plot(trcxrng[objl[0]:objr[0]+1],trcprof[objl[0]:objr[0]+1],'bx')
    #plt.show()
    nobj = objl.size
    if msgs._debug['trace_obj']:
        nobj = 1
    if nobj==1:
        msgs.info("Found {0:d} object".format(objl.size))
        msgs.info("Tracing {0:d} object".format(objl.size))
    else:
        msgs.info("Found {0:d} objects".format(objl.size))
        msgs.info("Tracing {0:d} objects".format(objl.size))
    # Trace objects
    cval = np.zeros(nobj)
    allsfit = np.array([])
    allxfit = np.array([])
    for o in xrange(nobj):
        xfit = np.arange(objl[o],objr[o]).reshape((1,-1))/(npix-1.0)
        cent = np.ma.sum(mask_sigframe[:,objl[o]:objr[o]]*xfit, axis=1)
        wght = np.ma.sum(mask_sigframe[:,objl[o]:objr[o]], axis=1)
        cent /= wght
        centfit = cent.filled(maskval)
        specfit = np.linspace(-1.0, 1.0, sciframe.shape[0])
        w = np.where(centfit != maskval)
        specfit = specfit[w]
        centfit = centfit[w]
        mskbad, coeffs = arutils.robust_polyfit(specfit,centfit,traceorder,function="legendre", minv=-1.0, maxv=1.0)
        cval[o] = arutils.func_val(coeffs, np.array([0.0]), "legendre", minv=-1.0, maxv=1.0)[0]
        w = np.where(mskbad==0.0)
        if w[0].size!=0:
            allxfit = np.append(allxfit, specfit[w])
            allsfit = np.append(allsfit, centfit[w]-cval[o])
    msgs.info("Performing global trace to all objects")
    mskbad, coeffs = arutils.robust_polyfit(allxfit,allsfit,traceorder,function="legendre", minv=-1.0, maxv=1.0)
    trcfunc = arutils.func_val(coeffs, np.linspace(-1.0, 1.0, sciframe.shape[0]), "legendre", minv=-1.0, maxv=1.0)
    msgs.info("Constructing a trace for all objects")
    trcfunc = trcfunc.reshape((-1,1)).repeat(nobj, axis=1)
    trccopy = trcfunc.copy()
    for o in xrange(nobj): trcfunc[:,o] += cval[o]
    if nobj==1: msgs.info("Converting object trace to detector pixels")
    else: msgs.info("Converting object traces to detector pixels")
    ofst = slf._lordloc[det-1][:,order].reshape((-1,1)).repeat(nobj,axis=1) + triml
    diff = (slf._rordloc[det-1][:,order].reshape((-1,1)).repeat(nobj,axis=1)
            - slf._lordloc[det-1][:,order].reshape((-1,1)).repeat(nobj,axis=1))
    # Convert central trace
    traces = ofst + (diff-triml-trimr)*trcfunc
    # Convert left object trace
    for o in xrange(nobj): trccopy[:,o] = trcfunc[:,o] - cval[o] + objl[o]/(npix-1.0)
    trobjl = ofst + (diff-triml-trimr)*trccopy
    # Convert right object trace
    for o in xrange(nobj): trccopy[:,o] = trcfunc[:,o] - cval[o] + objr[o]/(npix-1.0)
    trobjr = ofst + (diff-triml-trimr)*trccopy
    # Make an image of pixel weights for each object
    xint = np.linspace(0.0, 1.0, sciframe.shape[0])
    yint = np.linspace(0.0, 1.0, npix)
    yint = np.append(-yint[1],np.append(yint,2.0-yint[-2]))
    msgs.info("Creating an image weighted by object pixels")
    #plt.plot(trcxrng[objl[0]:objr[0]+1],trcprof[objl[0]:objr[0]+1],'bx')
    rec_obj_img = np.zeros((sciframe.shape[0],sciframe.shape[1],nobj))
    for o in range(nobj):
        obj = np.zeros(npix)
        obj[objl[o]:objr[o]+1]=1
        scitmp = np.append(0.0,np.append(obj,0.0))
        objframe = scitmp.reshape(1,-1).repeat(sciframe.shape[0],axis=0)
        objspl = interp.RectBivariateSpline(xint, yint, objframe, bbox=[0.0, 1.0, yint.min(), yint.max()], kx=1, ky=1, s=0)
        xx, yy = np.meshgrid(np.linspace(0,1.0,sciframe.shape[0]), np.arange(0,sciframe.shape[1]), indexing='ij')
        lo = (slf._lordloc[det-1][:,order]+triml).reshape((-1,1))
        vv = ((yy-lo)/(npix-1.0)).flatten()
        xx = xx.flatten()
        wf = np.where((vv>=yint[0])&(vv<=yint[-1]))
        rec_obj_arr = objspl.ev(xx[wf], vv[wf])
        idxarr = np.zeros(sciframe.shape).flatten()
        idxarr[wf] = 1
        idxarr = idxarr.reshape(sciframe.shape)
        rec_img = np.zeros_like(sciframe)
        rec_img[np.where(idxarr==1)] = rec_obj_arr
        rec_obj_img[:,:,o] = rec_img.copy()
    # Make an image of pixel weights for the background region of each object
    msgs.info("Creating an image weighted by background pixels")
    rec_bg_img = np.zeros((sciframe.shape[0],sciframe.shape[1],nobj))
    for o in range(nobj):
        backtmp = np.append(0.0,np.append(bckl[:,o]+bckr[:,o],0.0))
        bckframe = backtmp.reshape(1,-1).repeat(sciframe.shape[0],axis=0)
        bckspl = interp.RectBivariateSpline(xint, yint, bckframe, bbox=[0.0, 1.0, yint.min(), yint.max()], kx=1, ky=1, s=0)
        xx, yy = np.meshgrid(np.linspace(0,1.0,sciframe.shape[0]), np.arange(0,sciframe.shape[1]), indexing='ij')
        lo = (slf._lordloc[det-1][:,order]+triml).reshape((-1,1))
        vv = ((yy-lo)/(npix-1.0)).flatten()
        xx = xx.flatten()
        wf = np.where((vv>=yint[0])&(vv<=yint[-1]))
        rec_bg_arr = bckspl.ev(xx[wf], vv[wf])
        idxarr = np.zeros(sciframe.shape).flatten()
        idxarr[wf] = 1
        idxarr = idxarr.reshape(sciframe.shape)
        rec_img = np.zeros_like(sciframe)
        rec_img[np.where(idxarr==1)] = rec_bg_arr
        rec_bg_img[:,:,o] = rec_img.copy()
        #arutils.ds9plot(rec_img)
    # Save the quality control
    if doqa:
        arqa.obj_trace_qa(slf, sciframe, trobjl, trobjr, root="object_trace", normalize=False)
    # Trace dict
    tracedict = dict({})
    tracedict['traces'] = traces
    tracedict['object'] = rec_obj_img
    tracedict['background'] = rec_bg_img
    return tracedict


def trace_orders(slf, mstrace, det, pcadesc="", maskBadRows=False, singleSlit=False):
    """
    This routine will traces the locations of the slit edges

    Parameters
    ----------
    slf : Class instance
      An instance of the Science Exposure class
    mstrace : numpy ndarray
      Calibration frame that will be used to identify slit traces (in most cases, the slit edge)
    det : int
      Index of the detector
    pcadesc : str, optional
      A descriptive string of text to be annotated as a title on the QA PCA plots
    maskBadRows : bool, optional
      Mostly useful for echelle data where the slit edges are bent relative to
      the pixel columns. Do not set this keyword to True if slit edges are
      almost aligned with the pixel columns.
    singleSlit : bool, optional
      If True, only the most significant slit edge identified will be returned
      Set singleSlit=True for longslit data.

    Returns
    -------
    lcenint : ndarray
      Locations of the left slit edges (in physical pixel coordinates)
    rcenint : ndarray
      Locations of the right slit edges (in physical pixel coordinates)
    extrapord : ndarray
      A boolean mask indicating if an order was extrapolated (True = extrapolated)
    """
    msgs.info("Preparing trace frame for order edge detection")
    # Generate a binned version of the trace frame
    msgs.work("binby=1 makes this slow and ineffective -- increase this to 10, and add as a parameter of choice by the user")
    binby = 5
    binarr = arcyutils.bin_x(mstrace, binby, 0)
    binbpx = arcyutils.bin_x(slf._bpix[det-1], binby, 0)
    plxbin = arcyutils.bin_x(slf._pixlocn[det-1][:,:,0], binby, 1)
    plybin = arcyutils.bin_x(slf._pixlocn[det-1][:,:,1], binby, 1)
    msgs.info("Detecting order edges")
    #debugger.set_trace()
    if singleSlit:
        msgs.info("Detecting slit edges")
        filt = ndimage.sobel(binarr, axis=1, mode='constant')
        msgs.info("Applying bad pixel mask")
        filt *= (1.0-binbpx)  # Apply to the old detection algorithm
        amin = np.argmin(filt, axis=1)
        amax = np.argmax(filt, axis=1)
        edgearr = np.zeros(binarr.shape, dtype=np.int)
        edgearr[np.arange(edgearr.shape[0]), amin] = +1
        edgearr[np.arange(edgearr.shape[0]), amax] = -1
        # Even better would be to fit the filt/sqrt(abs(binarr)) array with a Gaussian near the maximum in each column
    else:
        ######
        # Old detection algorithm
        tedgear = arcytrace.detect_edges(binarr, slf._dispaxis)
        #arutils.ds9plot(tedgear)
        ######
        # New detection algorithm
        # First do left edges
        troll = np.roll(binarr, 1, axis=1-slf._dispaxis)
        if slf._dispaxis == 0:
            troll[:,0] = troll[:,1]
        else:
            troll[0,:] = troll[1,:]
        # First test for an edge
        diff = np.zeros_like(binarr)
        w = np.where(troll != 0.0)
        diff[w] = (troll[w]-binarr[w])/binarr[w]
        siglev = 1.4826*np.median(np.abs(diff))
        ttedges = np.zeros_like(binarr)
        wr = np.where(diff > +6.0*siglev)
        wl = np.where(diff < -6.0*siglev)
        ttedges[wr] = +1.0
        ttedges[wl] = -1.0
        # Second test for an edge
        diff = (troll-binarr)
        siglev = 1.4826*np.median(np.abs(diff))
        tedges = np.zeros_like(binarr)
        wr = np.where((diff > +6.0*siglev) & (ttedges == +1))
        wl = np.where((diff < -6.0*siglev) & (ttedges == -1))
        tedges[wr] = +1.0
        tedges[wl] = -1.0
        nedgear = arcytrace.clean_edges(diff, tedges, slf._dispaxis)
        #arutils.ds9plot(nedgear)
        if maskBadRows:
            msgs.info("Searching for bad pixel rows")
            edgsum = np.sum(nedgear, axis=0)
            sigma = 1.4826*np.median(np.abs(edgsum-np.median(edgsum)))
            w = np.where(np.abs(edgsum) >= 1.5*sigma)[0]
        #   maskcols = np.unique(np.append(w,np.append(np.append(w+2,w+1),np.append(w-2,w-1))))
            maskcols = np.unique(np.append(w,np.append(w+1, w-1)))
            msgs.info("Masking {0:d} bad pixel rows".format(maskcols.size))
            for i in xrange(maskcols.size):
                if maskcols[i] < 0 or maskcols[i] >= nedgear.shape[1]: continue
                nedgear[:, maskcols[i]] = 0
        ######
        msgs.info("Applying bad pixel mask")
        tedgear *= (1.0-binbpx)  # Apply to the old detection algorithm
        nedgear *= (1.0-binbpx)  # Apply to the new detection algorithm
        eroll = np.roll(binbpx, 1, axis=1)
        eroll[:,0] = eroll[:,1]
        nedgear *= (1.0-eroll)  # Apply to the new detection algorithm (with shift)
        # Now roll back
        nedgear = np.roll(nedgear, -1, axis=1)
        edgearr = np.zeros_like(nedgear)
        edgearr[np.where((nedgear == +1) | (tedgear == +1))] = +1
        edgearr[np.where((nedgear == -1) | (tedgear == -1))] = -1
    #arutils.ds9plot(edgearr)
    # Assign a number to each of the edges
    msgs.info("Matching order edges")
    lcnt, rcnt = arcytrace.match_edges(edgearr, 0)
    if lcnt == 1: letxt = "edge"
    else: letxt = "edges"
    if rcnt == 1: retxt = "edge"
    else: retxt = "edges"
    msgs.info("{0:d} left {1:s} and {2:d} right {3:s} were found in the trace".format(lcnt, letxt, rcnt, retxt))
    if (lcnt == 0) & (rcnt == 0):
        if np.median(binarr) > 500:
            msgs.warn("Found flux but no edges.  Assuming they go to the edge of the detector.")
            edgearr[:,-1] = 1000
            rcnt = 1
            edgearr[:,0] = -1000
            lcnt = 1
        else:
            msgs.error("Unable to trace any edges"+msgs.newline()+"try a different method to trace the order edges")
    elif (rcnt == 0) & (lcnt == 1):
        msgs.warn("Unable to find a right edge. Adding one in.")
        edgearr[:,-1] = 1000
        rcnt = 1
    elif (lcnt == 0) & (rcnt == 1):
        msgs.warn("Unable to find a left edge. Adding one in.")
        edgearr[:,0] = -1000
        lcnt = 1
    msgs.info("Assigning orders")
    #arutils.ds9plot(edgearr)
    iterate = True
    while iterate:
        lmin, lmax, rmin, rmax = arcytrace.assign_orders(edgearr, slf._dispaxis, lcnt, rcnt)
        msgs.info("Ignoring orders that span < {0:3.2f}x{1:d} pixels on the detector".format(slf._argflag['trace']['orders']['fracignore'],int(edgearr.shape[slf._dispaxis]*binby)))
        fracpix = int(slf._argflag['trace']['orders']['fracignore']*edgearr.shape[slf._dispaxis])
        lnc, lxc, rnc, rxc, ldarr, rdarr = arcytrace.ignore_orders(edgearr, slf._dispaxis, fracpix, lmin, lmax, rmin, rmax)
        lmin += lnc
        rmin += rnc
        lmax -= lxc
        rmax -= rxc
        iterate = False
        if singleSlit: # Another check on slits for singleSlit
            if lmax < lmin:
                msgs.warn("Unable to find a left edge2. Adding one in.")
                iterate = True
                edgearr[:,0] = -1000
                lcnt = 1
            if rmax < rmin:
                msgs.warn("Unable to find a right edge2. Adding one in.")
                iterate = True
                edgearr[:,-1] = 1000
                rcnt = 1
    # Left order traces
    msgs.info("Fitting left order traces")
    lcoeff = np.zeros((1+slf._argflag['trace']['orders']['polyorder'],lmax-lmin+1))
#	lfail = np.array([])
    minvf, maxvf = slf._pixlocn[det-1][0,0,0], slf._pixlocn[det-1][-1,0,0]
    for i in xrange(lmin, lmax+1):
        w = np.where(edgearr == -i)
        if np.size(w[0]) <= slf._argflag['trace']['orders']['polyorder']+2:
#			lfail = np.append(lfail,i-lmin)
            continue
        tlfitx = plxbin[w]
        tlfity = plybin[w]
        lcoeff[:, i-lmin] = arutils.func_fit(tlfitx, tlfity, slf._argflag['trace']['orders']['function'],
                                             slf._argflag['trace']['orders']['polyorder'], minv=minvf, maxv=maxvf)
#		xv=np.linspace(0,edgearr.shape[slf._dispaxis-0])
#		yv=np.polyval(coeffl[i-lmin,:],xv)
#		plt.plot(w[slf._dispaxis-0],w[1-slf._dispaxis],'ro')
#		plt.plot(xv,yv,'r-')
#		plt.show()
#		plt.clf()
    msgs.info("Fitting right order traces")
    rcoeff = np.zeros((1+slf._argflag['trace']['orders']['polyorder'], rmax-rmin+1))
#	rfail = np.array([])
    for i in xrange(rmin, rmax+1):
        w = np.where(edgearr == i)
        if np.size(w[0]) <= slf._argflag['trace']['orders']['polyorder']+2:
#			rfail = np.append(rfail, i-rmin)
            continue
        tlfitx = plxbin[w]
        tlfity = plybin[w]
        rcoeff[:, i-rmin] = arutils.func_fit(tlfitx, tlfity, slf._argflag['trace']['orders']['function'],
                                             slf._argflag['trace']['orders']['polyorder'], minv=minvf, maxv=maxvf)
    # Check if no further work is needed (i.e. there only exists one order)
    if (lmax+1-lmin == 1) and (rmax+1-rmin == 1):
        # Just a single order has been identified (i.e. probably longslit)
        msgs.info("Only one order was identified.  Should be a longslit.")
        xint = slf._pixlocn[det-1][:,0,0]
        lcenint = np.zeros((mstrace.shape[0], 1))
        rcenint = np.zeros((mstrace.shape[0], 1))
        lcenint[:,0] = arutils.func_val(lcoeff[:,0], xint, slf._argflag['trace']['orders']['function'],
                                        minv=minvf, maxv=maxvf)
        rcenint[:,0] = arutils.func_val(rcoeff[:,0], xint, slf._argflag['trace']['orders']['function'],
                                        minv=minvf, maxv=maxvf)
        return lcenint, rcenint, np.zeros(1, dtype=np.bool)
    msgs.info("Synchronizing left and right order traces")
    # Define the array of pixel values along the dispersion direction
    xv = plxbin[:,0]
    #midval = np.mean(xv)
    num = (lmax-lmin)/2
    lval = lmin + num  # Pick an order, somewhere in between lmin and lmax
    lv = (arutils.func_val(lcoeff[:,lval-lmin], xv, slf._argflag['trace']['orders']['function'],
                           minv=minvf, maxv=maxvf)+0.5).astype(np.int)
    mnvalp = np.median(binarr[:, lv+1])  # Go one row above and one row below an order edge,
    mnvalm = np.median(binarr[:, lv-1])  # then see which mean value is greater.

    """
    lvp = (arutils.func_val(lcoeff[:,lval+1-lmin],xv,slf._argflag['trace']['orders']['function'],min=minvf,max=maxvf)+0.5).astype(np.int)
    edgbtwn = arcytrace.find_between(edgearr,lv,lvp,slf._dispaxis,1)
    print lval, edgbtwn
    # edgbtwn is a 3 element array that determines what is between two adjacent left edges
    # edgbtwn[0] is the next right order along, from left order lval
    # edgbtwn[1] is only !=-1 when there's an order overlap.
    # edgebtwn[2] is only used when a left order is found before a right order
    if edgbtwn[0] == -1 and edgbtwn[1] == -1:
        rsub = edgbtwn[2]-(lval) # There's an order overlap
    elif edgbtwn[1] == -1: # No overlap
        rsub = edgbtwn[0]-(lval)
    else: # There's an order overlap
        rsub = edgbtwn[1]-(lval)
    """
    if mnvalp > mnvalm:
        lvp = (arutils.func_val(lcoeff[:,lval+1-lmin], xv, slf._argflag['trace']['orders']['function'],
                                minv=minvf, maxv=maxvf)+0.5).astype(np.int)
        edgbtwn = arcytrace.find_between(edgearr, lv, lvp, slf._dispaxis, 1)
        # edgbtwn is a 3 element array that determines what is between two adjacent left edges
        # edgbtwn[0] is the next right order along, from left order lval
        # edgbtwn[1] is only !=-1 when there's an order overlap.
        # edgebtwn[2] is only used when a left order is found before a right order
        if edgbtwn[0] == -1 and edgbtwn[1] == -1:
            rsub = edgbtwn[2]-lval  # There's an order overlap
        elif edgbtwn[1] == -1:  # No overlap
            rsub = edgbtwn[0]-lval
        else:  # There's an order overlap
            rsub = edgbtwn[1]-lval
    else:
        lvp = (arutils.func_val(lcoeff[:,lval-1-lmin], xv, slf._argflag['trace']['orders']['function'],
                                minv=minvf, maxv=maxvf)+0.5).astype(np.int)
        edgbtwn = arcytrace.find_between(edgearr, lvp, lv, slf._dispaxis, -1)
        if edgbtwn[0] == -1 and edgbtwn[1] == -1:
            rsub = edgbtwn[2]-(lval-1)  # There's an order overlap
        elif edgbtwn[1] == -1:  # No overlap
            rsub = edgbtwn[0]-(lval-1)
        else:  # There's an order overlap
            rsub = edgbtwn[1]-(lval-1)

#	rva = arutils.func_val(rcoeff[:,0],midval,slf._argflag['trace']['orders']['function'],min=xvmn,max=xvmx)
#	for i in xrange(1,rmax-rmin+1):
#		rvb = arutils.func_val(rcoeff[:,i],midval,slf._argflag['trace']['orders']['function'],min=xvmn,max=xvmx)
#		if rvb > lv and rva < lv:
#			lvp = arutils.func_val(lcoeff[:,500-lmin],midval*2.0,slf._argflag['trace']['orders']['function'],min=xvmn,max=xvmx)
#			lvm = arutils.func_val(lcoeff[:,500-lmin],0.0,slf._argflag['trace']['orders']['function'],min=xvmn,max=xvmx)
#			rvap = arutils.func_val(rcoeff[:,i-1],midval*2.0,slf._argflag['trace']['orders']['function'],min=xvmn,max=xvmx)
#			rvam = arutils.func_val(rcoeff[:,i-1],0.0,slf._argflag['trace']['orders']['function'],min=xvmn,max=xvmx)
#			rvbp = arutils.func_val(rcoeff[:,i],midval*2.0,slf._argflag['trace']['orders']['function'],min=xvmn,max=xvmx)
#			rvbm = arutils.func_val(rcoeff[:,i],0.0,slf._argflag['trace']['orders']['function'],min=xvmn,max=xvmx)
#			mina = np.min([lv-rva,lvp-rvap,lvm-rvam])
#			minb = np.min([rvb-lv,rvbp-lvp,rvbm-lvm])
#			if mina <= 1.0 or minb <= 0.0:
#				msgs.error("Orders are too close or the fitting quality is too poor")
#			yva = np.arange(0.0,mina)
#			yvb = np.arange(0.0,minb)
#			xmga, ymga = np.meshgrid(xv,yva)
#			xmgb, ymgb = np.meshgrid(xv,yvb)
#			ymga += np.array([arutils.func_val(rcoeff[:,i-1],xv,slf._argflag['trace']['orders']['function'],min=xvmn,max=xvmx)])
#			ymgb += np.array([arutils.func_val(rcoeff[:,i],xv,slf._argflag['trace']['orders']['function'],min=xvmn,max=xvmx)])
#			xmga = xmga.flatten().astype(np.int)
#			ymga = ymga.flatten().astype(np.int)
#			xmgb = xmgb.flatten().astype(np.int)
#			ymgb = ymgb.flatten().astype(np.int)
#			if slf._dispaxis == 0:
#				meda = np.median(binarr[xmga,ymga])
#				medb = np.median(binarr[xmgb,ymgb])
#			else:
#				meda = np.median(binarr[ymga,xmga])
#				medb = np.median(binarr[ymgb,xmgb])
#			if meda > medb:
#				rsub = rmin+i-1-500
#			else:
#				rsub = rmin+i-500
#			break
#		else:
#			rva = rvb
    msgs.info("Relabelling order edges")
    if lmin < rmin-rsub:
        esub = (lmin) - (slf._argflag['trace']['orders']['pcxneg']+1)
    else:
        esub = (rmin-rsub) - (slf._argflag['trace']['orders']['pcxneg']+1)

    wl = np.where(edgearr < 0)
    wr = np.where(edgearr > 0)
    edgearr[wl] += esub
    edgearr[wr] -= (esub+rsub)

    # Insert new rows into coefficients arrays if rsub != 0 (if orders were not labelled correctly, there will be a mismatch for the lcoeff and rcoeff)
    almin, almax = -np.max(edgearr[wl]), -np.min(edgearr[wl]) # min and max switched because left edges have negative values
    armin, armax = np.min(edgearr[wr]), np.max(edgearr[wr])
    nmord = slf._argflag['trace']['orders']['polyorder']+1
    if armin != almin:
        if armin < almin:
            lcoeff = np.append(np.zeros((nmord,almin-armin)),lcoeff,axis=1)
        else:
            rcoeff = np.append(np.zeros((nmord,armin-almin)),rcoeff,axis=1)
    if armax != almax:
        if armax < almax:
            rcoeff = np.append(rcoeff,np.zeros((nmord,almax-armax)),axis=1)
        else:
            lcoeff = np.append(lcoeff,np.zeros((nmord,armax-almax)),axis=1)

    # Now consider traces where both the left and right edges are detected
    ordunq = np.unique(edgearr)
    lunqt = ordunq[np.where(ordunq < 0)[0]]
    runqt = ordunq[np.where(ordunq > 0)[0]]
    lunq = np.arange(lunqt.min(), lunqt.max()+1)
    runq = np.arange(runqt.min(), runqt.max()+1)
    # Determine which orders are detected on both the left and right edge
    gord = np.intersect1d(-lunq, runq, assume_unique=True)
    # We need to ignore the orders labelled rfail and lfail.
    lg = np.where(np.in1d(-lunq, gord))[0]
    rg = np.where(np.in1d(runq, gord))[0]
    lgm = np.where(np.in1d(-lunq, gord, invert=True))[0]
    rgm = np.where(np.in1d(runq, gord, invert=True))[0]
    maxord = np.max(np.append(gord,np.append(-lunq[lgm],runq[rgm])))
    #addnbad = maxord-np.max(gord)
    lcent = arutils.func_val(lcoeff[:,-lunq[lg][::-1]-1-slf._argflag['trace']['orders']['pcxneg']], xv,
                             slf._argflag['trace']['orders']['function'], minv=minvf, maxv=maxvf)
    rcent = arutils.func_val(rcoeff[:,runq[rg]-1-slf._argflag['trace']['orders']['pcxneg']], xv,
                             slf._argflag['trace']['orders']['function'], minv=minvf, maxv=maxvf)
    slitcen = 0.5*(lcent+rcent).T
    ##############
#	zmin, zmax = arplot.zscale(binarr)
#	if slf._dispaxis == 0:
#		extnt = (slf._pixlocn[0,0,1], slf._pixlocn[0,-1,1], slf._pixlocn[0,0,0], slf._pixlocn[-1,0,0])
#	else:
#		extnt = (slf._pixlocn[0,0,0], slf._pixlocn[0,-1,0], slf._pixlocn[0,0,1], slf._pixlocn[-1,0,1])
#	implot = plt.imshow(binarr, extent=extnt, origin='lower', interpolation='none', aspect='auto')
#	implot.set_cmap("gray")
#	plt.colorbar()
#	implot.set_clim(zmin,zmax)
#	# Interpolate the best solutions for all orders with a cubic spline
#	if slf._dispaxis == 0:
#		xint = slf._pixlocn[:,0,0]
#	else:
#		xint = slf._pixlocn[0,:,0]
#	for i in xrange(rcent.shape[0]):
#		pclr = '-'
#		plt.plot(np.arange(lcent.shape[1]),lcent[i,:],'g'+pclr,linewidth=3.1)
#		plt.plot(np.arange(rcent.shape[1]),rcent[i,:],'b'+pclr,linewidth=3.1)
#	plt.show()
#	null = raw_input("wait...")
    ##############
    #maskord = np.where((np.all(lcoeff[:,lg],axis=0)==False)|(np.all(rcoeff[:,rg],axis=0)==False))[0]
    maskord = np.where((np.all(lcoeff, axis=0) == False) | (np.all(rcoeff, axis=0) == False))[0]
# 	print almin, armin, almax, armax
    ordsnd = np.arange(min(almin, armin), max(almax, armax)+1)
    totord = ordsnd[-1]+slf._argflag['trace']['orders']['pcxpos']
    # Identify the orders to be extrapolated during reconstruction
    extrapord = (1.0-np.in1d(np.linspace(1.0, totord, totord), gord).astype(np.int)).astype(np.bool)
    msgs.info("Performing a PCA on the order edges")
    ofit = slf._argflag['trace']['orders']['pca']
    lnpc = len(ofit)-1
    msgs.work("May need to do a check here to make sure ofit is reasonable")
    coeffs = arutils.func_fit(xv, slitcen, slf._argflag['trace']['orders']['function'],
                              slf._argflag['trace']['orders']['polyorder'], minv=minvf, maxv=maxvf)
    for i in xrange(ordsnd.size):
        if i in maskord:
            coeffs = np.insert(coeffs, i, 0.0, axis=1)
            slitcen = np.insert(slitcen, i, 0.0, axis=1)
            lcent = np.insert(lcent, i, 0.0, axis=0)
            rcent = np.insert(rcent, i, 0.0, axis=0)
    xcen = xv[:,np.newaxis].repeat(ordsnd.size, axis=1)
    fitted, outpar = arpca.basis(xcen, slitcen, coeffs, lnpc, ofit, x0in=ordsnd, mask=maskord, skipx0=True,
                                 function=slf._argflag['trace']['orders']['function'])
    # If the PCA worked OK, do the following
    msgs.work("Should something be done here inbetween the two basis calls?")
    fitted, outpar = arpca.basis(xcen, slitcen, coeffs, lnpc, ofit, x0in=ordsnd, mask=maskord,
                                 skipx0=False, function=slf._argflag['trace']['orders']['function'])
    arpca.pc_plot(slf, outpar, ofit, pcadesc=pcadesc)
    # Extrapolate the remaining orders requested
    orders = 1.0+np.arange(totord)
    extrap_cent, outpar = arpca.extrapolate(outpar, orders, function=slf._argflag['trace']['orders']['function'])
    # Fit a function for the difference between left and right edges.
    diff_coeff, diff_fit = arutils.polyfitter2d(rcent-lcent, mask=maskord,
                                                order=slf._argflag['trace']['orders']['diffpolyorder'])
    # Now extrapolate the order difference
    ydet = np.linspace(0.0, 1.0, lcent.shape[0])
    ydetd = ydet[1]-ydet[0]
    lnum = ordsnd[0]-1.0
    ydet = np.append(-ydetd*np.arange(1.0, 1.0+lnum)[::-1], ydet)
    ydet = np.append(ydet, 1.0+ydetd*np.arange(1.0, 1.0+slf._argflag['trace']['orders']['pcxpos']))
    xde, yde = np.meshgrid(np.linspace(0.0, 1.0, lcent.shape[1]), ydet)
    extrap_diff = arutils.polyval2d(xde, yde, diff_coeff).T
    msgs.info("Refining the trace for reconstructed and predicted orders")
    #refine_cent, outpar = refine_traces(binarr, outpar, extrap_cent, extrap_diff, [slf._argflag['trace']['orders']['pcxneg'],slf._argflag['trace']['orders']['pcxpos']], orders, slf._dispaxis, ofit[0], slf._pixlocn, function=slf._argflag['trace']['orders']['function'])
    ######
    ## NOTE::  MIGHT NEED TO APPLY THE BAD PIXEL MASK HERE TO BINARR
    msgs.work("Should the bad pixel mask be applied to the frame here?")
    refine_cent, outpar = refine_traces(binarr, outpar, extrap_cent, extrap_diff,
                                        [gord[0]-orders[0], orders[-1]-gord[-1]], orders, slf._dispaxis,
                                        ofit[0], slf._pixlocn[det-1], msgs,
                                        function=slf._argflag['trace']['orders']['function'])
    # Generate the left and right edges
    lcen = refine_cent - 0.5*extrap_diff
    rcen = refine_cent + 0.5*extrap_diff
#	lcen = extrap_cent - 0.5*extrap_diff
#	rcen = extrap_cent + 0.5*extrap_diff
    # Interpolate the best solutions for all orders with a cubic spline
    msgs.info("Interpolating the best solutions for all orders with a cubic spline")
    # zmin, zmax = arplot.zscale(binarr)
    # plt.clf()
    # extnt = (slf._pixlocn[0,0,1], slf._pixlocn[0,-1,1], slf._pixlocn[0,0,0], slf._pixlocn[-1,0,0])
    # implot = plt.imshow(binarr, extent=extnt, origin='lower', interpolation='none', aspect='auto')
    # implot.set_cmap("gray")
    # plt.colorbar()
    # implot.set_clim(zmin, zmax)
    xint = slf._pixlocn[det-1][:,0,0]
    lcenint = np.zeros((mstrace.shape[0], lcen.shape[1]))
    rcenint = np.zeros((mstrace.shape[0], rcen.shape[1]))
    for i in xrange(lcen.shape[1]):
        # if i+1 not in gord: pclr = '--'
        # else: pclr = '-'
        # plt.plot(xv_corr, lcen_corr[:,i], 'g'+pclr, linewidth=0.1)
        # plt.plot(xv_corr, rcen_corr[:,i], 'b'+pclr, linewidth=0.1)
        lcenint[:,i] = arutils.spline_interp(xint, xv, lcen[:,i])
        rcenint[:,i] = arutils.spline_interp(xint, xv, rcen[:,i])
#			plt.plot(xint,lcenint[:,i],'k.')
#			plt.plot(xint,rcenint[:,i],'k.')
#		plt.show()
    # if tracedesc != "":
    #     plt.title(tracedesc)
    # slf._qa.savefig(dpi=1200, orientation='portrait', bbox_inches='tight')
    # plt.close()

    # Illustrate where the orders fall on the detector (physical units)
    if slf._argflag['run']['qcontrol']:
        msgs.work("Not yet setup with ginga")
        # # Set up a ds9 instance
        # d = ds9.ds9()
        # # Load the image
        # d.set_np2arr(mstrace)
        # # Zoom to fit
        # d.set('zoom to fit')
        # # Change the colormap and scaling
        # d.set('cmap gray')
        # d.set('scale log')
        # # Plot the regions
        # if tracedesc != "":
        #     d.set('regions load ' + '"' + '{0:s}/{1:s}_trace_orders.reg'.format(slf._argflag['run']['plotsdir'],tracedesc) + '"')
        # else:
        #     d.set('regions load ' + '"' + '{0:s}/trace_orders.reg'.format(slf._argflag['run']['plotsdir']) + '"')
        # # Save the image
        # # Check if the user wants to peruse the output as it becomes available
        # if slf._argflag['run']['stopcheck']:
        #     null=raw_input(msgs.input()+"Press enter to continue...")
        # else:
        #     msgs.info("DS9 window was updated")
    return lcenint, rcenint, extrapord


def refine_traces(binarr, outpar, extrap_cent, extrap_diff, extord, orders, dispaxis,
                  fitord, locations, function='polynomial'):
    # Refine the orders in the positive direction
    i = extord[1]
    hiord = phys_to_pix(extrap_cent[:,-i-2], locations, 1)
    nxord = phys_to_pix(extrap_cent[:,-i-1], locations, 1)
    mask = np.ones(orders.size)
    mask[0:extord[0]] = 0.0
    mask[-extord[1]:] = 0.0
    extfit = extrap_cent.copy()
    outparcopy = copy.deepcopy(outpar)
    while i > 0:
        loord = hiord
        hiord = nxord
        nxord = phys_to_pix(extrap_cent[:,-i], locations, 1)
        minarrL = arcytrace.minbetween(binarr, loord, hiord, dispaxis) # Minimum counts between loord and hiord
        minarrR = arcytrace.minbetween(binarr, hiord, nxord, dispaxis)
        minarr = 0.5*(minarrL+minarrR)
        srchz = np.abs(extfit[:,-i]-extfit[:,-i-1])/3.0
        lopos = phys_to_pix(extfit[:,-i]-srchz, locations, 1) # The pixel indices for the bottom of the search window
        numsrch = np.int(np.max(np.round(2.0*srchz-extrap_diff[:,-i])))
        diffarr = np.round(extrap_diff[:,-i]).astype(np.int)
        shift = arcytrace.find_shift(binarr, minarr, lopos, diffarr, numsrch, dispaxis)
        relshift = np.mean(shift+extrap_diff[:,-i]/2-srchz)
        if shift == -1:
            msgs.info("  Refining order {0:d}: NO relative shift applied".format(int(orders[-i])))
            relshift = 0.0
        else:
            msgs.info("  Refining order {0:d}: relative shift = {1:+f}".format(int(orders[-i]), relshift))
        # Renew guess for the next order
        mask[-i] = 1.0
        extfit, outpar, fail = arpca.refine_iter(outpar, orders, mask, -i, relshift, fitord, msgs, function=function)
        if fail:
            msgs.warn("Order refinement has large residuals -- check order traces")
            return extrap_cent, outparcopy
        i -= 1
    # Refine the orders in the negative direction
    i = extord[0]
    loord = phys_to_pix(extrap_cent[:,i+1], locations, 1)
    extrap_cent = extfit.copy()
    outparcopy = copy.deepcopy(outpar)
    while i > 0:
        hiord = loord
        loord = phys_to_pix(extfit[:,i], locations, 1)
        minarr = arcytrace.minbetween(binarr,loord, hiord, dispaxis)
        srchz = np.abs(extfit[:,i]-extfit[:,i-1])/3.0
        lopos = phys_to_pix(extfit[:,i-1]-srchz, locations, 1)
        numsrch = np.int(np.max(np.round(2.0*srchz-extrap_diff[:,i-1])))
        diffarr = np.round(extrap_diff[:,i-1]).astype(np.int)
        shift = arcytrace.find_shift(binarr, minarr, lopos, diffarr, numsrch, dispaxis)
        relshift = np.mean(shift+extrap_diff[:,i-1]/2-srchz)
        if shift == -1:
            msgs.info("  Refining order {0:d}: NO relative shift applied".format(int(orders[i-1])))
            relshift = 0.0
        else:
            msgs.info("  Refining order {0:d}: relative shift = {1:+f}".format(int(orders[i-1]),relshift))
        # Renew guess for the next order
        mask[i-1] = 1.0
        extfit, outpar, fail = arpca.refine_iter(outpar, orders, mask, i-1, relshift, fitord, msgs, function=function)
        if fail:
            msgs.warn("Order refinement has large residuals -- check order traces")
            return extrap_cent, outparcopy
        i -= 1
    return extfit, outpar


def model_tilt(slf, det, msarc, censpec=None, maskval=-999999.9,
               trthrsh=1000.0):
    """
    This function performs a PCA analysis on the arc tilts for a single spectrum (or order)
    """
    msgs.work("Detecting lines")
    tampl, tcent, twid, w, satsnd, _ = ararc.detect_lines(slf, det, msarc, censpec=censpec)
    satval = slf._spect['det'][det-1]['saturation']*slf._spect['det'][det-1]['nonlinear']
    if slf._argflag['trace']['orders']['tilts'].lower() == "zero":
        # Assuming there is no spectral tilt
        tilts = np.outer(np.linspace(0.0, 1.0, msarc.shape[0]), np.ones(msarc.shape[1]))
        return tilts, satsnd
    # Order of the polynomials to be used when fitting the tilts.
    fitxy = [slf._argflag['trace']['orders']['tiltorder'], 1]
    arcdet = (tcent[w]+0.5).astype(np.int)
    ampl = tampl[w]

    # Determine the best lines to use to trace the tilts
    ncont = 15
    aduse = np.zeros(arcdet.size, dtype=np.bool)  # Which lines should be used to trace the tilts
    w = np.where(ampl >= trthrsh)
    aduse[w] = 1
    # Remove lines that are within ncont pixels
    nuse = np.sum(aduse)
    detuse = arcdet[aduse]
    idxuse = np.arange(arcdet.size)[aduse]
    olduse = aduse.copy()
    for s in xrange(nuse):
        w = np.where((np.abs(arcdet-detuse[s]) <= ncont) & (np.abs(arcdet-detuse[s]) >= 1.0))[0]
        for u in xrange(w.size):
            if ampl[w[u]] > ampl[olduse][s]:
                aduse[idxuse[s]] = False
                break

    # Divide the detector into Nseg segments,
    # and find the brightest lines in each segment.
    # The total number of lines used to trace the tilts will be  = Nseg*Nuse + Nadd
    # Nseg = 4
    # Nuse = 2
    # Nadd = 8
    # segsz = msarc.shape[0]/float(Nseg)
    # aduse = np.zeros(arcdet.size, dtype=np.bool)  # Which lines should be used to trace the tilts
    # for s in xrange(Nseg):
    #     w = np.where((arcdet > s*segsz) & (arcdet <= (s+1)*segsz))[0]
    #     segampl = tampl[w]
    #     asrt = np.argsort(segampl)[::-1]
    #     for u in xrange(Nuse):
    #         aduse[w[asrt[u]]] = True
    # # Now include some additional bright lines
    # asrt = np.argsort(tampl)[::-1]
    # s, u = 0, 0
    # while u < Nadd:
    #     if not aduse[asrt[s]]:
    #         aduse[asrt[s]] = True
    #         u += 1
    #     s += 1

    if slf._argflag['trace']['orders']['tilts'].lower() == "pca":
        nitertilts = 2
    else:
        nitertilts = 1
    ordcen = slf._pixcen[det-1].copy()
    guesstilts = None
    outpar = {}
    msgs.info("Modelling arc line tilts with {0:d} arc lines".format(np.sum(aduse)))
    # Go along each order and trace the tilts
    for tt in xrange(nitertilts):
        # Start by masking every row, then later unmask the rows with usable arc lines
        maskrows = np.ones(msarc.shape[0], dtype=np.int)
        if nitertilts > 1:
            msgs.info("Iterating on spectral tilts -- Iteration {0:d}/{1:d}".format(tt+1, nitertilts))
        tcoeff = np.ones((slf._argflag['trace']['orders']['tiltorder']+1, msarc.shape[0]))
        weights = np.zeros(msarc.shape[0])
        msgs.work("This next step could be multiprocessed to speed up the reduction")
        nspecfit = 7
        nsmth = 3  # Number of pixels +/- in the spatial direction to include in the fit (0=no smoothing, 1=3 pixels, 2=5 pixels...)
        xtilt = np.ones((msarc.shape[1], arcdet.size))*maskval
        ytilt = np.ones((msarc.shape[1], arcdet.size))*maskval
        ztilt = np.ones((msarc.shape[1], arcdet.size))*maskval
        stilt = np.ones((msarc.shape[1], arcdet.size))*maskval
        mtilt = np.ones((msarc.shape[1], arcdet.size))*maskval
        wtilt = np.ones((msarc.shape[1], arcdet.size))*maskval
        badlines = 0
        for j in xrange(arcdet.size):
            # For each detection in this order
            msgs.info("Tracing tilt of arc line {0:d}/{1:d}".format(j+1, arcdet.size))
            # Check if this is a saturated line
            ysat = msarc[arcdet[j]-nspecfit:arcdet[j]+nspecfit+1, ordcen[arcdet[j], 0]-nsmth:ordcen[arcdet[j], 0]+nsmth+1]
            if np.where(ysat > satval)[0].size != 0:
                aduse[j] = False
                badlines += 1
                continue
            # Get the size of the slit
            sz = int(np.floor(np.abs(slf._rordloc[det-1][arcdet[j], 0]-slf._lordloc[det-1][arcdet[j], 0])/2.0)) - 2
            xtfit = np.zeros(2*sz+1)
            ytfit = np.ones(2*sz+1)*maskval  # Fitted centroid
            etfit = np.zeros(2*sz+1)  # Fitted centroid error
            mtfit = np.ones(2*sz+1, dtype=np.int)   # Mask of bad fits
            apfit = np.zeros(2*sz+1)  # Fitted Amplitude
            shfit = np.zeros(2*sz+1)  # Shift applied
            xfit = np.arange(-nspecfit, nspecfit+1, 1.0)
            tstcc = True  # A boolean to tell the loop once a good set of pixels has been found to cross-correlate with
            # Fit up
            pcen = arcdet[j]
            if (pcen < nspecfit) or (pcen > msarc.shape[0]-(nspecfit+1)):
                # Too close to the end of the spectrum
                aduse[j] = False
                badlines += 1
                continue
            offchip = False
            for k in xrange(0, sz+1-nsmth):
                if (pcen < nspecfit) or (pcen > msarc.shape[0]-(nspecfit+1)):
                    offchip = True
                    break
                if ordcen[pcen, 0]+k >= msarc.shape[1]:
                    offchip = True
                    break
                # Get a copy of the array that will be used to cross-correlate
                if tstcc:
                    # ccyfit = msarc[arcdet[j]-nspecfit:arcdet[j]+nspecfit+1,ordcen[arcdet[j],0]+k]
                    ccyfit = msarc[arcdet[j]-nspecfit:arcdet[j]+nspecfit+1,ordcen[arcdet[j],0]+k-nsmth:ordcen[arcdet[j],0]+k+nsmth+1]
                    if len(ccyfit.shape) == 2:
                        ccyfit = np.median(ccyfit, axis=1)
                    wgd = np.where(ccyfit == maskval)
                    if wgd[0].size != 0:
                        continue
                    ccval = arcdet[j] + np.sum(xfit*ccyfit)/np.sum(ccyfit)
                    tstcc = False  # Once we have an array, there's no need to keep looking
                # yfit = msarc[pcen-nspecfit:pcen+nspecfit+1,ordcen[arcdet[j],0]+k]
                yfit = msarc[pcen-nspecfit:pcen+nspecfit+1, ordcen[arcdet[j], 0]+k-nsmth:ordcen[arcdet[j], 0]+k+nsmth+1]
                if len(yfit.shape) == 2:
                    yfit = np.median(yfit, axis=1)
                if np.size(yfit) == 0:
                    offchip = True
                    break
                # wgd = np.where((yfit<satval)&(yfit!=maskval))
                wgd = np.where(yfit == maskval)
                if wgd[0].size != 0:
                    continue
                cc = np.correlate(ccyfit, yfit, mode='same')
                params, fail = arutils.gauss_lsqfit(xfit, cc, 0.0)
                centv = ccval + pcen - arcdet[j] - params[1]
                if guesstilts is not None:
                    shfit[k+sz] = guesstilts[arcdet[j], ordcen[arcdet[j], 0]+k]*float(msarc.shape[0]-1.0)
                xtfit[k+sz] = ordcen[arcdet[j], 0] + k
                ytfit[k+sz] = centv - shfit[k+sz]
                etfit[k+sz] = 0.02
                apfit[k+sz] = params[0]
                if fail:
                    mtfit[k+sz] = 1
                else:
                    pcen = int(0.5 + centv)
                    mtfit[k+sz] = 0
            if offchip:
                # Don't use lines that go off the chip (could lead to a bad trace)
                aduse[j] = False
                badlines += 1
                continue
            for k in range(sz+1-nsmth, sz+1):
                xtfit[k+sz] = ordcen[arcdet[j], 0]+k
            # Fit down
            pcen = arcdet[j]
            for k in xrange(1,sz+1-nsmth):
                if (pcen < nspecfit) or (pcen > msarc.shape[0]-(nspecfit+1)):
                    offchip = True
                    break
                if ordcen[pcen, 0]-k < 0:
                    offchip = True
                    break
                # Get a copy of the array that will be used to cross-correlate
                # (testcc is probably already False from the Fit Up part of the loop, but it's best to be sure)
                if tstcc:
                    # ccyfit = msarc[arcdet[j]-nspecfit:arcdet[j]+nspecfit+1,ordcen[arcdet[j],0]-k]
                    ccyfit = msarc[arcdet[j]-nspecfit:arcdet[j]+nspecfit+1,ordcen[arcdet[j],0]-k-nsmth:ordcen[arcdet[j],0]-k+nsmth+1]
                    if len(ccyfit.shape) == 2:
                        ccyfit = np.median(ccyfit, axis=1)
                    wgd = np.where(ccyfit == maskval)
                    if wgd[0].size != 0:
                        continue
                    ccval = arcdet[j] + np.sum(xfit*ccyfit)/np.sum(ccyfit)
                    tstcc = False  # Once we have an array, there's no need to keep looking
                # yfit = msarc[pcen-nspecfit:pcen+nspecfit+1,ordcen[arcdet[j],0]-k]
                yfit = msarc[pcen-nspecfit:pcen+nspecfit+1, ordcen[arcdet[j], 0]-k-nsmth:ordcen[arcdet[j], 0]-k+nsmth+1]
                if len(yfit.shape) == 2:
                    yfit = np.median(yfit, axis=1)
                if np.size(yfit) == 0:
                    offchip = True
                    break
                wgd = np.where(yfit == maskval)
                if wgd[0].size != 0:
                    continue
                cc = np.correlate(ccyfit, yfit, mode='same')
                params, fail = arutils.gauss_lsqfit(xfit, cc, 0.0)
                centv = ccval + pcen - arcdet[j] - params[1]
                if guesstilts is not None:
                    shfit[sz-k] = guesstilts[arcdet[j], ordcen[arcdet[j], 0]-k]*float(msarc.shape[0]-1.0)
                xtfit[sz-k] = ordcen[arcdet[j], 0] - k
                ytfit[sz-k] = centv - shfit[sz-k]
                etfit[sz-k] = 0.02
                apfit[sz-k] = params[0]
                if fail:
                    mtfit[sz-k] = 1
                else:
                    pcen = int(0.5 + centv)
                    mtfit[sz-k] = 0
            if offchip:
                # Don't use lines that go off the chip (could lead to a bad trace)
                aduse[j] = False
                badlines += 1
                continue
            for k in range(sz+1-nsmth, sz+1):
                xtfit[sz-k] = ordcen[arcdet[j], 0]-k

            wmask = np.where(mtfit == 0)
            if guesstilts is not None:
                ytfit[wmask] -= np.median(ytfit[wmask])

            # Perform a scanning polynomial fit to the tilts
            model = arcyutils.polyfit_scan_intext(xtfit, ytfit, np.ones(ytfit.size, dtype=np.float), mtfit,
                                                  2, sz/6, 3, maskval)
            # if np.sum(np.isnan(model)) > 0:
            #     debugger.set_trace()
            # if len(np.where(np.abs(model) > 1e10)[0]):
            #     debugger.set_trace()

            if maskval in model:
                # Model contains masked values
                aduse[j] = False
                badlines += 1
                continue

            ytfit[np.where(mtfit == 1)] = maskval

            # Perform a robust polynomial fit to the traces
            if slf._argflag['trace']['orders']['tilts'].lower() == "spca":
                yfit = ytfit[wmask]/(msarc.shape[0]-1.0)
            else:
                yfit = (2.0*model[sz]-ytfit[wmask])/(msarc.shape[0]-1.0)
            wmsk, mcoeff = arutils.robust_polyfit(xtfit[wmask], yfit,
                                                  slf._argflag['trace']['orders']['tiltorder'],
                                                  function=slf._argflag['trace']['orders']['function'],
                                                  sigma=2.0, minv=0.0, maxv=msarc.shape[1]-1.0)
            # Update the mask
            wmask = wmask[0][np.where(wmsk == 0)]

            # Save the tilt angle, and unmask the row
            factr = (msarc.shape[0]-1.0)*arutils.func_val(mcoeff, ordcen[arcdet[j],0],
                                                          slf._argflag['trace']['orders']['function'],
                                                          minv=0.0, maxv=msarc.shape[1]-1.0)
            if guesstilts is not None:
                factr += guesstilts[arcdet[j], ordcen[arcdet[j], 0]]*float(msarc.shape[0]-1.0)
            idx = int(factr+0.5)
            if (idx > 0) and (idx < msarc.shape[0]):
<<<<<<< HEAD
                maskrows[idx] = 0     # mcoeff[0] is the centroid of the arc line
                tcoeff[:,idx] = mcoeff.copy()
                weights[idx]  = (np.abs(np.median(apfit[wmask])))**0.25
            xtilt[:wmask.size,j] = xtfit[wmask]/(msarc.shape[1]-1.0)
            ytilt[:wmask.size,j] = arcdet[j]/(msarc.shape[0]-1.0)
            ztilt[:wmask.size,j] = ytfit[wmask]/(msarc.shape[0]-1.0)
            stilt[:wmask.size,j] = shfit[wmask]
            dtilt[0,j] = sig/(np.max(ytfit[wmask])-np.min(ytfit[wmask]))  # Record how well the spectral trace has been determined for this line
            dtilt[1,j] = wmask.size        # Record how well the spectral trace has been determined for this line
            #if not np.isnan(1.0/sig): wtilt[:wmask[0].size,j] = ((msarc.shape[0]-1.0)/sig)**2
            zwght = ytfit[wmask]
            if np.max(np.abs(zwght[1:]-zwght[:-1]))!=0.0:
                wtilt[:wmask.size,j] = 1.0/np.max(np.abs(zwght[1:]-zwght[:-1]))
        # --\
        #tcoeff = np.ones((slf._argflag['trace']['orders']['tiltorder']+1,msarc.shape[1]))
        # --/
        if True:
            weights /= np.max(weights)
            # Fit the tilts
            # --\
            # maskcols = np.zeros(msarc.shape[1])
            # for i in xrange(msarc.shape[1]):
            #     w = np.where(np.abs(xtilt-i)<0.5)
            #     if w[0].size < 2*slf._argflag['trace']['orders']['tiltorder']:
            #         maskcols[i] = 1     # mcoeff[0] is the centroid of the arc line
            #         continue
            #     wmsk, mcoeff = arutils.robust_polyfit(ytilt[w]/(msarc.shape[0]-1.0), ztilt[w] - ytilt[w],
            #                                           slf._argflag['trace']['orders']['tiltorder'], msgs,
            #                                           function=slf._argflag['trace']['orders']['function'],
            #                                           weights=None, sigma=2.0, minv=0.0, maxv=1.0)
            #     tcoeff[:,i] = mcoeff.copy()
            # maskrows = maskcols.copy()
            # --/
            # Do a PCA on the coefficients
            maskrw = np.where(maskrows == 1)[0]
            maskrw.sort()
            extrap_row = maskrows.copy()
            xv = np.arange(msarc.shape[1])
            # --\
            # xv = np.arange(msarc.shape[0])
            # --/
            tiltval = arutils.func_val(tcoeff, xv, slf._argflag['trace']['orders']['function'],
                                       minv=0.0, maxv=msarc.shape[1]-1.0).T
            msgs.work("May need to do a check here to make sure ofit is reasonable")
            ofit = slf._argflag['trace']['orders']['pcatilt']
            lnpc = len(ofit)-1
            if np.sum(1.0-extrap_row) > ofit[0]+1: # Only do a PCA if there are enough good orders
                if slf._argflag['trace']['orders']['tiltorder'] == 1:
                    #plt.plot(np.arange())
                    pass
                else:
                    # Perform a PCA on the tilts
                    msgs.info("Performing a PCA on the tilts")
                    ordsnd = np.linspace(0.0, 1.0, msarc.shape[0])
                    xcen = xv[:,np.newaxis].repeat(msarc.shape[0], axis=1)
                    # --\
                    # ordsnd = np.linspace(0.0, 1.0, msarc.shape[1])
                    # xcen = xv[:,np.newaxis].repeat(msarc.shape[1], axis=1)
                    # --/
                    fitted, outpar = arpca.basis(xcen, tiltval, tcoeff, lnpc, ofit, weights=None,
                                                 x0in=ordsnd, mask=maskrw, skipx0=True,
                                                 function=slf._argflag['trace']['orders']['function'])
                    # If the PCA worked OK, do the following
                    msgs.work("Should something be done here inbetween the two basis calls?")
                    fitted, outpar = arpca.basis(xcen, tiltval, tcoeff, lnpc, ofit, weights=None,
                                                 x0in=ordsnd, mask=maskrw, skipx0=False,
                                                 function=slf._argflag['trace']['orders']['function'])
                    arpca.pc_plot(slf, outpar, ofit, pcadesc="Spectral Tilts PCA", addOne=False)
                    # Extrapolate the remaining orders requested
                    orders = np.linspace(0.0, 1.0, msarc.shape[0])
                    extrap_tilt, outpar = arpca.extrapolate(outpar, orders,
                                                            function=slf._argflag['trace']['orders']['function'])
                    if msgs._debug['trace']:
                        debugger.set_trace()
                    tilts = extrap_tilt.T
                    #arpca.pc_plot_arctilt(tiltang, centval, tilts, plotsdir=slf._argflag['run']['plotsdir'], pcatype="tilts", prefix=prefix)
=======
                maskrows[idx] = 0
                tcoeff[:, idx] = mcoeff.copy()
                weights[idx] = (np.abs(np.median(apfit[wmask])))**0.25

            # if True:
            #     #debugger.set_trace()
            #     plt.clf()
            #     plt.plot(xtfit[wmask], ytfit[wmask], 'bx')
            #     plt.plot(xtfit, model, 'r-')
            #     plt.show()
            #     continue

            xint = int(xtfit[0])
            xtilt[xint:xint+2*sz+1, j] = xtfit/(msarc.shape[1]-1.0)
            ytilt[xint:xint+2*sz+1, j] = arcdet[j]/(msarc.shape[0]-1.0)
            ztilt[xint:xint+2*sz+1, j] = ytfit/(msarc.shape[0]-1.0)
            stilt[xint:xint+2*sz+1, j] = shfit
            if slf._argflag['trace']['orders']['tilts'].lower() == "spline":
                mtilt[xint:xint+2*sz+1, j] = model/(msarc.shape[0]-1.0)
            elif slf._argflag['trace']['orders']['tilts'].lower() == "interp":
                mtilt[xint:xint+2*sz+1, j] = (2.0*model[sz]-model)/(msarc.shape[0]-1.0)
>>>>>>> 23b0e55b
            else:
                mtilt[xint:xint+2*sz+1, j] = (2.0*model[sz]-model)/(msarc.shape[0]-1.0)
            wbad = np.where(ytfit == maskval)[0]
            ztilt[xint+wbad, j] = maskval
            if wmask.size != 0:
                wtilt[xint:xint+2*sz+1, j] = np.sqrt(2.0) / (1.4826 * np.median(np.abs(ytfit-model)[wmask]))

            # Extrapolate off the slit to the edges of the chip
            nfit = 6  # Number of pixels to fit a linear function to at the end of each trace
            xlof, xhif = np.arange(xint, xint+nfit), np.arange(xint+2*sz+1-nfit, xint+2*sz+1)
            xlo, xhi = np.arange(xint), np.arange(xint+2*sz+1, msarc.shape[1])
            glon = np.mean(xlof*mtilt[xint:xint+nfit, j]) - np.mean(xlof)*np.mean(mtilt[xint:xint+nfit, j])
            glod = np.mean(xlof**2) - np.mean(xlof)**2
            clo = np.mean(mtilt[xint:xint+nfit, j]) - (glon/glod)*np.mean(xlof)
            yhi = mtilt[xint+2*sz+1-nfit:xint+2*sz+1, j]
            ghin = np.mean(xhif*yhi) - np.mean(xhif)*np.mean(yhi)
            ghid = np.mean(xhif**2) - np.mean(xhif)**2
            chi = np.mean(yhi) - (ghin/ghid)*np.mean(xhif)
            mtilt[0:xint, j] = (glon/glod)*xlo + clo
            mtilt[xint+2*sz+1:, j] = (ghin/ghid)*xhi + chi
        if badlines != 0:
            msgs.warn("There were {0:d} additional arc lines that should have been traced".format(badlines) +
                      msgs.newline() + "(perhaps lines were saturated?). Check the spectral tilt solution")

        weights /= np.max(weights)
        maskrw = np.where(maskrows == 1)[0]
        maskrw.sort()
        extrap_row = maskrows.copy()
        xv = np.arange(msarc.shape[1])
        tiltval = arutils.func_val(tcoeff, xv, slf._argflag['trace']['orders']['function'],
                                   minv=0.0, maxv=msarc.shape[1]-1.0).T
        msgs.work("May need to do a check here to make sure ofit is reasonable")
        ofit = slf._argflag['trace']['orders']['pcatilt']
        lnpc = len(ofit)-1
        # Only do a PCA if there are enough good orders
        if np.sum(1.0-extrap_row) > ofit[0]+1:
            # Perform a PCA on the tilts
            msgs.info("Performing a PCA on the tilts")
            ordsnd = np.linspace(0.0, 1.0, msarc.shape[0])
            xcen = xv[:, np.newaxis].repeat(msarc.shape[0], axis=1)
            fitted, outpar = arpca.basis(xcen, tiltval, tcoeff, lnpc, ofit, weights=None,
                                         x0in=ordsnd, mask=maskrw, skipx0=False,
                                         function=slf._argflag['trace']['orders']['function'])
            arpca.pc_plot(slf, outpar, ofit, pcadesc="Spectral Tilts PCA", addOne=False)
            # Extrapolate the remaining orders requested
            orders = np.linspace(0.0, 1.0, msarc.shape[0])
            extrap_tilt, outpar = arpca.extrapolate(outpar, orders, function=slf._argflag['trace']['orders']['function'])
            polytilts = extrap_tilt.T
        else:
            # Fit the model with a 2D polynomial
            msgs.warn("Could not perform a PCA when tracing the spectral tilt" + msgs.newline() +
                      "Not enough well-traced arc lines")
            msgs.info("Fitting tilts with a low order, 2D polynomial")
            wgd = np.where(xtilt != maskval)
            coeff = arutils.polyfit2d_general(xtilt[wgd], ytilt[wgd], mtilt[wgd], fitxy)
            polytilts = arutils.polyval2d_general(coeff, np.linspace(0.0, 1.0, msarc.shape[1]),
                                                  np.linspace(0.0, 1.0, msarc.shape[0]))

        # Now apply the starting guess for the tilts
        if guesstilts is not None:
            polytilts += guesstilts

        if slf._argflag['trace']['orders']['tilts'].lower() == "interp":
            msgs.info("Interpolating and Extrapolating the tilts")
            xspl = np.linspace(0.0, 1.0, msarc.shape[1])
            # yspl = np.append(0.0, np.append(arcdet[np.where(aduse)]/(msarc.shape[0]-1.0), 1.0))
            # yspl = np.append(0.0, np.append(polytilts[arcdet[np.where(aduse)], msarc.shape[1]/2], 1.0))
            ycen = np.diag(polytilts[arcdet[np.where(aduse)], ordcen[arcdet[np.where(aduse)]]])
            yspl = np.append(0.0, np.append(ycen, 1.0))
            zspl = np.zeros((msarc.shape[1], np.sum(aduse)+2))
            zspl[:, 1:-1] = mtilt[:, np.where(aduse)[0]]
            # zspl[:, 1:-1] = polytilts[arcdet[np.where(aduse)[0]], :].T
            zspl[:, 0] = zspl[:, 1] + polytilts[0, :] - polytilts[arcdet[np.where(aduse)[0][0]], :]
            zspl[:, -1] = zspl[:, -2] + polytilts[-1, :] - polytilts[arcdet[np.where(aduse)[0][-1]], :]
            # Make sure the endpoints are set to 0.0 and 1.0
            zspl[:, 0] -= zspl[ordcen[0, 0], 0]
            zspl[:, -1] = zspl[:, -1] - zspl[ordcen[-1, 0], -1] + 1.0
            # Prepare the spline variables
            # if False:
            #     pmin = 0
            #     pmax = -1
            # else:
            #     pmin = int(max(0, np.min(slf._lordloc[det-1])))
            #     pmax = int(min(msarc.shape[1], np.max(slf._rordloc[det-1])))
            # xsbs = np.outer(xspl, np.ones(yspl.size))
            # ysbs = np.outer(np.ones(xspl.size), yspl)
            # zsbs = zspl[wgd]
            # Restrict to good portion of the image
            tiltspl = interp.RectBivariateSpline(xspl, yspl, zspl, kx=3, ky=3)
            yval = np.linspace(0.0, 1.0, msarc.shape[0])
            tilts = tiltspl(xspl, yval, grid=True).T
        elif slf._argflag['trace']['orders']['tilts'].lower() == "spline":
            msgs.info("Performing a spline fit to the tilts")
            wgd = np.where((ytilt != maskval) & (ztilt != maskval))
            txsbs = xtilt[wgd]
            tysbs = ytilt[wgd]
            tzsbs = ztilt[wgd]
            twsbs = wtilt[wgd]
            # Append the end points
            wlo = np.where((ytilt == np.min(tysbs)) & (ytilt != maskval) & (ztilt != maskval))
            whi = np.where((ytilt == np.max(tysbs)) & (ytilt != maskval) & (ztilt != maskval))
            xlo = (xtilt[wlo]*(msarc.shape[1]-1.0)).astype(np.int)
            xhi = (xtilt[whi]*(msarc.shape[1]-1.0)).astype(np.int)
            xsbs = np.append(xtilt[wlo], np.append(txsbs, xtilt[whi]))
            ysbs = np.append(np.zeros(wlo[0].size), np.append(tysbs, np.ones(whi[0].size)))
            zlo = ztilt[wlo] + polytilts[0, xlo] - polytilts[arcdet[np.where(aduse)[0][0]], xlo]
            zhi = ztilt[whi] + polytilts[-1, xhi] - polytilts[arcdet[np.where(aduse)[0][-1]], xhi]
            zsbs = np.append(zlo, np.append(tzsbs, zhi))
            wsbs = np.append(wtilt[wlo], np.append(twsbs, wtilt[whi]))
            # Generate the spline curve
            tiltspl = interp.SmoothBivariateSpline(xsbs, zsbs, ysbs, w=wsbs, kx=3, ky=3, s=xsbs.size,
                                                   bbox=[0.0, 1.0, min(zsbs.min(), 0.0), max(zsbs.max(), 1.0)])
            xspl = np.linspace(0.0, 1.0, msarc.shape[1])
            yspl = np.linspace(0.0, 1.0, msarc.shape[0])
            tilts = tiltspl(xspl, yspl, grid=True).T
            # QA
            if False:
                tiltqa = tiltspl(xsbs, zsbs, grid=False)
                plt.clf()
                # plt.imshow((zsbs-tiltqa)/zsbs, origin='lower')
                # plt.imshow((ysbs-tiltqa)/ysbs, origin='lower')
                plt.plot(xsbs, (ysbs-tiltqa)/ysbs, 'bx')
                plt.plot(xsbs, 1.0/(wsbs*ysbs), 'r-')
                plt.ylim(-5e-2, 5e-2)
                # plt.colorbar()
                plt.show()
                debugger.set_trace()
        elif slf._argflag['trace']['orders']['tilts'].lower() == "spca":
             xspl = np.linspace(0.0, 1.0, msarc.shape[1])
             #yspl = np.append(0.0, np.append(arcdet[np.where(aduse)]/(msarc.shape[0]-1.0), 1.0))
             yspl = np.append(0.0, np.append(polytilts[arcdet[np.where(aduse)],msarc.shape[1]/2],1.0))
             zspl = np.zeros((msarc.shape[1], np.sum(aduse)+2))
             zspl[:, 1:-1] = polytilts[arcdet[np.where(aduse)[0]], :].T
             zspl[:, 0] = zspl[:, 1] + polytilts[0, :] - polytilts[arcdet[np.where(aduse)[0][0]], :]
             zspl[:, -1] = zspl[:, -2] + polytilts[-1, :] - polytilts[arcdet[np.where(aduse)[0][-1]], :]
             # Make sure the endpoints are set to 0.0 and 1.0
             zspl[:, 0] -= zspl[ordcen[0, 0], 0]
             zspl[:, -1] = zspl[:, -1] - zspl[ordcen[-1, 0], -1] + 1.0
             # Prepare the spline variables
             if False:
                pmin = 0
                pmax = -1
             else:
                pmin = int(max(0, np.min(slf._lordloc[det-1])))
                pmax = int(min(msarc.shape[1], np.max(slf._rordloc[det-1])))
                xsbs = np.outer(xspl, np.ones(yspl.size))[pmin:pmax,:]
                ysbs = np.outer(np.ones(xspl.size), yspl)[pmin:pmax,:]
                zsbs = zspl[pmin:pmax,:]
             # Spline
             msgs.work('Consider adding weights to SmoothBivariate')
             tiltspl = interp.SmoothBivariateSpline(xsbs.flatten(),
                                                     zsbs.flatten(),
                                                     ysbs.flatten(), kx=3, ky=3, s=xsbs.size)
             # Finish
             yval = np.linspace(0.0, 1.0, msarc.shape[0])
             tilts = tiltspl(xspl, yval, grid=True).T
             if False:
                 tiltqa = tiltspl(xsbs.flatten(), zsbs.flatten(), grid=False).reshape( xsbs.shape)
                 plt.clf()
                 #plt.imshow((zsbs-tiltqa)/zsbs, origin='lower')
                 plt.imshow((ysbs-tiltqa)/ysbs, origin='lower')
                 plt.colorbar()
                 plt.show()
                 debugger.set_trace()
        elif slf._argflag['trace']['orders']['tilts'].lower() == "pca":
            tilts = polytilts.copy()
        if tt == 0:
            ztilto = ztilt.copy()
        elif tt < nitertilts-1:
            # Provide a starting guess of the tilts for the next iteration
            guesstilts = tilts.copy()

    # Now do the QA
    msgs.info("Preparing arc tilt QA data")
    # tiltsplot = polytilts[arcdet, :].T
    tiltsplot = tilts[arcdet, :].T
    tiltsplot *= (msarc.shape[0]-1.0)
    # Shift the plotted tilts about the centre of the slit
    adj = np.diag(tilts[arcdet, ordcen[arcdet]])
    zmsk = np.where(ztilto == maskval)
    ztilto = 2.0*np.outer(np.ones(ztilto.shape[0]), adj) - ztilto
    ztilto[zmsk] = maskval
    ztilto[np.where(ztilto != maskval)] *= (msarc.shape[0]-1.0)
    for i in xrange(arcdet.size):
        w = np.where(ztilto[:, i] != maskval)
        if w[0].size != 0:
            twa = (xtilt[w[0], i]*(msarc.shape[1]-1.0)+0.5).astype(np.int)
            # fitcns = np.polyfit(w[0], ztilt[w[0], i] - tiltsplot[twa, i], 0)[0]
            fitcns = np.median(ztilto[w[0], i] - tiltsplot[twa, i])
            # if abs(fitcns) > 1.0:
            #     msgs.warn("The tilt of Arc Line {0:d} might be poorly traced".format(i+1))
            tiltsplot[:, i] += fitcns

    xdat = xtilt.copy()
    xdat[np.where(xdat != maskval)] *= (msarc.shape[1]-1.0)

    msgs.info("Plotting arc tilt QA")
    arplot.plot_orderfits(slf, tiltsplot, ztilto, xdata=xdat, xmodl=np.arange(msarc.shape[1]),
                          textplt="Arc line", maxp=9, desc="Arc line spectral tilts", maskval=maskval)
    return tilts, satsnd, outpar


def trace_fweight(fimage, xinit, invvar=None, radius=3.):
    '''Python port of trace_fweight.pro from IDLUTILS

    Parameters:
    -----------
    fimage: 2D ndarray
      Image for tracing
    xinit: ndarray
      Initial guesses for x-trace
    invvar: ndarray, optional
      Inverse variance array for the image
    radius: float, optional
      Radius for centroiding; default to 3.0
    '''
    # Definitions for Cython
    #cdef int nx,ny,ncen

    # Init
    nx = fimage.shape[1]
    ny = fimage.shape[0]
    ncen = len(xinit)
    xnew = copy.deepcopy(xinit)
    xerr = np.zeros(ncen) + 999.

    ycen = np.arange(ny, dtype=int)
    invvar = 0. * fimage + 1.
    x1 = xinit - radius + 0.5
    x2 = xinit + radius + 0.5
    ix1 = np.floor(x1).astype(int)
    ix2 = np.floor(x2).astype(int)

    fullpix = int(np.maximum(np.min(ix2-ix1)-1,0))
    sumw = np.zeros(ny)
    sumxw = np.zeros(ny)
    sumwt = np.zeros(ny)
    sumsx1 = np.zeros(ny)
    sumsx2 = np.zeros(ny)
    qbad = np.array([False]*ny) 

    if invvar is None: 
        invvar = np.zeros_like(fimage) + 1. 

    '''
    cdef np.ndarray[ITYPE_t, ndim=1] ycen = np.arange(ny, dtype=ITYPE)
    cdef np.ndarray[DTYPE_t, ndim=1] invvar = 0. * fimage + 1.
    cdef np.ndarray[DTYPE_t, ndim=1] x1 = xinit - radius + 0.5
    cdef np.ndarray[DTYPE_t, ndim=1] x2 = xinit + radius + 0.5
    cdef np.ndarray[ITYPE_t, ndim=1] ix1 = np.fix(x1)
    cdef np.ndarray[ITYPE_t, ndim=1] ix2 = np.fix(x2)
    cdef np.ndarray[DTYPE_t, ndim=1] fullpix = np.maximum(np.min(ix2-ix1)-1),0)

    cdef np.ndarray[DTYPE_t, ndim=1] sumw = np.zeros(ny, dypte=DTYPE)
    cdef np.ndarray[DTYPE_t, ndim=1] sumxw = np.zeros(ny, dypte=DTYPE)
    cdef np.ndarray[DTYPE_t, ndim=1] sumwt = np.zeros(ny, dypte=DTYPE)
    cdef np.ndarray[DTYPE_t, ndim=1] sumsx1 = np.zeros(ny, dypte=DTYPE)
    cdef np.ndarray[DTYPE_t, ndim=1] sumsx2 = np.zeros(ny, dypte=DTYPE)
    cdef np.ndarray[ITYPE_t, ndim=1] qbad = np.zeros(ny, dypte=ITYPE)
    '''

    # Compute
    for ii in range(0,fullpix+3):
        spot = ix1 - 1 + ii
        ih = np.clip(spot,0,nx-1)
        xdiff = spot - xinit
        #
        wt = np.clip(radius - np.abs(xdiff) + 0.5,0,1) * ((spot >= 0) & (spot < nx))
        sumw = sumw + fimage[ycen,ih] * wt
        sumwt = sumwt + wt
        sumxw = sumxw + fimage[ycen,ih] * xdiff * wt
        var_term = wt**2 / (invvar[ycen,ih] + (invvar[ycen,ih] == 0))
        sumsx2 = sumsx2 + var_term
        sumsx1 = sumsx1 + xdiff**2 * var_term
        #qbad = qbad or (invvar[ycen,ih] <= 0)
        qbad = np.any([qbad, invvar[ycen,ih] <= 0], axis=0)

    # Fill up
    good = (sumw > 0) &  (~qbad)
    if np.sum(good) > 0:
        delta_x = sumxw[good]/sumw[good]
        xnew[good] = delta_x + xinit[good]
        xerr[good] = np.sqrt(sumsx1[good] + sumsx2[good]*delta_x**2)/sumw[good]

    bad = np.any([np.abs(xnew-xinit) > radius + 0.5,xinit < radius - 0.5,xinit > nx - 0.5 - radius],axis=0)
    if np.sum(bad) > 0:
        xnew[bad] = xinit[bad]
        xerr[bad] = 999.0

    # Return
    return xnew, xerr


def trace_tilt(slf, msarc, prefix="", tltprefix="", trcprefix=""):
    """
    The value of "tilts" returned by this function is of the form:
    tilts = tan(tilt angle), where "tilt angle" is the angle between
    (1) the line representing constant wavelength and
    (2) the column of pixels that is most closely parallel with the spatial direction of the slit.

    The angle is determined relative to the axis defined by ...

    In other words, tilts = y/x according to the docs/get_locations_orderlength.JPG file.

    """

    msgs.work("Haven't used physical pixel locations in this routine")
    if slf._argflag['trace']['orders']['tilts'] == 'zero':
        # No calculation is required, simply return the appropriate array of tilts.
        tilts = np.zeros_like(slf._lordloc[det-1])
    # Calculate the perpendicular tilts for each order (this can be used as a first guess if the user asks for the tilts to be traced)
    msgs.info("Calculating perpendicular tilts for each order")
    ocen = 0.5*(slf._lordloc[det-1]+slf._rordloc[det-1])
    dervt = ocen[1:,:]-ocen[:-1,:]
    derv = np.append(dervt[0,:].reshape((1,dervt.shape[1])), 0.5*(dervt[1:,:]+dervt[:-1,:]),axis=0)
    derv = np.append(derv, dervt[-1,:].reshape((1,dervt.shape[1])),axis=0)
#	tilts = np.arctan(-1.0/derv)*180.0/np.pi
    derv = -derv
    if slf._argflag['trace']['orders']['tilts'] == 'perp':
        tilts = derv
#	plt.plot(np.arange(msarc.shape[slf._dispaxis]),slf._lordloc[:,10],'g-')
#	plt.plot(np.arange(msarc.shape[slf._dispaxis]),slf._rordloc[:,10],'b-')
#	showtilts=np.array([10,50,800,1000,2000,3000,3300,3600])
#	for j in xrange(showtilts.size):
#		xplt = np.arange(-5,5)+showtilts[j]
#		yplt = ocen[showtilts[j],10] + np.tan(tilts[showtilts[j],10]*np.pi/180.0)*(xplt-showtilts[j])
#		yplt = np.arange(-5,5)+ocen[showtilts[j],10]
#		xplt = showtilts[j] + (yplt-ocen[showtilts[j],10])/np.tan(tilts[showtilts[j],10]*np.pi/180.0)
#		plt.plot(xplt,yplt,'r-')
#	plt.show()
    # Extract a rough spectrum of the arc in each order
    msgs.info("Extracting an approximate arc spectrum at the centre of each order")
    tordcen = None
    maskorder = np.zeros(ocen.shape[1],dtype=np.int)
    for i in xrange(ocen.shape[1]):
        if slf._dispaxis == 0:
            wl = np.size(np.where(ocen[:,i] <= slf._pixlocn[det-1][0,0,1])[0])
            wh = np.size(np.where(ocen[:,i] >= slf._pixlocn[det-1][0,-1,1])[0])
        else:
            wl = np.size(np.where(ocen[:,i] <= slf._pixlocn[det-1][0,0,1])[0])
            wh = np.size(np.where(ocen[:,i] >= slf._pixlocn[det-1][-1,0,1])[0])
        if wl==0 and wh==0: # The center of the order is always on the chip
            if tordcen is None:
                tordcen = np.zeros((ocen.shape[0],1),dtype=np.int)
                tordcen[:,0] = ocen[:,i]
            else:
                tordcen = np.append(tordcen,ocen[:,i].reshape((ocen.shape[0],1)),axis=1)
        else: # An order isn't on the chip
            if tordcen is None:
                tordcen = np.zeros((ocen.shape[0],1),dtype=np.int)
            else:
                tordcen = np.append(tordcen,ocen[:,i].reshape((ocen.shape[0],1)),axis=1)
            maskorder[i] = 1
    w = np.where(maskorder==0)[0]
    if tordcen is None:
        msgs.warn("Could not determine which full orders are on the detector")
        msgs.info("Assuming all orders are fully on the detector")
        ordcen = phys_to_pix(ocen, slf._pixlocn[det-1], 1)
    else:
        ordcen = phys_to_pix(tordcen[:,w], slf._pixlocn[det-1], 1)

    pixcen = np.arange(msarc.shape[0])
    temparr = pixcen.reshape(msarc.shape[0],1).repeat(ordcen.shape[1],axis=1)
    # Average over three pixels to remove some random fluctuations, and increase S/N
    op1 = ordcen+1
    op2 = ordcen+2
    om1 = ordcen-1
    om2 = ordcen-2
    w = np.where(om1<0)
    om1[w] += 1
    w = np.where(om2==-1)
    om2[w] += 1
    w = np.where(om2==-2)
    om2[w] += 2
    if slf._dispaxis == 0:
        w = np.where(op1>=msarc.shape[1])
        op1[w] -= 1
        w = np.where(op2==msarc.shape[1])
        op2[w] -= 1
        w = np.where(op2==msarc.shape[1]+1)
        op2[w] -= 2
        arccen = (msarc[temparr,ordcen]+msarc[temparr,op1]+msarc[temparr,op2]+msarc[temparr,om1]+msarc[temparr,om2])/5.0
#		arccel = (msarc[temparr,ordcen-2])#+msarc[temparr,ordcen+1]+msarc[temparr,ordcen-1])/3.0
#		arccer = (msarc[temparr,ordcen+2])#+msarc[temparr,ordcen+1]+msarc[temparr,ordcen-1])/3.0
    else:
        w = np.where(op1>=msarc.shape[0])
        op1[w] -= 1
        w = np.where(op2==msarc.shape[0])
        op2[w] -= 1
        w = np.where(op2==msarc.shape[0]+1)
        op2[w] -= 2
        arccen = (msarc[ordcen,temparr]+msarc[op1,temparr]+msarc[op2,temparr]+msarc[om1,temparr]+msarc[om2,temparr])/5.0
    del temparr
#		arccel = (msarc[ordcen-2,temparr])#+msarc[ordcen+1,temparr]+msarc[ordcen-1,temparr])/3.0
#		arccer = (msarc[ordcen+2,temparr])#+msarc[ordcen+1,temparr]+msarc[ordcen-1,temparr])/3.0
#	for i in xrange(arccen.shape[1]):
#		plt.clf()
#		plt.plot(pixcen,arccen[:,i],'g-')
#		plt.plot(pixcen,arccer[:,i],'r-')
#		plt.plot(pixcen,arccel[:,i],'b-')
#		plt.show()
    msgs.info("Generating a mask of arc line saturation streaks")
    satmask = arcyarc.saturation_mask(msarc, slf._spect['det']['saturation']*slf._spect['det']['nonlinear'])
    ordwid = 0.5*np.abs(slf._lordloc-slf._rordloc)
    satsnd = arcyarc.order_saturation(satmask,ordcen,(ordwid+0.5).astype(np.int),slf._dispaxis)
#	arutils.ds9plot((1.0-satmask)*msarc)
#	plt.plot(pixcen,arccen[:,10],'k-',drawstyle='steps')
#	plt.show()
    # Detect the location of the arc lines
    msgs.info("Detecting the strongest, nonsaturated arc lines in each order")
    #####
    # Old algorithm for arc line detection
#	arcdet = arcyarc.detections_allorders(arccen, satsnd)
    #####
    # New algorithm for arc line detection
    pixels=[]
    totnum = 0
    siglev = 2.0*slf._argflag['arc']['calibrate']['detection']
    bpfit = 5 # order of the polynomial used to fit the background 'continuum'
    fitp = slf._argflag['arc']['calibrate']['nfitpix']
    for o in xrange(arccen.shape[1]):
        pixels.append([])
        detns = arccen[:,o]
        xrng = np.arange(float(detns.size))
        mask = np.zeros(detns.size,dtype=np.int)
        mskcnt=0
        while True:
            w = np.where(mask==0)
            xfit = xrng[w]
            yfit = detns[w]
            ct = np.polyfit(xfit,yfit,bpfit)
            yrng = np.polyval(ct,xrng)
            sigmed = 1.4826*np.median(np.abs(detns[w]-yrng[w]))
            w = np.where(detns>yrng+1.5*sigmed)
            mask[w] = 1
            if mskcnt == np.sum(mask): break # No new values have been included in the mask
            mskcnt = np.sum(mask)
# 		plt.plot(xrng,detns,'k-',drawstyle='steps')
# 		plt.plot(xrng,yrng,'r-')
# 		plt.show()
# 		plt.clf()
        w = np.where(mask==0)
        xfit = xrng[w]
        yprep = detns - yrng
        sfit = 1.4826*np.abs(detns[w]-yrng[w])
        ct = np.polyfit(xfit,sfit,bpfit)
        yerr = np.polyval(ct,xrng)
        myerr = np.median(np.sort(yerr)[:yerr.size/2])
        yerr[np.where(yerr < myerr)] = myerr
        # Find all significant detections
        tpixt, num = arcyarc.detections_sigma(yprep,yerr,np.zeros(satsnd.shape[0],dtype=np.int),siglev/2.0,siglev) # The last argument is the overall minimum significance level of an arc line detection and the second last argument is the level required by an individual pixel before the neighbourhood of this pixel is searched.
        pixt = arcyarc.remove_similar(tpixt, num)
        pixt = pixt[np.where(pixt!=-1)].astype(np.int)
        tampl, tcent, twid, ngood = arcyarc.fit_arcorder(xrng,yprep,pixt,fitp)
        w = np.where((np.isnan(twid)==False) & (twid > 0.0) & (twid < 10.0/2.35) & (tcent>0.0) & (tcent<xrng[-1]))
        pixels[o] = (tcent[w]+0.5).astype(np.int)
        if np.size(w[0])>totnum:
            totnum = np.size(w[0])
    # Convert this into an arcdet array
    arcdet = -1.0*np.ones((totnum,arccen.shape[1]))
    for o in xrange(arccen.shape[1]):
        arcdet[:pixels[o].size,o] = pixels[o]
#	y = arccen[:,10]
#	pixt = arcdet[np.where(arcdet[:,10]!=-1)[0],10].astype(np.float)
#	plt.plot(pixcen, y, 'k-', drawstyle='steps')
#	ym=(np.max(y)-np.min(y))/100.0
#	for i in xrange(len(pixt)):
#		yp = y[np.argmin(np.abs(pixt[i]-pixcen))]
#		plt.plot([pixt[i]-0.5,pixt[i]-0.5],[yp+ym/2.0,yp + ym],'b-')
#	plt.show()
    if slf._argflag['trace']['orders']['tilts'] in ['perp','zero']:
        centval=-999999.9*np.ones((arcdet.shape[0],maskorder.size))
        nm=0
        for i in xrange(maskorder.size):
            if maskorder[i] == 1: continue
            w = arcdet[np.where(arcdet[:,nm]!=-1)[0],nm]
            if np.size(w) != 0: centval[:np.size(w),i] = w
            nm += 1
    elif slf._argflag['trace']['orders']['tilts'] == 'fit1D':
        # Go along each order and fit the tilts in 1D
        tiltang=-999999.9*np.ones((arcdet.shape[0],maskorder.size))
        centval=-999999.9*np.ones((arcdet.shape[0],maskorder.size))
        msgs.work("This next step could be multiprocessed to speed up the reduction")
        nm = 0
        for i in xrange(maskorder.size): # For each order
            msgs.info("Tracing tilts -- order {0:d}/{1:d}".format(i+1,maskorder.size))
            if maskorder[i] == 1: continue
            pixt = arcdet[np.where(arcdet[:,nm]!=-1)[0],nm]
            for j in xrange(pixt.size): # For each detection in this order
                sz = int(np.floor(np.abs(slf._rordloc[pixt[j],i]-slf._lordloc[pixt[j],i])/2.0))-1
                if slf._dispaxis == 0:
                    xtfit = np.arange(-sz,sz+1,1.0) # pixel along the arc line
                    ytfit = np.zeros(2*sz+1) # Fitted centroid
                    etfit = np.zeros(2*sz+1) # Fitted centroid error
                    mtfit = np.zeros(2*sz+1) # Mask of bad fits
                    # Fit up
                    pcen = pixt[j]
                    if (pcen < 3) or (pcen > msarc.shape[0]-4): continue
                    offchip = False
                    for k in xrange(0,sz+1):
                        if (pcen < 3) or (pcen > msarc.shape[0]-4):
                            offchip == True
                            break
                        if ordcen[pcen,nm]+k >= msarc.shape[1]:
                            mtfit[k+sz] = 1.0
                            offchip = True
                            break
                        xfit = np.arange(pcen-3, pcen+3+1, 1.0)  # 2x4 + 1 = 9 pixels total along the spectral dimension
                        yfit = msarc[pcen-3:pcen+3+1,ordcen[pcen,nm]+k]
                        if np.size(yfit) == 0:
                            mtfit[k+sz] = 1.0
                            offchip = True
                            break
                        #params, perror, fail = arfitbase.fit_gauss(xfit,yfit)
                        params, fail = arutils.gauss_fit(xfit,yfit,pcen)
                        ytfit[k+sz] = params[1]
                        etfit[k+sz] = 0.02
                        if fail: mtfit[k+sz] = 1.0
                        else: pcen = int(0.5+params[1])
                    if offchip: continue
                    # Fit down
                    pcen = int(0.5+ytfit[sz]) # Start with the best-fitting centroid at arccen
                    for k in xrange(1,sz+1):
                        if (pcen < 3) or (pcen > msarc.shape[0]-4):
                            offchip == True
                            break
                        if ordcen[pcen,nm]-k < 0:
                            mtfit[sz-k] = 1.0
                            offchip = True
                            break
                        xfit = np.arange(pcen-3, pcen+3+1, 1.0)
                        yfit = msarc[pcen-3:pcen+3+1,ordcen[pcen,nm]-k]
                        if np.size(yfit) == 0:
                            mtfit[sz-k] = 1.0
                            offchip = True
                            break
                        #params, perror, fail = arfitbase.fit_gauss(xfit,yfit)
                        params, fail = arutils.gauss_fit(xfit,yfit,pcen)
                        ytfit[sz-k] = params[1]
                        etfit[sz-k] = 0.02
                        if fail: mtfit[sz-k] = 1.0
                        else: pcen = int(0.5+params[1])
                    if offchip: continue
                else:
                    xtfit = np.arange(-sz,sz+1,1.0) # pixel along the arc line
                    ytfit = np.zeros(2*sz+1) # Fitted centroid
                    etfit = np.zeros(2*sz+1) # Fitted centroid error
                    mtfit = np.zeros(2*sz+1) # Mask of bad fits
                    # Fit up
                    pcen = pixt[j]
                    if (pcen < 3) or (pcen > msarc.shape[1]-4): continue
                    offchip = False
                    for k in xrange(0,sz+1):
                        if (pcen < 3) or (pcen > msarc.shape[0]-4):
                            offchip == True
                            break
                        if ordcen[pcen,nm]+k >= msarc.shape[0]:
                            mtfit[k+sz] = 1.0
                            offchip = True
                            break
                        xfit = np.arange(pcen-3, pcen+3+1, 1.0)  # 2x3 + 1 = 7 pixels total along the spectral dimension
                        yfit = msarc[ordcen[pcen,nm]+k,pcen-3:pcen+3+1]
                        if np.size(yfit) == 0:
                            mtfit[k+sz] = 1.0
                            offchip = True
                            break
                        #params, perror, fail = arfitbase.fit_gauss(xfit,yfit)
                        params, fail = arutils.gauss_fit(xfit,yfit,pcen)
                        ytfit[k+sz] = params[1]
                        etfit[k+sz] = 0.02
                        if fail: mtfit[k+sz] = 1.0
                        else: pcen = int(0.5+params[1])
                    if offchip: continue
                    # Fit down
                    pcen = int(0.5+ytfit[sz]) # Start with the best-fitting centroid at arccen
                    for k in xrange(1,sz+1):
                        if (pcen < 3) or (pcen > msarc.shape[0]-4):
                            offchip == True
                            break
                        if ordcen[pcen,nm]-k < 0:
                            mtfit[sz-k] = 1.0
                            offchip = True
                            break
                        xfit = np.arange(pcen-3, pcen+3+1, 1.0)
                        yfit = msarc[ordcen[pcen,nm]-k,pcen-3:pcen+3+1]
                        if np.size(yfit) == 0:
                            mtfit[sz-k] = 1.0
                            offchip = True
                            break
                        #params, perror, fail = arfitbase.fit_gauss(xfit,yfit)
                        params, fail = arutils.gauss_fit(xfit,yfit,pcen)
                        ytfit[sz-k] = params[1]
                        etfit[sz-k] = 0.02
                        if fail: mtfit[sz-k] = 1.0
                        else: pcen = int(0.5+params[1])
                    if offchip: continue
                wmask = np.where(mtfit==0.0)
#				try:
#					tcoeff = np.polynomial.polynomial.polyfit(xtfit[wmask],ytfit[wmask],1,w=1.0/mt)
#				except:
#					tcoeff = np.polynomial.polynomial.polyfit(xtfit[wmask],ytfit[wmask],1)
                null, tcoeff = arutils.robust_polyfit(xtfit[wmask], ytfit[wmask], slf._argflag['trace']['orders']['tiltdisporder'], sigma=2.0)
                #tcoeff = np.polynomial.polynomial.polyfit(xtfit[wmask],ytfit[wmask],1)
                # Save the tilt angle
                tiltang[j,i] = tcoeff[1] # tan(tilt angle)
                centval[j,i] = tcoeff[0] # centroid of arc line
            nm += 1
        msgs.info("Fitting tilt angles")
        tcoeff = np.ones((slf._argflag['trace']['orders']['tiltdisporder']+1,tiltang.shape[1]))
        maskord = np.where(maskorder==1)[0]
        extrap_ord = np.zeros(maskorder.size)
        for o in xrange(maskorder.size):
            if o in maskord:
                extrap_ord[o] = 1
                continue
            w = np.where(tiltang[:,o]!=-999999.9)
            if np.size(w[0]) <= slf._argflag['trace']['orders']['tiltdisporder']+2:
                extrap_ord[o] = 1.0
                maskord = np.append(maskord,o)
            else:
                null, tempc = arutils.robust_polyfit(centval[:,o][w],tiltang[:,o][w], slf._argflag['trace']['orders']['tiltdisporder'], function=slf._argflag['trace']['orders']['function'],sigma=2.0,
                                                     minv=0.0, maxv=msarc.shape[slf._dispaxis]-1)
                tcoeff[:,o] = tempc
#				tcoeff[:,o] = arutils.func_fit(centval[:,o][w],tiltang[:,o][w],slf._argflag['trace']['orders']['function'],slf._argflag['trace']['orders']['tiltdisporder'],min=0.0,max=msarc.shape[slf._dispaxis]-1)
#				plt.clf()
#				plt.plot(centval[:,o][w],tiltang[:,o][w],'bx')
#				xmod = np.linspace(np.min(centval[:,o][w]),np.max(centval[:,o][w]),1000)
#				ymod = arutils.func_val(tcoeff[:,o],xmod,slf._argflag['trace']['orders']['function'],min=0.0,max=msarc.shape[slf._dispaxis]-1)
#				plt.plot(xmod,ymod,'r-')
#		plt.show()
        maskord.sort()
        xv = np.arange(msarc.shape[slf._dispaxis])
        tiltval = arutils.func_val(tcoeff,xv,slf._argflag['trace']['orders']['function'], minv=0.0,
                                   maxv=msarc.shape[slf._dispaxis]-1).T
        msgs.work("May need to do a check here to make sure ofit is reasonable")
        ofit = slf._argflag['trace']['orders']['pcatilt']
        lnpc = len(ofit)-1
        if np.sum(1.0-extrap_ord) > ofit[0]+1: # Only do a PCA if there are enough good orders
            # Perform a PCA on the tilts
            msgs.info("Performing a PCA on the order edges")
            ordsnd = np.arange(tiltang.shape[1])+1.0
            xcen = xv[:,np.newaxis].repeat(tiltang.shape[1],axis=1)
            fitted, outpar = arpca.basis(xcen,tiltval,tcoeff,lnpc,ofit,x0in=ordsnd,mask=maskord,skipx0=True,function=slf._argflag['trace']['orders']['function'])
            # If the PCA worked OK, do the following
            msgs.work("Should something be done here inbetween the two basis calls?")
            fitted, outpar = arpca.basis(xcen,tiltval,tcoeff,lnpc,ofit,x0in=ordsnd,mask=maskord,skipx0=False,function=slf._argflag['trace']['orders']['function'])
            arpca.pc_plot(outpar, ofit, plotsdir=slf._argflag['run']['plotsdir'], pcatype="tilts", prefix=prefix)
            # Extrapolate the remaining orders requested
            orders = 1.0+np.arange(maskorder.size)
            extrap_tilt, outpar = arpca.extrapolate(outpar, orders, msgs, function=slf._argflag['trace']['orders']['function'])
            tilts = extrap_tilt
            arpca.pc_plot_arctilt(tiltang, centval, tilts, plotsdir=slf._argflag['run']['plotsdir'], pcatype="tilts", prefix=prefix)
        else:
            msgs.warn("Could not perform a PCA when tracing the order tilts"+msgs.newline()+"Not enough well-traced orders")
            msgs.info("Attempting to fit tilts by assuming the tilt is order-independent")
            xtiltfit = np.array([])
            ytiltfit = np.array([])
            for o in xrange(tiltang.shape[1]):
                w = np.where(tiltang[:,o]!=-999999.9)
                if np.size(w[0]) != 0:
                    xtiltfit = np.append(xtiltfit,centval[:,o][w])
                    ytiltfit = np.append(ytiltfit,tiltang[:,o][w])
            if np.size(xtiltfit) > slf._argflag['trace']['orders']['tiltdisporder']+2:
                tcoeff = arutils.func_fit(xtiltfit,ytiltfit,slf._argflag['trace']['orders']['function'],slf._argflag['trace']['orders']['tiltdisporder'],
                                          minv=0.0, maxv=msarc.shape[slf._dispaxis]-1)
                tiltval = arutils.func_val(tcoeff,xv,slf._argflag['trace']['orders']['function'], minv=0.0,
                                           maxv=msarc.shape[slf._dispaxis]-1)
                tilts = tiltval[:,np.newaxis].repeat(tiltang.shape[1],axis=1)
            else:
                msgs.warn("There are still not enough detections to obtain a reliable tilt trace")
                msgs.info("Assuming there is no tilt")
                tilts = np.zeros_like(slf._lordloc)
    elif slf._argflag['trace']['orders']['tilts'] == 'fit2D':
        # Go along each order and fit the tilts in 2D
        tiltang=-999999.9*np.ones((arcdet.shape[0],maskorder.size))
        centval=-999999.9*np.ones((arcdet.shape[0],maskorder.size))
        msgs.work("This next step could be multiprocessed to speed up the reduction")

        for i in xrange(arccen.shape[1]):
            pixt = arcdet[np.where(arcdet[:,i]!=-1)[0],i]
            for j in xrange(pixt.size):
#				plt.plot(pixcen, arccen[:,i], 'k-', drawstyle='steps')
#				plt.plot([pixt[j],pixt[j]],[0.0,70000.0],'r-')
#				plt.show()
#				plt.clf()
                # Extract a small region
                sz = int(np.floor(np.abs(slf._rordloc[pixt[j],i]-slf._lordloc[pixt[j],i])/2.0))-1
                if slf._dispaxis == 0:
                    minx, maxx = pixt[j]-4, pixt[j]+4+1
                    miny, maxy = ordcen[pixt[j],i]-sz, ordcen[pixt[j],i]+sz+1
                    # Only use arc lines that are entirely on the chip
                    if (minx < 0) or (maxx > msarc.shape[0]) or (miny < 0) or (maxy > msarc.shape[1]): continue
# 					if minx < 0: minx = 0
# 					elif maxx > msarc.shape[0]: maxx = msarc.shape[0]
# 					if miny < 0: miny = 0
# 					elif maxy > msarc.shape[1]: maxy = msarc.shape[1]
                    sqrdata = msarc[minx:maxx,miny:maxy]
                    # Fit the 2D square region
                    pos = [miny-ordcen[pixt[j],i],minx-pixt[j],maxy-ordcen[pixt[j],i],maxx-pixt[j]]
#					pos = [minx-pixt[j],miny-ordcen[pixt[j],i],maxx-pixt[j],maxy-ordcen[pixt[j],i]]
#					angle, error, fail = arfitbase.fit_tilt(np.rot90(sqrdata), pos, -derv[pixt[j],i])
                    angle, error, fail = arfitbase.fit_tilt(np.rot90(sqrdata), pos, 0.0)
                    if not fail: angle *= -1.0
                else:
                    minx, maxx = ordcen[pixt[j],i]-sz, ordcen[pixt[j],i]+sz+1
                    miny, maxy = pixt[j]-4, pixt[j]+4+1
                    if (minx < 0) or (maxx > msarc.shape[0]) or (miny < 0) or (maxy > msarc.shape[1]): continue
# 					if minx < 0: minx = 0
# 					elif maxx > msarc.shape[0]: maxx = msarc.shape[0]
# 					if miny < 0: miny = 0
# 					elif maxy > msarc.shape[1]: maxy = msarc.shape[1]
                    sqrdata = msarc[minx:maxx,miny:maxy]
                    # Fit the 2D square region
                    pos = [minx-ordcen[pixt[j],i],miny-pixt[j],maxx-ordcen[pixt[j],i],maxy-pixt[j]]
#					angle, error, fail = arfitbase.fit_tilt(sqrdata, pos, derv[pixt[j],i])
                    angle, error, fail = arfitbase.fit_tilt(sqrdata, pos, 0.0)
                # Save the tilt angle
                if not fail:
                    tiltang[j,i] = angle
                    centval[j,i] = float(pixt[j])
            w = np.where(tiltang[:,i]!=-999999.9)
            plt.plot(arcdet[:,i][w],np.arctan(tiltang[:,i][w])*180.0/np.pi,'bx')
            plt.show()
            plt.clf()
        # Perform a PCA on the tilts
        tiltang[w] = derv[w]
        msgs.info("Fitting tilt angles")
        tcoeff = np.ones((slf._argflag['trace']['orders']['tiltdisporder']+1,tiltang.shape[1]))
        ogd = np.ones(tiltang.shape[1])
        for o in xrange(tiltang.shape[1]):
            w = np.where(tiltang[:,o]!=-999999.9)
            if np.size(w[0]) <= slf._argflag['trace']['orders']['tiltdisporder']+2:
                ogd[o] = 0.0
            tcoeff[:,o] = arutils.func_fit(arcdet[:,o][w],tiltang[:,o][w],slf._argflag['trace']['orders']['function'],slf._argflag['trace']['orders']['tiltdisporder'],
                                           minv=0.0, maxv=msarc.shape[slf._dispaxis]-1)
        gd = np.where(ogd==1.0)[0]
        xv = np.arange(msarc.shape[slf._dispaxis])
        tiltval = arutils.func_val(tcoeff[:,gd],xv,slf._argflag['trace']['orders']['function'], minv=0.0,
                                   maxv=msarc.shape[slf._dispaxis]-1).T
        # Perform a PCA on the tilts
        msgs.info("Performing a PCA on the tilt angles")
        ofit = slf._argflag['trace']['orders']['pcatilt']
        lnpc = len(ofit)-1
        msgs.work("May need to do a check here to make sure tilt ofit is reasonable")
        coeffs = arutils.func_fit(xv,tiltval,slf._argflag['trace']['orders']['function'],slf._argflag['trace']['orders']['tiltdisporder'],
                                  minv=0.0, maxv=msarc.shape[slf._dispaxis])
        xcen = xv[:,np.newaxis].repeat(gd.size,axis=1)
        fitted, outpar = arpca.basis(xcen,tiltval,coeffs,lnpc,ofit,x0in=gd+1.0,skipx0=True,function=slf._argflag['trace']['orders']['function'])
        # If the PCA worked OK, do the following
        msgs.work("Should something be done here inbetween the two basis calls?")
        fitted, outpar = arpca.basis(xcen,tiltval,coeffs,lnpc,ofit,x0in=gd+1.0,skipx0=False,function=slf._argflag['trace']['orders']['function'])
        arpca.pc_plot(outpar, ofit, plotsdir=slf._argflag['run']['plotsdir'], pcatype="tilts", prefix=prefix)
        # Extrapolate the remaining orders requested
        orders = 1.0+np.arange(arcdet.shape[1])
        extrap_tilt, outpar = arpca.extrapolate(outpar, orders, function=slf._argflag['trace']['orders']['function'])
        tilts = extrap_tilt

    elif slf._argflag['trace']['orders']['tilts'] == 'trace':
        osiz = 0.5*(slf._rordloc-slf._lordloc)
        ordsiz = np.round(np.abs(0.5*(slf._rordloc-slf._lordloc))).astype(np.int)
        # Try to find a trace at every arc line
        msgs.info("Tracing tilts")
        w = np.where(maskorder==0)[0]
        ttiltang, tcentval = arcytrace.trace_tilts(msarc,ordcen,ordsiz[:,w],arcdet,slf._dispaxis,1+2*np.max(ordsiz))
        wB = np.where(ttiltang!=-999999.9)
        centval=-999999.9*np.ones((tcentval.shape[0],maskorder.size))
        tiltang=-999999.9*np.ones((ttiltang.shape[0],maskorder.size))
        nm=0
        for i in xrange(maskorder.size):
            if maskorder[i] == 1: continue
            tx, tya, tyb = np.arange(tcentval.shape[0]), np.array([nm]), np.array([i])
            xya = np.ix_(tx,tya)
            xyb = np.ix_(tx,tyb)
            centval[xyb] = tcentval[xya]
            tiltang[xyb] = ttiltang[xya]
            nm += 1
        # Convert this to tilt angles and fit the tilts along the orders
        #msgs.info("Plotting tilts")
        #zmin, zmax = arplot.zscale(msarc)
        #implot = plt.imshow(msarc, extent=(0, msarc.shape[1], 0, msarc.shape[0]), origin='lower', interpolation='none', aspect='auto')
        #implot.set_cmap("gray")
        #implot.set_clim(zmin,zmax)
        #for o in xrange(derv.shape[1]):
        #	for l in xrange(derv.shape[0]):
        #		if derv[l,o] == -999999.9: break
        #		yplt = np.arange(-5,6)+ocen[arcdet[l,o],o]
        #		xplt = arcdet[l,o] + derv[l,o]*(yplt-ocen[arcdet[l,o],o])
        #		plt.plot(xplt,yplt,'r-')
        #plt.show()
        #plt.clf()
        msgs.info("Calculating tilt angles")
        #tiltang = -999999.9*np.ones_like(derv)
        #w = np.where(derv!=-999999.9)
#		tiltang[w] = np.arctan(derv[w])*180.0/np.pi
        #tiltang[w] = derv[w]
        msgs.info("Fitting tilt angles")
        tcoeff = np.zeros((slf._argflag['trace']['orders']['tiltdisporder']+1,maskorder.size))
        maskord = np.array([],dtype=np.int)
        extrap_ord = np.zeros(maskorder.size)
#		o = 0
        for ow in xrange(maskorder.size):
            if maskorder[ow] == 1:
                maskord = np.append(maskord,ow)
                extrap_ord[ow] = 1.0
                continue
            w = np.where(tiltang[:,ow]!=-999999.9)
            if np.size(w[0]) <= slf._argflag['trace']['orders']['tiltdisporder']+2:
                extrap_ord[ow] = 1.0
                maskord = np.append(maskord,ow)
            else:
                tcoeff[:,ow] = arutils.func_fit(centval[:,ow][w],tiltang[:,ow][w],slf._argflag['trace']['orders']['function'],slf._argflag['trace']['orders']['tiltdisporder'],
                                                minv=0.0, maxv=msarc.shape[slf._dispaxis]-1)
#				o += 1
        xv = np.arange(msarc.shape[slf._dispaxis])
        tiltval = arutils.func_val(tcoeff,xv,slf._argflag['trace']['orders']['function'], minv=0.0,
                                   maxv=msarc.shape[slf._dispaxis]-1).T
        plt.clf()
        for ow in xrange(maskorder.size):
            if maskorder[ow] == 1:
                continue
            w = np.where(tiltang[:,ow]!=-999999.9)
            if np.size(w[0]) <= slf._argflag['trace']['orders']['tiltdisporder']+2:
                continue
            plt.plot(centval[:,ow][w],tiltang[:,ow][w],'bx')
            plt.plot(xv,tiltval[:,ow],'r-')
        plt.show()
        msgs.work("May need to do a check here to make sure ofit is reasonable")
        maskord.sort()
        ofit = slf._argflag['trace']['orders']['pcatilt']
        lnpc = len(ofit)-1
        if np.sum(1.0-extrap_ord) > ofit[0]+1: # Only do a PCA if there are enough good orders
            # Perform a PCA on the tilts
            msgs.info("Performing a PCA on the order tilts")
            ordsnd = np.arange(maskorder.size)+1.0
            xcen = xv[:,np.newaxis].repeat(maskorder.size,axis=1)
            fitted, outpar = arpca.basis(xcen,tiltval,tcoeff,lnpc,ofit,x0in=ordsnd,mask=maskord,skipx0=True,function=slf._argflag['trace']['orders']['function'])
            # If the PCA worked OK, do the following
            msgs.work("Should something be done here inbetween the two basis calls?")
            fitted, outpar = arpca.basis(xcen,tiltval,tcoeff,lnpc,ofit,x0in=ordsnd,mask=maskord,skipx0=False,function=slf._argflag['trace']['orders']['function'])
            arpca.pc_plot(outpar, ofit, plotsdir=slf._argflag['run']['plotsdir'], pcatype="tilts", prefix=prefix)
            # Extrapolate the remaining orders requested
            orders = 1.0+np.arange(maskorder.size)
            extrap_tilt, outpar = arpca.extrapolate(outpar, orders, msgs, function=slf._argflag['trace']['orders']['function'])
            tilts = extrap_tilt
        else:
            msgs.warn("Could not perform a PCA when tracing the order tilts"+msgs.newline()+"Not enough well-traced orders")
            msgs.info("Attempting to fit tilts by assuming the tilt is order-independent")
            xtiltfit = np.array([])
            ytiltfit = np.array([])
            for o in xrange(tiltang.shape[1]):
                w = np.where(tiltang[:,o]!=-999999.9)
                if np.size(w[0]) != 0:
                    xtiltfit = np.append(xtiltfit,centval[:,o][w])
                    ytiltfit = np.append(ytiltfit,tiltang[:,o][w])
            if np.size(xtiltfit) > slf._argflag['trace']['orders']['tiltdisporder']+2:
                tcoeff = arutils.func_fit(xtiltfit,ytiltfit,slf._argflag['trace']['orders']['function'],slf._argflag['trace']['orders']['tiltdisporder'],
                                          minv=0.0, maxv=msarc.shape[slf._dispaxis]-1)
                tiltval = arutils.func_val(tcoeff,xv,slf._argflag['trace']['orders']['function'], minv=0.0,
                                           maxv=msarc.shape[slf._dispaxis]-1)
                tilts = tiltval[:,np.newaxis].repeat(tiltang.shape[1],axis=1)
            else:
                msgs.warn("There are still not enough detections to obtain a reliable tilt trace")
                msgs.info("Assuming there is no tilt")
                tilts = np.zeros_like(slf._lordloc)
        """
        msgs.info("Fitting tilt angles")
        tcoeff = np.ones((slf._argflag['trace']['orders']['tiltdisporder']+1,tiltang.shape[1]))
        ogd = np.ones(tiltang.shape[1])
        for o in xrange(tiltang.shape[1]):
            w = np.where(tiltang[:,o]!=-999999.9)
            if np.size(w[0]) <= slf._argflag['trace']['orders']['tiltdisporder']+2:
                ogd[o] = 0.0
                continue
            tcoeff[:,o] = arutils.func_fit(arcdet[:,o][w],tiltang[:,o][w],slf._argflag['trace']['orders']['function'],slf._argflag['trace']['orders']['tiltdisporder'],min=0.0,max=msarc.shape[slf._dispaxis]-1)
        gd = np.where(ogd==1.0)[0]
        xv = np.arange(msarc.shape[slf._dispaxis])
        tiltval = arutils.func_val(tcoeff[:,gd],xv,slf._argflag['trace']['orders']['function'],min=0.0,max=msarc.shape[slf._dispaxis]-1).T
        # Perform a PCA on the tilts
        msgs.info("Performing a PCA on the tilt angles")
        ofit = slf._argflag['trace']['orders']['pcatilt']
        lnpc = len(ofit)-1
        msgs.bug("May need to do a check here to make sure tilt ofit is reasonable")
        coeffs = arutils.func_fit(xv,tiltval,slf._argflag['trace']['orders']['function'],slf._argflag['trace']['orders']['tiltdisporder'],min=0.0,max=msarc.shape[slf._dispaxis])
        xcen = xv[:,np.newaxis].repeat(gd.size,axis=1)
        fitted, outpar = arpca.basis(xcen,tiltval,coeffs,lnpc,ofit,x0in=gd+1.0,skipx0=True,function=slf._argflag['trace']['orders']['function'])
        # If the PCA worked OK, do the following
        msgs.bug("Should something be done here inbetween the two basis calls?")
        fitted, outpar = arpca.basis(xcen,tiltval,coeffs,lnpc,ofit,x0in=gd+1.0,skipx0=False,function=slf._argflag['trace']['orders']['function'])
        arpca.pc_plot(outpar, ofit, plotsdir=slf._argflag['run']['plotsdir'], pcatype="tilts")
        # Extrapolate the remaining orders requested
        orders = 1.0+np.arange(arcdet.shape[1])
        extrap_tilt, outpar = arpca.extrapolate(outpar,orders,function=slf._argflag['trace']['orders']['function'])
        tilts = extrap_tilt
        """
    else:
        msgs.warn("I don't know how to deal with '{0:s}' tilts".format(slf._argflag['trace']['orders']['tilts']))
        msgs.info("Assuming there is no tilt")
        centval=-999999.9*np.ones((arcdet.shape[0],maskorder.size))
        nm=0
        for i in xrange(maskorder.size):
            if maskorder[i] == 1: continue
            w = arcdet[np.where(arcdet[:,nm]!=-1)[0],nm]
            if np.size(w) != 0: centval[:np.size(w),i] = w
            nm += 1
        tilts = np.zeros_like(slf._lordloc)
    # Write out ds9 regions file for slit tilts.
    msgs.info("Writing QC files")
    if tltprefix != "":
        tracereg = open("{0:s}/{1:s}_trace_tilts.reg".format(slf._argflag['run']['plotsdir'],tltprefix),'w')
    else:
        tracereg = open("{0:s}/trace_tilts.reg".format(slf._argflag['run']['plotsdir']),'w')
    tracereg.write("# Region file format: DS9 version 4.1\n")
    tracereg.write('global color=red dashlist=8 3 width=3 font="helvetica 10 normal roman" select=1 highlite=1 dash=0 fixed=0 edit=1 move=1 delete=1 include=1 source=1\n')
    tracereg.write("image\n")
    # Correct the real pixel locations to image pixel locations
    cv_corr = (centval+0.5).astype(np.int)
    nm = 0
    for i in xrange(tilts.shape[1]):
        if maskorder[i] == 1: continue
        for j in xrange(centval.shape[0]):
            if centval[j,i] == -999999.9: break
            incpt = cv_corr[j,i] - tilts[cv_corr[j,i],i]*ordcen[cv_corr[j,i],nm]
            xmin = ordcen[cv_corr[j,i],nm] - ordwid[cv_corr[j,i],i]
            xmax = ordcen[cv_corr[j,i],nm] + ordwid[cv_corr[j,i],i]
            ymin = incpt + xmin*tilts[cv_corr[j,i],i]
            ymax = incpt + xmax*tilts[cv_corr[j,i],i]
            if slf._dispaxis == 0:
                tracereg.write('line({0:.2f},{1:.2f},{2:.2f},{3:.2f}) # line=0 0\n'.format(xmin+1,ymin+1,xmax+1,ymax+1))
            else:
                tracereg.write('line({0:.2f},{1:.2f},{2:.2f},{3:.2f}) # line=0 0\n'.format(ymin+1,xmin+1,ymax+1,xmax+1))
        nm += 1
    tracereg.close()
    # Plot the tilts in real time if the user requests
    if slf._argflag['run']['qcontrol']:
        import ds9
        # Set up a ds9 instance
        d = ds9.ds9()
        # Load the image
        d.set_np2arr(msarc)
        # Zoom to fit
        d.set('zoom to fit')
        # Change the colormap and scaling
        d.set('cmap gray')
        d.set('scale log')
        # Plot the regions
        if tltprefix != "":
            d.set('regions load ' + '"' + '{0:s}/{1:s}_trace_tilts.reg'.format(slf._argflag['run']['plotsdir'], tltprefix) + '"')
            if trcprefix != "":
                tfil = '{0:s}/{1:s}_trace_orders.reg'.format(slf._argflag['run']['plotsdir'], trcprefix)
                if os.path.exists(tfil):
                    d.set('regions load ' + '"' + tfil + '"')
                else:
                    msgs.warn("Couldn't open order locations DS9 region file:"+msgs.newline()+tfil)
            else:
                tfil = '{0:s}/trace_orders.reg'.format(slf._argflag['run']['plotsdir'])
                if os.path.exists(tfil):
                    d.set('regions load ' + '"' + tfil + '"')
                else:
                    msgs.warn("Couldn't open order locations DS9 region file:"+msgs.newline()+tfil)
        else:
            d.set('regions load ' + '"' + '{0:s}/trace_tilts.reg'.format(slf._argflag['run']['plotsdir']) + '"')
            if trcprefix != "":
                tfil = '{0:s}/{1:s}_trace_orders.reg'.format(slf._argflag['run']['plotsdir'], trcprefix)
                if os.path.exists(tfil):
                    d.set('regions load ' + '"' + tfil + '"')
                else:
                    msgs.warn("Couldn't open order locations DS9 region file:"+msgs.newline()+tfil)
            else:
                tfil = '{0:s}/trace_orders.reg'.format(slf._argflag['run']['plotsdir'])
                if os.path.exists(tfil):
                    d.set('regions load ' + '"' + tfil + '"')
                else:
                    msgs.warn("Couldn't open order locations DS9 region file:"+msgs.newline()+tfil)
        # Save the image
        if slf._argflag['run']['stopcheck']:
            null=raw_input(msgs.input()+"Press enter to continue...")
        else:
            msgs.info("DS9 window was updated")
    return tilts, satsnd


def gen_pixloc(slf, frame, det, gen=True):
    """
    Generate an array of physical pixel coordinates

    Parameters
    ----------
    slf : class
      Science Exposure class
    frame : ndarray
      uniformly illuminated and normalized flat field frame
    det : int
      Index of the detector

    Returns
    -------
    locations : ndarray
      A 3D array containing the x center, y center, x width and y width of each pixel.
      The returned array has a shape:   frame.shape + (4,)
    """
    msgs.info("Deriving physical pixel locations on the detector")
    locations = np.zeros((frame.shape[0],frame.shape[1],4))
    if gen:
        msgs.info("Pixel gap in the dispersion direction = {0:4.3f}".format(slf._spect['det'][det-1]['xgap']))
        msgs.info("Pixel size in the dispersion direction = {0:4.3f}".format(1.0))
        xs = np.arange(frame.shape[slf._dispaxis]*1.0)*slf._spect['det'][det-1]['xgap']
        xt = 0.5 + np.arange(frame.shape[slf._dispaxis]*1.0) + xs
        msgs.info("Pixel gap in the spatial direction = {0:4.3f}".format(slf._spect['det'][det-1]['ygap']))
        msgs.info("Pixel size in the spatial direction = {0:4.3f}".format(slf._spect['det'][det-1]['ysize']))
        ys = np.arange(frame.shape[1-slf._dispaxis])*slf._spect['det'][det-1]['ygap']*slf._spect['det'][det-1]['ysize']
        yt = slf._spect['det'][det-1]['ysize']*(0.5 + np.arange(frame.shape[1-slf._dispaxis]*1.0)) + ys
        xloc, yloc = np.meshgrid(xt, yt)
#		xwid, ywid = np.meshgrid(xs,ys)
        msgs.info("Saving pixel locations")
        if slf._dispaxis == 0:
            locations[:,:,0] = xloc.T
            locations[:,:,1] = yloc.T
            locations[:,:,2] = 1.0
            locations[:,:,3] = slf._spect['det'][det-1]['ysize']
        else:
            locations[:,:,0] = xloc
            locations[:,:,1] = yloc
            locations[:,:,2] = 1.0
            locations[:,:,3] = slf._spect['det'][det-1]['ysize']
    else:
        msgs.error("Have not yet included an algorithm to automatically generate pixel locations")
    return locations


def phys_to_pix(array, pixlocn, axis):
    """
    Generate an array of physical pixel coordinates

    Parameters
    ----------
    array : ndarray
      An array of physical pixel locations
    pixlocn : ndarray
      A 3D array containing the x center, y center, x width and y width of each pixel.
    axis : int
      The axis that the input array probes

    Returns
    -------
    pixarr : ndarray
      The pixel locations of the input array (as seen on a computer screen)
    """

    if axis == 0:
        diff = pixlocn[:,0,0]
    else:
        diff = pixlocn[0,:,1]
    # if axis == dispaxis:
    #     if axis == 0:
    #         diff = pixlocn[:,0,0]
    #     else:
    #         diff = pixlocn[0,:,0]
    # else:
    #     if axis == 0:
    #         diff = pixlocn[:,0,1]
    #     else:
    #         diff = pixlocn[0,:,1]
    if len(np.shape(array)) == 1:
        pixarr = arcytrace.phys_to_pix(np.array([array]).T, diff).flatten()
    else:
        pixarr = arcytrace.phys_to_pix(array, diff)
    return pixarr


def slit_image(slf, det, scitrace, obj, tilts=None):
    """ Generate slit image for a given object
    Ignores changing plate scale (for now)
    The slit is approximated as a straight line in this calculation
    which should be reasonably accurate.  Better, the object profile
    generated from this approximation is applied in the same fashion
    so that the 'error' is compensated for.
    Parameters
    ----------
    slf
    det
    scitrace
    obj
    Returns
    -------
    slit_img : ndarray
    """
    # Setup
    if tilts is None:
        tilts = slf._tilts[det-1]
    ximg = np.outer(np.ones(tilts.shape[0]), np.arange(tilts.shape[1]))
    dypix = 1./tilts.shape[0]
    #  Trace
    xtrc = np.round(scitrace['traces'][:,obj]).astype(int)
    msgs.work("Use 2D spline to evaluate tilts")
    trc_tilt = tilts[np.arange(tilts.shape[0]), xtrc]
    trc_tilt_img = np.outer(trc_tilt, np.ones(tilts.shape[1]))
    # Slit image
    msgs.work("Should worry about changing plate scale")
    dy = (tilts - trc_tilt_img)/dypix  # Pixels
    dx = ximg - np.outer(scitrace['traces'][:,obj],np.ones(tilts.shape[1]))
    slit_img = np.sqrt(dx**2 - dy**2)
    neg = dx < 0.
    slit_img[neg] *= -1
    # Return
    return slit_img<|MERGE_RESOLUTION|>--- conflicted
+++ resolved
@@ -1058,84 +1058,6 @@
                 factr += guesstilts[arcdet[j], ordcen[arcdet[j], 0]]*float(msarc.shape[0]-1.0)
             idx = int(factr+0.5)
             if (idx > 0) and (idx < msarc.shape[0]):
-<<<<<<< HEAD
-                maskrows[idx] = 0     # mcoeff[0] is the centroid of the arc line
-                tcoeff[:,idx] = mcoeff.copy()
-                weights[idx]  = (np.abs(np.median(apfit[wmask])))**0.25
-            xtilt[:wmask.size,j] = xtfit[wmask]/(msarc.shape[1]-1.0)
-            ytilt[:wmask.size,j] = arcdet[j]/(msarc.shape[0]-1.0)
-            ztilt[:wmask.size,j] = ytfit[wmask]/(msarc.shape[0]-1.0)
-            stilt[:wmask.size,j] = shfit[wmask]
-            dtilt[0,j] = sig/(np.max(ytfit[wmask])-np.min(ytfit[wmask]))  # Record how well the spectral trace has been determined for this line
-            dtilt[1,j] = wmask.size        # Record how well the spectral trace has been determined for this line
-            #if not np.isnan(1.0/sig): wtilt[:wmask[0].size,j] = ((msarc.shape[0]-1.0)/sig)**2
-            zwght = ytfit[wmask]
-            if np.max(np.abs(zwght[1:]-zwght[:-1]))!=0.0:
-                wtilt[:wmask.size,j] = 1.0/np.max(np.abs(zwght[1:]-zwght[:-1]))
-        # --\
-        #tcoeff = np.ones((slf._argflag['trace']['orders']['tiltorder']+1,msarc.shape[1]))
-        # --/
-        if True:
-            weights /= np.max(weights)
-            # Fit the tilts
-            # --\
-            # maskcols = np.zeros(msarc.shape[1])
-            # for i in xrange(msarc.shape[1]):
-            #     w = np.where(np.abs(xtilt-i)<0.5)
-            #     if w[0].size < 2*slf._argflag['trace']['orders']['tiltorder']:
-            #         maskcols[i] = 1     # mcoeff[0] is the centroid of the arc line
-            #         continue
-            #     wmsk, mcoeff = arutils.robust_polyfit(ytilt[w]/(msarc.shape[0]-1.0), ztilt[w] - ytilt[w],
-            #                                           slf._argflag['trace']['orders']['tiltorder'], msgs,
-            #                                           function=slf._argflag['trace']['orders']['function'],
-            #                                           weights=None, sigma=2.0, minv=0.0, maxv=1.0)
-            #     tcoeff[:,i] = mcoeff.copy()
-            # maskrows = maskcols.copy()
-            # --/
-            # Do a PCA on the coefficients
-            maskrw = np.where(maskrows == 1)[0]
-            maskrw.sort()
-            extrap_row = maskrows.copy()
-            xv = np.arange(msarc.shape[1])
-            # --\
-            # xv = np.arange(msarc.shape[0])
-            # --/
-            tiltval = arutils.func_val(tcoeff, xv, slf._argflag['trace']['orders']['function'],
-                                       minv=0.0, maxv=msarc.shape[1]-1.0).T
-            msgs.work("May need to do a check here to make sure ofit is reasonable")
-            ofit = slf._argflag['trace']['orders']['pcatilt']
-            lnpc = len(ofit)-1
-            if np.sum(1.0-extrap_row) > ofit[0]+1: # Only do a PCA if there are enough good orders
-                if slf._argflag['trace']['orders']['tiltorder'] == 1:
-                    #plt.plot(np.arange())
-                    pass
-                else:
-                    # Perform a PCA on the tilts
-                    msgs.info("Performing a PCA on the tilts")
-                    ordsnd = np.linspace(0.0, 1.0, msarc.shape[0])
-                    xcen = xv[:,np.newaxis].repeat(msarc.shape[0], axis=1)
-                    # --\
-                    # ordsnd = np.linspace(0.0, 1.0, msarc.shape[1])
-                    # xcen = xv[:,np.newaxis].repeat(msarc.shape[1], axis=1)
-                    # --/
-                    fitted, outpar = arpca.basis(xcen, tiltval, tcoeff, lnpc, ofit, weights=None,
-                                                 x0in=ordsnd, mask=maskrw, skipx0=True,
-                                                 function=slf._argflag['trace']['orders']['function'])
-                    # If the PCA worked OK, do the following
-                    msgs.work("Should something be done here inbetween the two basis calls?")
-                    fitted, outpar = arpca.basis(xcen, tiltval, tcoeff, lnpc, ofit, weights=None,
-                                                 x0in=ordsnd, mask=maskrw, skipx0=False,
-                                                 function=slf._argflag['trace']['orders']['function'])
-                    arpca.pc_plot(slf, outpar, ofit, pcadesc="Spectral Tilts PCA", addOne=False)
-                    # Extrapolate the remaining orders requested
-                    orders = np.linspace(0.0, 1.0, msarc.shape[0])
-                    extrap_tilt, outpar = arpca.extrapolate(outpar, orders,
-                                                            function=slf._argflag['trace']['orders']['function'])
-                    if msgs._debug['trace']:
-                        debugger.set_trace()
-                    tilts = extrap_tilt.T
-                    #arpca.pc_plot_arctilt(tiltang, centval, tilts, plotsdir=slf._argflag['run']['plotsdir'], pcatype="tilts", prefix=prefix)
-=======
                 maskrows[idx] = 0
                 tcoeff[:, idx] = mcoeff.copy()
                 weights[idx] = (np.abs(np.median(apfit[wmask])))**0.25
@@ -1157,7 +1079,6 @@
                 mtilt[xint:xint+2*sz+1, j] = model/(msarc.shape[0]-1.0)
             elif slf._argflag['trace']['orders']['tilts'].lower() == "interp":
                 mtilt[xint:xint+2*sz+1, j] = (2.0*model[sz]-model)/(msarc.shape[0]-1.0)
->>>>>>> 23b0e55b
             else:
                 mtilt[xint:xint+2*sz+1, j] = (2.0*model[sz]-model)/(msarc.shape[0]-1.0)
             wbad = np.where(ytfit == maskval)[0]
