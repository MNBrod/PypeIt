--- conflicted
+++ resolved
@@ -1,14 +1,11 @@
 .. code-block:: console
 
     $ pypeit_ql_keck_mosfire -h
-<<<<<<< HEAD
-    usage: pypeit_ql_keck_mosfire [-h] [--samp_fact SAMP_FACT] [--flux]
-=======
-    usage: pypeit_ql_keck_mosfire [-h] [-A AFILES [AFILES ...]]
-                                  [-B BFILES [BFILES ...]] [--samp_fact SAMP_FACT]
->>>>>>> 60b64462
-                                  [--mask_cr] [--box_radius BOX_RADIUS]
-                                  [--offset OFFSET] [--redux_path REDUX_PATH]
+    usage: pypeit_ql_keck_mosfire [-h] [--spec_samp_fact SPEC_SAMP_FACT]
+                                  [--spat_samp_fact SPAT_SAMP_FACT] [--flux]
+                                  [--mask_cr] [--writefits]
+                                  [--box_radius BOX_RADIUS] [--offset OFFSET]
+                                  [--redux_path REDUX_PATH]
                                   [--master_dir MASTER_DIR] [--embed] [--show]
                                   full_rawpath files [files ...]
     
@@ -17,28 +14,22 @@
     positional arguments:
       full_rawpath          Full path to the raw files
       files                 list of frames i.e. img1.fits img2.fits
-
+    
     optional arguments:
       -h, --help            show this help message and exit
-<<<<<<< HEAD
-      --samp_fact SAMP_FACT
-                            Make the wavelength grid finer (samp_fact > 1.0) or
-                            coarser (samp_fact < 1.0) by this sampling factor
+      --spec_samp_fact SPEC_SAMP_FACT
+                            Make the wavelength grid finer (spec_samp_fact < 1.0)
+                            or coarser (spec_samp_fact > 1.0) by this sampling
+                            factor, i.e. units of spec_samp_fact are pixels.
+      --spat_samp_fact SPAT_SAMP_FACT
+                            Make the spatial grid finer (spat_samp_fact < 1.0) or
+                            coarser (spat_samp_fact > 1.0) by this sampling
+                            factor, i.e. units of spat_samp_fact are pixels.
       --flux                This option will multiply in sensitivity function to
                             obtain a flux calibrated 2d spectrum
-=======
-      -A AFILES [AFILES ...], --Afiles AFILES [AFILES ...]
-                            list of frames at dither position A, i.e. -A A1.fits
-                            A2.fits
-      -B BFILES [BFILES ...], --Bfiles BFILES [BFILES ...]
-                            list of frames at dither position B i.e. -B B1.fits
-                            B2.fits
-      --samp_fact SAMP_FACT
-                            Make the wavelength grid finer (samp_fact > 1.0) or
-                            coarser (samp_fact < 1.0) by this sampling factor
->>>>>>> 60b64462
       --mask_cr             This option turns on cosmic ray rejection. This
                             improves the reduction but doubles runtime.
+      --writefits           Write the ouputs to a fits file
       --box_radius BOX_RADIUS
                             Set the radius for the boxcar extraction
       --offset OFFSET       Override the automatic offsets determined from the headers. Offset is in pixels.
