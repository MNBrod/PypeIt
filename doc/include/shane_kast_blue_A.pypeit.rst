--- conflicted
+++ resolved
@@ -1,11 +1,7 @@
 .. code-block:: console
 
     # Auto-generated PypeIt file
-<<<<<<< HEAD
-    # 2021-06-29
-=======
     # 2021-07-06
->>>>>>> 6b39d102
     
     # User-defined execution parameters
     [rdx]
