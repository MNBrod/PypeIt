from __future__ import absolute_import, division, print_function

from signal import SIGINT, signal as sigsignal
from warnings import resetwarnings, simplefilter
from time import time
from pypit import armsgs
from pypit import archeck
import glob
import numpy as np

# Import PYPIT routines

try:
    from linetools.spectra.xspectrum1d import XSpectrum1D
except ImportError:
    pass

try:
    from xastropy.xutils import xdebug as debugger
except ImportError:
    import pdb as debugger


def PYPIT(redname, debug=None, progname=__file__, quick=False, ncpus=1, verbosity=1,
          use_masters=False, logname=None):
    """
    Main driver of the PYPIT code. Default settings and
    user-specified changes are made, and passed to the
    appropriate code for data reduction.

    Parameters
    ----------
    redname : string
      Input reduction script
    debug : dict, optional
      Debug dict
    progname : string
      Name of the program
    quick : bool
      If True, a quick reduction (but possibly less
      accurate) will be performed. This flag is most
      useful for observing at a telescope, but not
      for publication quality results.
    ncpus : int
      Number of CPUs to use for multiprocessing the
      data reduction (sometimes not used)
    verbosity : int (0,1,2)
      Level of verbosity:
        0 = No output
        1 = Minimal output (default - suitable for the average user)
        2 = All output
    use_masters : bool, optional
      Load calibration files from MasterFrames directory, if they exist
    logname : str or None
          The name of an ascii log file which is used to
          save the output details of the reduction
        debug : dict
          A PYPIT debug dict (from ardebug.init)
        version : str
        last_updated : str
    ---------------------------------------------------
    """
    from pypit import ardebug
    # Init logger
    if debug is None:
        debug = ardebug.init()
    msgs = armsgs.get_logger((logname, debug, verbosity))

<<<<<<< HEAD

    def load_input(redname):
        """
        Load user defined input reduction file. Updates are
        made to the argflag dictionary.

        Parameters
        ----------
        redname : string
          Name of reduction script

        Returns
        -------
        parlines : list
          Input (uncommented) lines specified by the user.
          parlines is used in this routine to update the
          argflag dictionary
        datlines : list
          Input (uncommented) lines specified by the user.
          datlines contains the full data path to every
          raw exposure listed by the user
        spclines : list
          Input (uncommented) lines specified by the user.
          spclines contains a list of user-specified changes
          that should be made to the default spectrograph
          settings.
        """
        # Read in the model file
        msgs.info("Loading the input file")
        try:
            infile = open(redname, 'r')
        except IOError:
            msgs.error("The filename does not exist -" + msgs.newline() + redname)
        lines = infile.readlines()
        parlines = []
        datlines = []
        spclines = []
        rddata, rdspec = 0, 0
        for i in range(len(lines)):
            if lines[i].strip() == '': continue
            linspl = lines[i].split()
            if rddata == 1:
                if linspl[0] == 'data' and linspl[1] == 'end':
                    rddata += 1
                    continue
                dfname = lines[i].rstrip('\n').strip()
                # is there a comment?
                aux = dfname.split('#')
                if len(aux) > 1:  # yes, there is a comment
                    dfname = aux[0].strip()
                if len(dfname) == 0:  # line is fully commented out
                    continue
                elif dfname[0] == '~':
                    import os
                    dfname = os.path.expanduser(dfname)
                    print(dfname)
                elif dfname[0] != '/':
                    msgs.error("You must specify the full datapath for the file:" + msgs.newline() + dfname)
                elif len(dfname.split()) != 1:
                    msgs.error("There must be no spaces when specifying the datafile:" + msgs.newline() + dfname)
                listing = glob.glob(dfname)
                for lst in listing: datlines.append(lst)
                continue
            elif rddata == 0 and linspl[0] == 'data' and linspl[1] == 'read':
                rddata += 1
                continue
            if rdspec == 1:
                if linspl[0] == 'spect' and linspl[1] == 'end':
                    rdspec += 1
                    continue
                spclines.append(lines[i])
                continue
            elif rdspec == 0 and linspl[0] == 'spect' and linspl[1] == 'read':
                rdspec += 1
                continue
            if lines[i].lstrip()[0] == '#': continue
            parlines.append(lines[i])
        # Do some quick checks
        if rddata == 0:
            msgs.error("You haven't specified any data!")
        elif rddata == 1:
            msgs.error("Missing 'data end' in " + redname)
        if rddata == 0:
            msgs.info("Using Default spectrograph parameters")
        elif rddata != 2:
            msgs.error("Missing 'spect end' in " + redname)
        # Check there are no duplicate inputs
        if len(datlines) != len(set(datlines)):
            msgs.error("There are duplicate files in the list of data.")
        if len(datlines) == 0:
            msgs.error("There are no raw data frames" + msgs.newline() +
                       "Perhaps the path to the data is incorrect?")
        else:
            msgs.info("Found {0:d} raw data frames".format(len(datlines)))
        msgs.info("Input file loaded successfully")
        return parlines, datlines, spclines

=======
>>>>>>> 5b650eb0
    # This needs to be loaded after msgs
    from pypit import arparse

    # version checking
    try:
        archeck.version_check()
    except archeck.VersionError as err:
        msgs.error(err.message)
        
    # First send all signals to messages to be dealt with (i.e. someone hits ctrl+c)
    sigsignal(SIGINT, msgs.signal_handler)

    # Ignore all warnings given by python
    resetwarnings()
    simplefilter("ignore")

    # Record the starting time
    tstart = time()

    # Load the input file
    parlines, datlines, spclines = load_input(redname, msgs)

    # Initialize the arguments and flags
#    argflag = arload.argflag_init()
#    settings.argflag['run']['ncpus'] = ncpus
#    settings.argflag['output']['verbosity'] = verbosity

    # Determine the name of the spectrograph
    specname = None
    for i in range(len(parlines)):
        parspl = parlines[i].split()
        if len(parspl) < 3:
            msgs.error("There appears to be a missing argument on the following input line" + msgs.newline() +
                       parlines[i])
        if (parspl[0] == 'run') and (parspl[1] == 'spectrograph'):
            specname = parspl[2]
            break
    if specname is None:
        msgs.error("Please specify the spectrograph settings to be used with the command" + msgs.newline() +
                   "run spectrograph <name>")
    msgs.info("Reducing data from the {0:s} spectrograph".format(specname))


    # Determine the type of reduction used for this spectrograph
    redtype = None
    # Get the software path
    prgn_spl = progname.split('/')
    tfname = "/".join(prgn_spl[:-1]) + "/"
    fname = tfname + 'settings/settings.' + specname
    try:
        spl = open(fname, 'r').readlines()
    except IOError:
        msgs.error("The following instrument settings file cannot be found:" + msgs.newline() + fname + msgs.newline() +
                   "Please check the settings file exists, and that the instrument name is spelt correctly.")
    for i in range(len(spl)):
        parspl = spl[i].split()
        if len(parspl) < 3:
            continue
        if (parspl[0] == 'mosaic') and (parspl[1] == 'reduction'):
            redtype = parspl[2]
            break
    if redtype is None:
        msgs.bug("The {0:s} instrument settings file must contain the reduction type".format(specname))
        msgs.error("Please specify the reduction type with the command" + msgs.newline() +
                   "mosaic reduction <type>")

    # Load default reduction arguments/flags, and set any command line arguments
    argf = arparse.get_argflag_class((redtype.upper(), ".".join(redname.split(".")[:-1])))
    lines = argf.load_file()
    argf.set_param('run pypitdir {0:s}'.format(tfname))
    argf.set_param('run progname {0:s}'.format(progname))
    argf.set_param('run redname {0:s}'.format(redname))
    argf.set_paramlist(lines)
    # Load user changes to the arguments/flags
    plines = argf.load_lines(parlines)
    argf.set_paramlist(plines)
    # If the user wishes to load a settings file, do that now
    if argf.__dict__['_argflag']['run']['load']['settings'] is not None:
        lines = argf.load_file(argf.__dict__['_argflag']['run']['load']['settings'])
        argf.set_paramlist(lines)

    # Load default spectrograph settings
    spect = arparse.get_spect_class((redtype.upper(), specname, ".".join(redname.split(".")[:-1])))
    lines = spect.load_file()
    spect.set_paramlist(lines)
    # Load user changes to the arguments/flags
    plines = spect.load_lines(spclines)
    spect.set_paramlist(plines)
    if argf.__dict__['_argflag']['run']['load']['spect'] is not None:
        lines = spect.load_file(argf.__dict__['_argflag']['run']['load']['spect'])
        spect.set_paramlist(lines)
    # If the instrument settings file sets some argflag settings, implement those changes now
    if len(spect.__dict__['_settings']) != 0:
        argf.set_paramlist(spect.__dict__['_settings'])
    # Load command line changes
    argf.set_param('run ncpus {0:d}'.format(ncpus))
    argf.set_param('output verbosity {0:d}'.format(verbosity))
    if use_masters:
        argf.set_param('reduce masters reuse True')
    msgs.work("Make appropriate changes to quick reduction")
    if quick:
        # If a quick reduction has been requested, make sure the requested pipeline
        # is the quick implementation (if it exists), otherwise run the standard pipeline.
        msgs.work("QUICK REDUCTION TO STILL BE DONE")
    # Finally, save the arguments/flags and spectrograph settings used for this reduction
    argf.save()
    spect.save()

    # Now that all of the relevant settings are loaded, globalize the settings
    arparse.init(argf, spect)

    # Test that a maximum of one .setup files is present
    from pypit import arsort
    setup_file, nexist = arsort.get_setup_file()
    if nexist == 1:
        msgs.info("Found setup_file: {:s}".format(setup_file))
        msgs.info("Will use this to guide the data reduction.")

    # Load the important information from the fits headers
    from pypit import arload
    fitsdict = arload.load_headers(datlines)

    # If the dispersion direction is 1, flip the axes
    if arparse.argflag['trace']['dispersion']['direction'] == 1:
        # Update the keywords of all fits files
        for ff in range(len(fitsdict['naxis0'])):
            temp = fitsdict['naxis0'][ff]
            fitsdict['naxis0'][ff] = fitsdict['naxis1'][ff]
            fitsdict['naxis1'][ff] = temp
        # Update the spectrograph settings for all detectors in the mosaic
        for dd in range(arparse.spect['mosaic']['ndet']):
            ddnum = arparse.get_dnum(dd+1)
            # Change the user-specified (x,y) pixel sizes
            tmp = arparse.spect[ddnum]['xgap']
            arparse.spect[ddnum]['xgap'] = arparse.spect[ddnum]['ygap']
            arparse.spect[ddnum]['ygap'] = tmp
            arparse.spect[ddnum]['ysize'] = 1.0 / arparse.spect[ddnum]['ysize']
            # Update the amplifier/data/overscan sections
            for i in range(arparse.spect[ddnum]['numamplifiers']):
                # Flip the order of the sections
                arparse.spect[ddnum]['datasec{0:02d}'.format(i + 1)] = arparse.spect[ddnum][
                                                                            'datasec{0:02d}'.format(i + 1)][::-1]
                arparse.spect[ddnum]['oscansec{0:02d}'.format(i + 1)] = arparse.spect[ddnum][
                                                                             'oscansec{0:02d}'.format(i + 1)][::-1]
    # Reduce the data!
    status = 0
    # Send the data away to be reduced
    if spect.__dict__['_spect']['mosaic']['reduction'] == 'ARMLSD':
        msgs.info("Data reduction will be performed using PYPIT-ARMLSD")
        from pypit import armlsd
        status = armlsd.ARMLSD(fitsdict)
    elif spect.__dict__['_spect']['mosaic']['reduction'] == 'ARMED':
        msgs.info("Data reduction will be performed using PYPIT-ARMED")
        from pypit import armed
        status = armed.ARMED(fitsdict)
    # Check for successful reduction
    if status == 0:
        msgs.info("Data reduction complete")
    else:
        msgs.error("Data reduction failed with status ID {0:d}".format(status))
    # Capture the end time and print it to user
    tend = time()
    codetime = tend-tstart
    if codetime < 60.0:
        msgs.info("Data reduction execution time: {0:.2f}s".format(codetime))
    elif codetime/60.0 < 60.0:
        mns = int(codetime/60.0)
        scs = codetime - 60.0*mns
        msgs.info("Data reduction execution time: {0:d}m {1:.2f}s".format(mns, scs))
    else:
        hrs = int(codetime/3600.0)
        mns = int(60.0*(codetime/3600.0 - hrs))
        scs = codetime - 60.0*mns - 3600.0*hrs
        msgs.info("Data reduction execution time: {0:d}h {1:d}m {2:.2f}s".format(hrs, mns, scs))
    return


def load_input(redname, msgs):
    """
    Load user defined input reduction file. Updates are
    made to the argflag dictionary.

    Parameters
    ----------
    redname : string
      Name of reduction script
    msgs : Messages
      logger for PYPIT

    Returns
    -------
    parlines : list
      Input (uncommented) lines specified by the user.
      parlines is used in this routine to update the
      argflag dictionary
    datlines : list
      Input (uncommented) lines specified by the user.
      datlines contains the full data path to every
      raw exposure listed by the user
    spclines : list
      Input (uncommented) lines specified by the user.
      spclines contains a list of user-specified changes
      that should be made to the default spectrograph
      settings.
    """
    # Read in the model file
    msgs.info("Loading the input file")
    try:
        infile = open(redname, 'r')
    except IOError:
        msgs.error("The filename does not exist -" + msgs.newline() + redname)
    lines = infile.readlines()
    parlines = []
    datlines = []
    skip_files = []
    spclines = []
    rddata, rdspec = 0, 0
    for i in range(len(lines)):
        if lines[i].strip() == '': continue
        linspl = lines[i].split()
        if rddata == 1:
            if linspl[0] == 'data' and linspl[1] == 'end':
                rddata += 1
                # Deal with skip files
                if len(skip_files) > 0:
                    keep = np.array([True]*len(datlines))
                    for skip_file in skip_files:
                        for kk,datfile in enumerate(datlines):
                            if skip_file in datfile:
                                keep[kk] = False
                                msgs.warn("Skipping file {:s}".format(skip_file))
                    # Save
                    datlines = np.array(datlines)[keep].tolist()
                continue
            dfname = lines[i].rstrip('\n').strip()
            # is there a comment?
            aux = dfname.split('#')
            if len(aux) > 1:  # yes, there is a comment
                dfname = aux[0].strip()
            if len(dfname) == 0:  # line is fully commented out
                continue
            elif dfname[0] == '~':
                import os
                dfname = os.path.expanduser(dfname)
                print(dfname)
            elif dfname[:4] == 'skip':
                skip_files.append(dfname.split(' ')[1])
            elif dfname[0] != '/':
                msgs.error("You must specify the full datapath for the file:" + msgs.newline() + dfname)
            elif len(dfname.split()) != 1:
                msgs.error("There must be no spaces when specifying the datafile:" + msgs.newline() + dfname)
            listing = glob.glob(dfname)
            for lst in listing: datlines.append(lst)
            continue
        elif rddata == 0 and linspl[0] == 'data' and linspl[1] == 'read':
            rddata += 1
            continue
        if rdspec == 1:
            if linspl[0] == 'spect' and linspl[1] == 'end':
                rdspec += 1
                continue
            spclines.append(lines[i])
            continue
        elif rdspec == 0 and linspl[0] == 'spect' and linspl[1] == 'read':
            rdspec += 1
            continue
        if lines[i].lstrip()[0] == '#': continue
        parlines.append(lines[i])
    # Do some quick checks
    if rddata == 0:
        msgs.error("You haven't specified any data!")
    elif rddata == 1:
        msgs.error("Missing 'data end' in " + redname)
    if rddata == 0:
        msgs.info("Using Default spectrograph parameters")
    elif rddata != 2:
        msgs.error("Missing 'spect end' in " + redname)
    # Check there are no duplicate inputs
    if len(datlines) != len(set(datlines)):
        msgs.error("There are duplicate files in the list of data.")
    if len(datlines) == 0:
        msgs.error("There are no raw data frames" + msgs.newline() +
                   "Perhaps the path to the data is incorrect?")
    else:
        msgs.info("Found {0:d} raw data frames".format(len(datlines)))
    msgs.info("Input file loaded successfully")
    return parlines, datlines, spclines

def make_settings_file(pyp_file, spectrograph, files_root, datfil_extension):
    """ Generate a defuult PYPIT settings file
    Parameters
    ----------
    pyp_file : str
      Name of Settings file
    spectrograph : str
    files_root : str
      Path + file root of datafiles
    datfil_extension :
      Extension of data file

    Returns
    -------
    Creates a Settings File

    """
    with open(pyp_file, 'w') as f:
        f.write("# This is a comment line\n")
        f.write("\n")
        f.write("# Change the default settings\n")
        f.write("run ncpus 1\n")
        f.write("run calcheck True\n")  # This is the key line here
        f.write("run spectrograph {:s}\n".format(spectrograph))
        f.write("output overwrite True\n")
        #f.write("output sorted {:s}\n".format(root))
        f.write("\n")
        f.write("# Reduce\n")
        f.write("\n")
        f.write("# Read in the data\n")
        f.write("data read\n")
        f.write(" {:s}*{:s}*\n".format(files_root, datfil_extension))
        f.write("data end\n")
        f.write("\n")
        f.write("spect read\n")
        f.write(" pixelflat number 0\n")
        f.write(" arc number 1\n")
        f.write(" slitflat number 0\n")
        f.write(" bias number 0\n")
        f.write(" standard number 0\n")
        f.write("spect end\n")<|MERGE_RESOLUTION|>--- conflicted
+++ resolved
@@ -66,106 +66,6 @@
         debug = ardebug.init()
     msgs = armsgs.get_logger((logname, debug, verbosity))
 
-<<<<<<< HEAD
-
-    def load_input(redname):
-        """
-        Load user defined input reduction file. Updates are
-        made to the argflag dictionary.
-
-        Parameters
-        ----------
-        redname : string
-          Name of reduction script
-
-        Returns
-        -------
-        parlines : list
-          Input (uncommented) lines specified by the user.
-          parlines is used in this routine to update the
-          argflag dictionary
-        datlines : list
-          Input (uncommented) lines specified by the user.
-          datlines contains the full data path to every
-          raw exposure listed by the user
-        spclines : list
-          Input (uncommented) lines specified by the user.
-          spclines contains a list of user-specified changes
-          that should be made to the default spectrograph
-          settings.
-        """
-        # Read in the model file
-        msgs.info("Loading the input file")
-        try:
-            infile = open(redname, 'r')
-        except IOError:
-            msgs.error("The filename does not exist -" + msgs.newline() + redname)
-        lines = infile.readlines()
-        parlines = []
-        datlines = []
-        spclines = []
-        rddata, rdspec = 0, 0
-        for i in range(len(lines)):
-            if lines[i].strip() == '': continue
-            linspl = lines[i].split()
-            if rddata == 1:
-                if linspl[0] == 'data' and linspl[1] == 'end':
-                    rddata += 1
-                    continue
-                dfname = lines[i].rstrip('\n').strip()
-                # is there a comment?
-                aux = dfname.split('#')
-                if len(aux) > 1:  # yes, there is a comment
-                    dfname = aux[0].strip()
-                if len(dfname) == 0:  # line is fully commented out
-                    continue
-                elif dfname[0] == '~':
-                    import os
-                    dfname = os.path.expanduser(dfname)
-                    print(dfname)
-                elif dfname[0] != '/':
-                    msgs.error("You must specify the full datapath for the file:" + msgs.newline() + dfname)
-                elif len(dfname.split()) != 1:
-                    msgs.error("There must be no spaces when specifying the datafile:" + msgs.newline() + dfname)
-                listing = glob.glob(dfname)
-                for lst in listing: datlines.append(lst)
-                continue
-            elif rddata == 0 and linspl[0] == 'data' and linspl[1] == 'read':
-                rddata += 1
-                continue
-            if rdspec == 1:
-                if linspl[0] == 'spect' and linspl[1] == 'end':
-                    rdspec += 1
-                    continue
-                spclines.append(lines[i])
-                continue
-            elif rdspec == 0 and linspl[0] == 'spect' and linspl[1] == 'read':
-                rdspec += 1
-                continue
-            if lines[i].lstrip()[0] == '#': continue
-            parlines.append(lines[i])
-        # Do some quick checks
-        if rddata == 0:
-            msgs.error("You haven't specified any data!")
-        elif rddata == 1:
-            msgs.error("Missing 'data end' in " + redname)
-        if rddata == 0:
-            msgs.info("Using Default spectrograph parameters")
-        elif rddata != 2:
-            msgs.error("Missing 'spect end' in " + redname)
-        # Check there are no duplicate inputs
-        if len(datlines) != len(set(datlines)):
-            msgs.error("There are duplicate files in the list of data.")
-        if len(datlines) == 0:
-            msgs.error("There are no raw data frames" + msgs.newline() +
-                       "Perhaps the path to the data is incorrect?")
-        else:
-            msgs.info("Found {0:d} raw data frames".format(len(datlines)))
-        msgs.info("Input file loaded successfully")
-        return parlines, datlines, spclines
-
-=======
->>>>>>> 5b650eb0
     # This needs to be loaded after msgs
     from pypit import arparse
 
@@ -207,7 +107,6 @@
         msgs.error("Please specify the spectrograph settings to be used with the command" + msgs.newline() +
                    "run spectrograph <name>")
     msgs.info("Reducing data from the {0:s} spectrograph".format(specname))
-
 
     # Determine the type of reduction used for this spectrograph
     redtype = None
