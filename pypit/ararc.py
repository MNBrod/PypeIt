from __future__ import (print_function, absolute_import, division, unicode_literals)

import os
import time
import inspect

import numpy as np
from matplotlib import pyplot as plt
from matplotlib import gridspec, font_manager

import arclines
#from arclines.holy.grail import basic, semi_brute, general

from pypit import arpca
from pypit import arparse as settings
from pypit import msgs
from pypit import arsave
from pypit import arutils
from pypit import ararclines
from pypit import arqa
from pypit import ardebug as debugger
from pypit import arcyarc


def detect_lines(slf, det, msarc, censpec=None, MK_SATMASK=False):
    """
    Extract an arc down the center of the chip and identify
    statistically significant lines for analysis.

    Parameters
    ----------
    slf : Class instance
      An instance of the Science Exposure class
    det : int
      Index of the detector
    msarc : ndarray
      Calibration frame that will be used to identify slit traces (in most cases, the slit edge)
    censpec : ndarray, optional
      A 1D spectrum to be searched for significant detections
    MK_SATMASK : bool, optional
      Generate a mask of arc line saturation streaks? Mostly used for echelle data
      when saturation in one order can cause bleeding into a neighbouring order.

    Returns
    -------
    tampl : ndarray
      The amplitudes of the line detections
    tcent : ndarray
      The centroids of the line detections
    twid : ndarray
      The 1sigma Gaussian widths of the line detections
    w : ndarray
      An index array indicating which detections are the most reliable.
    satsnd : ndarray
      A mask indicating where which pixels contain saturation streaks
    detns : ndarray
      The spectrum used to find detections. This spectrum has
      had any "continuum" emission subtracted off
    """
    # Extract a rough spectrum of the arc in each order
    msgs.info("Detecting lines")
    msgs.info("Extracting an approximate arc spectrum at the centre of the chip")
    if msgs._debug['flexure'] or (msarc is None):
        ordcen = slf._pixcen
    else:
        ordcen = slf.GetFrame(slf._pixcen, det)
    if censpec is None:
        #pixcen = np.arange(msarc.shape[0], dtype=np.int)
        #ordcen = (msarc.shape[1]/2)*np.ones(msarc.shape[0],dtype=np.int)
        #if len(ordcen.shape) != 1: msgs.error("The function artrace.model_tilt should only be used for"+msgs.newline()+"a single spectrum (or order)")
        #ordcen = ordcen.reshape((ordcen.shape[0],1))
        msgs.work("No orders being masked at the moment")
        # Average over several pixels to remove some random fluctuations, and increase S/N
        op1 = ordcen+1
        op2 = ordcen+2
        om1 = ordcen-1
        om2 = ordcen-2
        censpec = (msarc[:,ordcen]+msarc[:,op1]+msarc[:,op2]+msarc[:,om1]+msarc[:,om2])/5.0
    # Generate a saturation mask
    if MK_SATMASK:
        ordwid = 0.5*np.abs(slf._lordloc[det-1] - slf._rordloc[det-1])
        msgs.info("Generating a mask of arc line saturation streaks")
#        print('calling saturation_mask')
#        t = time.clock()
#        _satmask = arcyarc.saturation_mask(msarc, slf._nonlinear[det-1])
#        print('Old saturation_mask: {0} seconds'.format(time.clock() - t))
#        t = time.clock()
        satmask = new_saturation_mask(msarc, slf._nonlinear[det-1])
#        print('New saturation_mask: {0} seconds'.format(time.clock() - t))
#        assert np.sum(_satmask != satmask) == 0, 'Difference between old and new saturation_mask'

#        print('calling order_saturation')
#        t = time.clock()
#        _satsnd = arcyarc.order_saturation(satmask, ordcen, (ordwid+0.5).astype(np.int))
#        print('Old order_saturation: {0} seconds'.format(time.clock() - t))
#        t = time.clock()
        satsnd = new_order_saturation(satmask, ordcen, (ordwid+0.5).astype(np.int))
#        print('New order_saturation: {0} seconds'.format(time.clock() - t))
#        assert np.sum(_satsnd != satsnd) == 0, 'Difference between old and new order_saturation'
    else:
        satsnd = np.zeros_like(ordcen)
    # Detect the location of the arc lines
    msgs.info("Detecting the strongest, nonsaturated lines")

    fitp = settings.argflag['arc']['calibrate']['nfitpix']
    if len(censpec.shape) == 3:
        detns = censpec[:, 0].flatten()
    else:
        detns = censpec.copy()
    detns = detns.astype(np.float)
    xrng = np.arange(detns.size, dtype=np.float)

    # Find all significant detections
    pixt = np.where((detns > 0.0) &  # (detns < slf._nonlinear[det-1]) &
                    (detns > np.roll(detns, 1)) & (detns >= np.roll(detns, -1)) &
                    (np.roll(detns, 1) > np.roll(detns, 2)) & (np.roll(detns, -1) > np.roll(detns, -2)) &#)[0]
                    (np.roll(detns, 2) > np.roll(detns, 3)) & (np.roll(detns, -2) > np.roll(detns, -3)))[0]
#                    (np.roll(detns, 3) > np.roll(detns, 4)) & (np.roll(detns, -3) > np.roll(detns, -4)) & # )[0]
#                    (np.roll(detns, 4) > np.roll(detns, 5)) & (np.roll(detns, -4) > np.roll(detns, -5)))[0]
    tampl, tcent, twid = fit_arcspec(xrng, detns, pixt, fitp)
    w = np.where((~np.isnan(twid)) & (twid > 0.0) & (twid < 10.0/2.35) & (tcent > 0.0) & (tcent < xrng[-1]))
    # Check the results
    #plt.clf()
    #plt.plot(xrng,detns,'k-')
    #plt.plot(tcent,tampl,'ro')
    #plt.show()
    # Return
    return tampl, tcent, twid, w, satsnd, detns


def fit_arcspec(xarray, yarray, pixt, fitp):

    # Setup the arrays with fit parameters
    sz_p = pixt.size
    sz_a = yarray.size
    ampl, cent, widt = -1.0*np.ones(sz_p, dtype=np.float),\
                       -1.0*np.ones(sz_p, dtype=np.float),\
                       -1.0*np.ones(sz_p, dtype=np.float)

    for p in range(sz_p):
        pmin = pixt[p]-(fitp-1)//2
        pmax = pixt[p]-(fitp-1)//2 + fitp
        if pmin < 0:
            pmin = 0
        if pmax > sz_a:
            pmax = sz_a
        if pmin == pmax:
            continue
        if pixt[p]-pmin <= 1 or pmax-pixt[p] <= 1:
            continue  # Probably won't be a good solution
        # Fit the gaussian
        try:
            popt = arutils.func_fit(xarray[pmin:pmax], yarray[pmin:pmax], "gaussian", 3)
            ampl[p] = popt[0]
            cent[p] = popt[1]
            widt[p] = popt[2]
        except RuntimeError:
            pass
    return ampl, cent, widt


def setup_param(slf, sc, det, fitsdict):
    """ Setup for arc analysis

    Parameters
    ----------
    det : int
      detctor index
    fitsdict : dict
      Contains relevant information from fits header files

    """
    # Defaults
    arcparam = dict(llist='',
        disp=0.,             # Ang/unbinned pixel
        b1=0.,               # Pixel fit term (binning independent)
        b2=0.,               # Pixel fit term
        lamps=[],            # Line lamps on
        wv_cen=0.,           # Estimate of central wavelength
        wvmnx=[2900.,12000.],# Guess at wavelength range
        disp_toler=0.1,      # 10% tolerance
        match_toler=3.,      # Matching tolerance (pixels)
        min_ampl=300.,       # Minimum amplitude
        func='legendre',     # Function for fitting
        n_first=1,           # Order of polynomial for first fit
        n_final=4,           # Order of polynomial for final fit
        nsig_rej=2.,         # Number of sigma for rejection
        nsig_rej_final=3.0,  # Number of sigma for rejection (final fit)
        Nstrong=13)          # Number of lines for auto-analysis

    modify_dict = None
    # Instrument/disperser specific
    sname = settings.argflag['run']['spectrograph']
    idx = settings.spect['arc']['index'][sc]
    disperser = fitsdict["dispname"][idx[0]]
    binspatial, binspectral = settings.parse_binning(fitsdict['binning'][idx[0]])
    if sname == 'shane_kast_blue':
        # Could have the following depend on lamps that were turned on
        lamps = ['CdI','HgI','HeI']
        #arcparam['llist'] = settings.argflag['run']['pypitdir'] + 'data/arc_lines/kast_blue.lst'
        if disperser == '600/4310':
            arcparam['disp']=1.02
            arcparam['b1']=6.88935788e-04
            arcparam['b2']=-2.38634231e-08
            arcparam['wvmnx'][1] = 6000.
            arcparam['wv_cen'] = 4250.
        else:
            msgs.error('Not ready for this disperser {:s}!'.format(disperser))
    elif sname=='shane_kast_red':
        lamps = ['NeI']
        #arcparam['llist'] = settings.argflag['run']['pypitdir'] + 'data/arc_lines/kast_red.lst'
        if disperser == '600/7500':
            arcparam['disp']=1.30
            arcparam['b1']= 1./arcparam['disp']/slf._msarc[det-1].shape[0] / binspectral
            arcparam['wvmnx'][0] = 5000.
            arcparam['n_first']=2 # Should be able to lock on
        elif disperser == '1200/5000':
            arcparam['disp']=0.63
            arcparam['b1']= 1./arcparam['disp']/slf._msarc[det-1].shape[0] / binspectral
            arcparam['wvmnx'][0] = 5000.
            arcparam['n_first']=2 # Should be able to lock on
            arcparam['wv_cen'] = 6600.
        else:
            msgs.error('Not ready for this disperser {:s}!'.format(disperser))
    elif sname=='shane_kast_red_ret':
        lamps = ['NeI']
        #arcparam['llist'] = settings.argflag['run']['pypitdir'] + 'data/arc_lines/kast_red.lst'
        if disperser == '600/7500':
            arcparam['disp']=2.35
            arcparam['b1']= 1./arcparam['disp']/slf._msarc[det-1].shape[0] / binspectral
            arcparam['wvmnx'][0] = 5000.
            arcparam['n_first']=2 # Should be able to lock on
        elif disperser == '1200/5000':
            arcparam['disp']=1.17
            arcparam['b1']= 1./arcparam['disp']/slf._msarc[det-1].shape[0] / binspectral
            arcparam['wvmnx'][0] = 5000.
            arcparam['n_first']=2 # Should be able to lock on
        else:
            msgs.error('Not ready for this disperser {:s}!'.format(disperser))
    elif sname=='keck_lris_blue':
        lamps = ['NeI', 'ArI', 'CdI', 'KrI', 'XeI', 'ZnI','CdI','HgI']
        if disperser == '600/4000':
            arcparam['n_first']=2 # Too much curvature for 1st order
            arcparam['disp']=0.63 # Ang per pixel (unbinned)
            arcparam['b1']= 4.54698031e-04
            arcparam['b2']= -6.86414978e-09
            arcparam['wvmnx'][1] = 6000.
            arcparam['wv_cen'] = 4000.
        elif disperser == '400/3400':
            arcparam['n_first']=2 # Too much curvature for 1st order
            arcparam['disp']=1.02
            #arcparam['b1']= 1./arcparam['disp']/slf._msarc[det-1].shape[0]
            arcparam['b1']= 2.72694493e-04
            arcparam['b2']= -5.30717321e-09
            arcparam['wvmnx'][1] = 6000.
        elif disperser == '300/5000':
            arcparam['n_first'] = 2
            arcparam['wv_cen'] = 4500.
            arcparam['disp'] = 1.43
        else:
            msgs.error('Not ready for this disperser {:s}!'.format(disperser))
    elif sname=='keck_lris_red':
        arcparam['wv_cen'] = fitsdict['headers'][idx[0]][0]['WAVELEN']
        lamps = ['ArI','NeI','HgI','KrI','XeI']  # Should set according to the lamps that were on
        if disperser == '600/7500':
            arcparam['n_first']=3 # Too much curvature for 1st order
            arcparam['disp']=0.80 # Ang per pixel (unbinned)
            arcparam['b1']= 1./arcparam['disp']/slf._msarc[det-1].shape[0] / binspectral
            arcparam['wvmnx'][1] = 11000.
        elif disperser == '600/10000':
            arcparam['n_first']=2 # Too much curvature for 1st order
            arcparam['disp']=0.80 # Ang per pixel (unbinned)
            arcparam['b1']= 1./arcparam['disp']/slf._msarc[det-1].shape[0] / binspectral
            arcparam['wvmnx'][1] = 12000.
        elif disperser == '400/8500':
            arcparam['n_first']=2 # Too much curvature for 1st order
            arcparam['disp']=1.19 # Ang per pixel (unbinned)
            arcparam['b1']= 1./arcparam['disp']/slf._msarc[det-1].shape[0] / binspectral
            arcparam['wvmnx'][1] = 11000.
            arcparam['min_ampl'] = 3000.  # Lines tend to be very strong
            arcparam['nsig_rej_final'] = 5.
        elif disperser == '900/5500':
            arcparam['n_first']=2 # Too much curvature for 1st order
            arcparam['disp']=0.53 # Ang per pixel (unbinned)
            arcparam['b1']= 1./arcparam['disp']/slf._msarc[det-1].shape[0] / binspectral
            arcparam['wvmnx'][1] = 7000.
        else:
            msgs.error('Not ready for this disperser {:s}!'.format(disperser))
    elif sname=='keck_deimos':
        gratepos = fitsdict['headers'][idx[0]][0]['GRATEPOS']
        if(gratepos==3):
            arcparam['wv_cen'] = fitsdict['headers'][idx[0]][0]['G3TLTWAV']
        elif(gratepos==4):
            arcparam['wv_cen'] = fitsdict['headers'][idx[0]][0]['G4TLTWAV']
        else:
            msgs.error('Problem wth value of GRATEPOS keyword: GRATEPOS={:s}'.format(gratepos))
        # TODO -- Should set according to the lamps that were on
        lamps = ['ArI','NeI','KrI','XeI']
        if disperser == '830G': # Blaze 8640
            arcparam['n_first']=2 # Too much curvature for 1st order
            arcparam['disp']=0.47 # Ang per pixel (unbinned)
            arcparam['b1']= 1./arcparam['disp']/slf._msarc[det-1].shape[0]
            arcparam['wvmnx'][0] = 550.
            arcparam['wvmnx'][1] = 11000.
            arcparam['min_ampl'] = 3000.  # Lines tend to be very strong
        else:
            msgs.error('Not ready for this disperser {:s}!'.format(disperser))
    elif sname=='wht_isis_blue':
        modify_dict = dict(NeI={'min_wave': 3000.,'min_intensity': 299,
                                'min_Aki': 0.},ArI={'min_intensity': 399.})
        lamps=['CuI','NeI','ArI']
        if fitsdict["dichroic"][idx[0]].strip() == '5300':
            arcparam['wvmnx'][1] = 6000.
        else:
            msgs.error('Not ready for this dichroic {:s}!'.format(disperser))
        if disperser == 'R300B':
            arcparam['n_first']=1  #
            arcparam['disp']=0.80  # Ang per pixel (unbinned)
            arcparam['b1']= 1./arcparam['disp']/slf._msarc[det-1].shape[0]
        else:
            msgs.error('Not ready for this disperser {:s}!'.format(disperser))
    elif sname == 'tng_dolores':
        lamps = ['NeI', 'HgI']
        if disperser == 'LR-R':
            arcparam['n_first'] = 2  # Too much curvature for 1st order
            arcparam['disp'] = 2.61  # Ang per pixel (unbinned)
            arcparam['disp_toler'] = 0.1  # Ang per pixel (unbinned)
            arcparam['wvmnx'][0] = 4470.0
            arcparam['wvmnx'][1] = 10073.0
            arcparam['wv_cen'] = 7400.
            arcparam['b1'] = 1. / arcparam['disp'] / slf._msarc[det - 1].shape[0] / binspectral
        else:
            msgs.error('Not ready for this disperser {:s}!'.format(disperser))
    else:
        msgs.error('ararc.setup_param: Not ready for this instrument {:s}!'.format(sname))
    # Load linelist
    if settings.argflag['arc']['calibrate']['lamps'] is not None:
        arcparam['lamps'] = settings.argflag['arc']['calibrate']['lamps']
    else:
        arcparam['lamps'] = lamps
    slmps = lamps[0]
    for lamp in lamps[1:]:
        slmps=slmps+','+lamp
    msgs.info('Loading line list using {:s} lamps'.format(slmps))
    arcparam['llist'] = ararclines.load_arcline_list(slf, idx, lamps, disperser,
        wvmnx=arcparam['wvmnx'], modify_parse_dict=modify_dict)
    # Binning
    arcparam['disp'] *= binspectral

    # Return
    return arcparam


def simple_calib(slf, det, get_poly=False):
    """Simple calibration algorithm for longslit wavelengths

    Uses slf._arcparam to guide the analysis

    Parameters
    ----------
    get_poly : bool, optional
      Pause to record the polynomial pix = b0 + b1*lambda + b2*lambda**2

    Returns
    -------
    final_fit : dict
      Dict of fit info
    """

    # Extract the arc
    msgs.work("Detecting lines..")
    tampl, tcent, twid, w, satsnd, yprep = detect_lines(slf, det, slf._msarc[det-1])

    # Cut down to the good ones
    tcent = tcent[w]
    tampl = tampl[w]
    msgs.info('Detected {:d} lines in the arc spectrum.'.format(len(w[0])))

    # Parameters (just for convenience)
    aparm = slf._arcparam[det-1]

    # Read Arc linelist
    llist = aparm['llist']

    # IDs were input by hand
    if len(settings.argflag['arc']['calibrate']['IDpixels']) > 0:
        # Check that there are at least 5 values
        pixels = np.array(settings.argflag['arc']['calibrate']['IDpixels'])
        if np.sum(pixels > 0.) < 5:
            msgs.error("Need to give at least 5 pixel values!")
        #
        msgs.info("Using input lines to seed the wavelength solution")
        # Calculate median offset
        mdiff = [np.min(np.abs(tcent-pix)) for pix in
                 settings.argflag['arc']['calibrate']['IDpixels']]
        med_poff = np.median(np.array(mdiff))
        msgs.info("Will apply a median offset of {:g} pixels".format(med_poff))

        # Match input lines to observed spectrum
        nid = len(settings.argflag['arc']['calibrate']['IDpixels'])
        idx_str = np.ones(nid).astype(int)
        ids = np.zeros(nid)
        idsion = np.array(['     ']*nid)
        gd_str = np.arange(nid).astype(int)
        for jj,pix in enumerate(settings.argflag['arc']['calibrate']['IDpixels']):
            diff = np.abs(tcent-pix-med_poff)
            if np.min(diff) > 2.:
                debugger.set_trace()
                msgs.error("No match with input pixel {:g}!".format(pix))
            else:
                imn = np.argmin(diff)
            # Set
            idx_str[jj] = imn
            # Take wavelength from linelist instead of input value
            wdiff = np.abs(llist['wave']-settings.argflag['arc']['calibrate']['IDwaves'][jj])
            imnw = np.argmin(wdiff)
            if wdiff[imnw] > 0.015:  # Arbitrary tolerance
                msgs.error("Input IDwaves={:g} is not in the linelist.  Fix".format(
                        settings.argflag['arc']['calibrate']['IDwaves'][jj]))
            else:
                ids[jj] = llist['wave'][imnw]
                idsion[jj] = llist['Ion'][imnw]
                msgs.info("Identifying arc line: {:s} {:g}".format(idsion[jj],ids[jj]))
    else:
        # Generate dpix pairs
        msgs.info("Using pair algorithm for wavelength solution")
        nlist = len(llist)
        dpix_list = np.zeros((nlist,nlist))
        for kk,row in enumerate(llist):
            #dpix_list[kk,:] = (np.array(row['wave'] - llist['wave']))/disp
            dpix_list[kk,:] = slf._msarc[det-1].shape[0]*(aparm['b1']*(np.array(row['wave'] - llist['wave'])) + aparm['b2']*np.array(row['wave']**2 - llist['wave']**2) )

        # Lambda pairs for the strongest N lines
        srt = np.argsort(tampl)
        idx_str = srt[-aparm['Nstrong']:]
        idx_str.sort()
        dpix_obs = np.zeros((aparm['Nstrong'], aparm['Nstrong']))
        for kk,idx in enumerate(idx_str):
            dpix_obs[kk,:] = np.array(tcent[idx] - tcent[idx_str])

        # Match up (ugly loops)
        ids = np.zeros(aparm['Nstrong'])
        idsion = np.array(['     ']*aparm['Nstrong'])
        for kk in range(aparm['Nstrong']):
            med_off = np.zeros(nlist)
            for ss in range(nlist):
                dpix = dpix_list[ss]
                min_off = []
                for jj in range(aparm['Nstrong']):
                    min_off.append(np.min(np.abs(dpix_obs[kk,jj]-dpix)))
                med_off[ss] = np.median(min_off)
            # Set by minimum
            idm = np.argmin(med_off)
            ids[kk] = llist['wave'][idm]
            idsion[kk] = llist['Ion'][idm]

        # Calculate disp of the strong lines
        disp_str = np.zeros(aparm['Nstrong'])
        for kk in range(aparm['Nstrong']):
            disp_val = (ids[kk]-ids)/(tcent[idx_str[kk]]-tcent[idx_str])
            isf = np.isfinite(disp_val)
            disp_str[kk] = np.median(disp_val[isf])
        # Consider calculating the RMS with clipping
        gd_str = np.where( np.abs(disp_str-aparm['disp'])/aparm['disp'] < aparm['disp_toler'])[0]
        msgs.info('Found {:d} lines within the dispersion threshold'.format(len(gd_str)))
        if len(gd_str) < 5:
            if msgs._debug['arc']:
                msgs.warn('You should probably try your best to ID lines now.')
                debugger.set_trace()
                debugger.plot1d(yprep)
            else:
                msgs.error('Insufficient lines to auto-fit.')

    # Debug
    #debug=True
    if msgs._debug['arc']:
        #tmp = list(gd_str)
        #tmp.pop(1)
        #gd_str = np.array(tmp)
        #xdb.xpcol(tcent[idx_str[gd_str]],ids[gd_str])
        #xdb.xplot(tcent[idx_str[gd_str]],ids[gd_str],scatter=True)
        # debugger.xplot(yprep)
        debugger.set_trace()

    msgs.work('Cross correlate here?')

    # Setup for fitting
    ifit = idx_str[gd_str]
    sv_ifit = list(ifit) # Keep the originals
    all_ids = -999.*np.ones(len(tcent))
    all_idsion = np.array(['12345']*len(tcent))
    all_ids[ifit] = ids[gd_str]
    all_idsion[ifit] = idsion[gd_str]
    # Fit
    n_order = aparm['n_first']
    flg_quit = False
    fmin, fmax = -1., 1.
    msgs.info('Iterative wavelength fitting..')
    while (n_order <= aparm['n_final']) and (flg_quit is False):
        #msgs.info('n_order={:d}'.format(n_order))
        # Fit with rejection
        xfit, yfit = tcent[ifit], all_ids[ifit]
        mask, fit = arutils.robust_polyfit(xfit, yfit, n_order, function=aparm['func'], sigma=aparm['nsig_rej'], minv=fmin, maxv=fmax)
        # Reject but keep originals (until final fit)
        ifit = list(ifit[mask == 0]) + sv_ifit
        # Find new points (should we allow removal of the originals?)
        twave = arutils.func_val(fit, tcent, aparm['func'], minv=fmin, maxv=fmax)
        for ss,iwave in enumerate(twave):
            mn = np.min(np.abs(iwave-llist['wave']))
            if mn/aparm['disp'] < aparm['match_toler']:
                imn = np.argmin(np.abs(iwave-llist['wave']))
                #if msgs._debug['arc']:
                #    print('Adding {:g} at {:g}'.format(llist['wave'][imn],tcent[ss]))
                # Update and append
                all_ids[ss] = llist['wave'][imn]
                all_idsion[ss] = llist['Ion'][imn]
                ifit.append(ss)
        # Keep unique ones
        ifit = np.unique(np.array(ifit,dtype=int))
        #if msgs._debug['arc']:
        #    debugger.set_trace()
        # Increment order
        if n_order < aparm['n_final']:
            n_order += 1
        else:
            # This does 2 iterations at the final order
            flg_quit = True

    # Final fit (originals can now be rejected)
    fmin, fmax = 0., 1.
    xfit, yfit = tcent[ifit]/(slf._msarc[det-1].shape[0]-1), all_ids[ifit]
    mask, fit = arutils.robust_polyfit(xfit, yfit, n_order, function=aparm['func'], sigma=aparm['nsig_rej_final'], minv=fmin, maxv=fmax)#, debug=True)
    irej = np.where(mask==1)[0]
    if len(irej) > 0:
        xrej = xfit[irej]
        yrej = yfit[irej]
        for imask in irej:
            msgs.info('Rejecting arc line {:g}'.format(yfit[imask]))
    else:
        xrej = []
        yrej = []
    xfit = xfit[mask==0]
    yfit = yfit[mask==0]
    ions = all_idsion[ifit][mask==0]
    #
    if msgs._debug['arc']:
        msarc = slf._msarc[det-1]
        wave = arutils.func_val(fit, np.arange(msarc.shape[0])/float(msarc.shape[0]),
            'legendre', minv=fmin, maxv=fmax)
        debugger.set_trace()

        #debugger.xplot(xfit, np.ones(len(xfit)), scatter=True,
        #    xtwo=np.arange(msarc.shape[0]),ytwo=yprep)
        #debugger.xplot(xfit,yfit, scatter=True, xtwo=np.arange(msarc.shape[0]),
        #    ytwo=wave)
        #debugger.set_trace()
        #wave = arutils.func_val(fit, np.arange(msarc.shape[0])/float(msarc.shape[0]),
        #    'legendre', min=fmin, max=fmax)

    # 2nd order Poly fit for archival
    #get_poly=True
    if get_poly:
        poly_fit = arutils.func_fit(yfit,xfit, 'polynomial',2, minv=fmin, maxv=fmax)
        print(' Most likely you with to record these values:')
        print(poly_fit)
        debugger.set_trace()
    # Pack up fit
    final_fit = dict(fitc=fit, function=aparm['func'], xfit=xfit, yfit=yfit,
        ions=ions, fmin=fmin, fmax=fmax, xnorm=float(slf._msarc[det-1].shape[0]),
        xrej=xrej, yrej=yrej, mask=mask, spec=yprep, nrej=aparm['nsig_rej_final'],
        shift=0., tcent=tcent)
    # QA
#    arqa.arc_fit_qa(slf, final_fit)
    arc_fit_qa(slf, final_fit)
    # RMS
    rms_ang = arutils.calc_fit_rms(xfit, yfit, fit, aparm['func'], minv=fmin, maxv=fmax)
    wave = arutils.func_val(fit, np.arange(slf._msarc[det-1].shape[0])/float(slf._msarc[det-1].shape[0]),
                            aparm['func'], minv=fmin, maxv=fmax)
    rms_pix = rms_ang/np.median(np.abs(wave-np.roll(wave,1)))
    msgs.info("Fit RMS = {} pix".format(rms_pix))
    # Return
    return final_fit


def calib_with_arclines(slf, det, get_poly=False, use_method="general"):
    """Simple calibration algorithm for longslit wavelengths

    Uses slf._arcparam to guide the analysis

    Parameters
    ----------
    get_poly : bool, optional
      Pause to record the polynomial pix = b0 + b1*lambda + b2*lambda**2

    Returns
    -------
    final_fit : dict
      Dict of fit info
    """
    # Parameters (just for convenience)
    aparm = slf._arcparam[det-1]
    # Extract the arc
    msgs.work("Detecting lines")
    tampl, tcent, twid, w, satsnd, spec = detect_lines(slf, det, slf._msarc[det-1])

    if use_method == "semi-brute":
        best_dict, final_fit = arclines.holy.grail.semi_brute(spec, aparm['lamps'], aparm['wv_cen'], aparm['disp'], fit_parm=aparm, min_ampl=aparm['min_ampl'])
    elif use_method == "basic":
        stuff = arclines.holy.grail.basic(spec, aparm['lamps'], aparm['wv_cen'], aparm['disp'])
        status, ngd_match, match_idx, scores, final_fit = stuff
<<<<<<< HEAD
    else: # Now preferred
        best_dict, final_fit = general(spec, aparm['lamps'], fit_parm=aparm, min_ampl=aparm['min_ampl'])
    arqa.arc_fit_qa(slf, final_fit)
=======
    else:
        # Now preferred
        best_dict, final_fit = arclines.holy.grail.general(spec, aparm['lamps'], fit_parm=aparm, min_ampl=aparm['min_ampl'])
#    arqa.arc_fit_qa(slf, final_fit)
    arc_fit_qa(slf, final_fit)
>>>>>>> 339e7205
    #
    return final_fit



def new_order_saturation(satmask, ordcen, ordwid):

    sz_y, sz_x = satmask.shape
    sz_o = ordcen.shape[1]

    xmin = ordcen - ordwid
    xmax = ordcen + ordwid + 1
    xmin[xmin < 0] = 0
    xmax[xmax >= sz_x] = sz_x

    ordsat = np.zeros((sz_y, sz_o), dtype=int)
    for o in range(sz_o):
        for y in range(sz_y):
            ordsat[y,o] = (xmax[y,o] > xmin[y,o]) & np.any(satmask[y,xmin[y,o]:xmax[y,o]] == 1)

    return ordsat


def search_for_saturation_edge(a, x, y, sy, dx, satdown, satlevel, mask):
    sx = dx
    localx = a[x+sx,y+sy]
    while True:
        mask[x+sx,y+sy] = True
        sx += dx
        if x+sx > a.shape[0]-1 or x+sx < 0:
            break
        if a[x+sx,y+sy] >= localx/satdown and a[x+sx,y+sy]<satlevel:
            break
        localx = a[x+sx,y+sy]
    return mask


def determine_saturation_region(a, x, y, sy, dy, satdown, satlevel, mask):
    localy = a[x,y+sy]
    while True:
        mask[x,y+sy] = True
        mask = search_for_saturation_edge(a, x, y, sy, 1, satdown, satlevel, mask)
        mask = search_for_saturation_edge(a, x, y, sy, -1, satdown, satlevel, mask)
        
        sy += dy
        if y+sy > a.shape[1]-1 or y+sy < 0:
            return mask
        if a[x,y+sy] >= localy/satdown and a[x,y+sy] < satlevel:
            return mask
        localy = a[x,y+sy]
    

def new_saturation_mask(a, satlevel):
   
    mask = np.zeros(a.shape, dtype=bool)
    a_is_saturated = a >= satlevel
    if not np.any(a_is_saturated):
        return mask.astype(int)

    satdown = 1.001
    sz_x, sz_y = a.shape

    for y in range (0,sz_y):
        for x in range(0,sz_x):
            if a_is_saturated[x,y] and not mask[x,y]:
                mask[x,y] = True
                mask = determine_saturation_region(a, x, y, 0, 1, satdown, satlevel, mask)
                mask = determine_saturation_region(a, x, y, -1, -1, satdown, satlevel, mask)

    return mask.astype(int)


def arc_fit_qa(slf, fit, outfile=None, ids_only=False, title=None):
    """
    QA for Arc spectrum

    Parameters
    ----------
    fit : Wavelength fit
    arc_spec : ndarray
      Arc spectrum
    outfile : str, optional
      Name of output file
    """

    plt.rcdefaults()
    plt.rcParams['font.family']= 'times new roman'

    # Grab the named of the method
    method = inspect.stack()[0][3]
    # Outfil
    if outfile is None:
        outfile = arqa.set_qa_filename(slf.setup, method)
    #
    arc_spec = fit['spec']

    # Begin
    if not ids_only:
        plt.figure(figsize=(8, 4.0))
        plt.clf()
        gs = gridspec.GridSpec(2, 2)
        idfont = 'xx-small'
    else:
        plt.figure(figsize=(11, 8.5))
        plt.clf()
        gs = gridspec.GridSpec(1, 1)
        idfont = 'small'

    # Simple spectrum plot
    ax_spec = plt.subplot(gs[:,0])
    ax_spec.plot(np.arange(len(arc_spec)), arc_spec)
    ymin, ymax = 0., np.max(arc_spec)
    ysep = ymax*0.03
    for kk, x in enumerate(fit['xfit']*fit['xnorm']):
        yline = np.max(arc_spec[int(x)-2:int(x)+2])
        # Tick mark
        ax_spec.plot([x,x], [yline+ysep*0.25, yline+ysep], 'g-')
        # label
        ax_spec.text(x, yline+ysep*1.3,
            '{:s} {:g}'.format(fit['ions'][kk], fit['yfit'][kk]), ha='center', va='bottom',
            size=idfont, rotation=90., color='green')
    ax_spec.set_xlim(0., len(arc_spec))
    ax_spec.set_ylim(ymin, ymax*1.2)
    ax_spec.set_xlabel('Pixel')
    ax_spec.set_ylabel('Flux')
    if title is not None:
        ax_spec.text(0.04, 0.93, title, transform=ax_spec.transAxes,
                     size='x-large', ha='left')#, bbox={'facecolor':'white'})
    if ids_only:
        plt.tight_layout(pad=0.2, h_pad=0.0, w_pad=0.0)
        plt.savefig(outfile, dpi=800)
        plt.close()
        return

    # Arc Fit
    ax_fit = plt.subplot(gs[0, 1])
    # Points
    ax_fit.scatter(fit['xfit']*fit['xnorm'], fit['yfit'], marker='x')
    if len(fit['xrej']) > 0:
        ax_fit.scatter(fit['xrej']*fit['xnorm'], fit['yrej'], marker='o',
            edgecolor='gray', facecolor='none')
    # Solution
    xval = np.arange(len(arc_spec))
    wave = arutils.func_val(fit['fitc'], xval/fit['xnorm'], 'legendre',
        minv=fit['fmin'], maxv=fit['fmax'])
    ax_fit.plot(xval, wave, 'r-')
    xmin, xmax = 0., len(arc_spec)
    ax_fit.set_xlim(xmin, xmax)
    ymin,ymax = np.min(wave)*.95,  np.max(wave)*1.05
    ax_fit.set_ylim(np.min(wave)*.95,  np.max(wave)*1.05)
    ax_fit.set_ylabel('Wavelength')
    ax_fit.get_xaxis().set_ticks([]) # Suppress labeling
    # Stats
    wave_fit = arutils.func_val(fit['fitc'], fit['xfit'], 'legendre',
        minv=fit['fmin'], maxv=fit['fmax'])
    rms = np.sqrt(np.sum((fit['yfit']-wave_fit)**2)/len(fit['xfit'])) # Ang
    dwv_pix = np.median(np.abs(wave-np.roll(wave,1)))
    ax_fit.text(0.1*len(arc_spec), 0.90*ymin+(ymax-ymin),
        r'$\Delta\lambda$={:.3f}$\AA$ (per pix)'.format(dwv_pix), size='small')
    ax_fit.text(0.1*len(arc_spec), 0.80*ymin+(ymax-ymin),
        'RMS={:.3f} (pixels)'.format(rms/dwv_pix), size='small')
    # Arc Residuals
    ax_res = plt.subplot(gs[1,1])
    res = fit['yfit']-wave_fit
    ax_res.scatter(fit['xfit']*fit['xnorm'], res/dwv_pix, marker='x')
    ax_res.plot([xmin,xmax], [0.,0], 'k--')
    ax_res.set_xlim(xmin, xmax)
    ax_res.set_xlabel('Pixel')
    ax_res.set_ylabel('Residuals (Pix)')

    # Finish
    plt.tight_layout(pad=0.2, h_pad=0.0, w_pad=0.0)
    plt.savefig(outfile, dpi=800)
    plt.close()

    plt.rcdefaults()

    return


<|MERGE_RESOLUTION|>--- conflicted
+++ resolved
@@ -608,17 +608,11 @@
     elif use_method == "basic":
         stuff = arclines.holy.grail.basic(spec, aparm['lamps'], aparm['wv_cen'], aparm['disp'])
         status, ngd_match, match_idx, scores, final_fit = stuff
-<<<<<<< HEAD
-    else: # Now preferred
-        best_dict, final_fit = general(spec, aparm['lamps'], fit_parm=aparm, min_ampl=aparm['min_ampl'])
-    arqa.arc_fit_qa(slf, final_fit)
-=======
     else:
         # Now preferred
         best_dict, final_fit = arclines.holy.grail.general(spec, aparm['lamps'], fit_parm=aparm, min_ampl=aparm['min_ampl'])
 #    arqa.arc_fit_qa(slf, final_fit)
     arc_fit_qa(slf, final_fit)
->>>>>>> 339e7205
     #
     return final_fit
 
