""" Class for book-keeping the reduction process
"""
from __future__ import (absolute_import, division, print_function, unicode_literals)

import sys
import datetime

import numpy as np

from matplotlib.backends.backend_pdf import PdfPages

from astropy.time import Time

# Import PYPIT routines
from pypit import msgs
from pypit import arparse as settings
from pypit import ararc
from pypit import artrace
from pypit import arload
from pypit import arcomb
<<<<<<< HEAD
from pypit import arlris
=======
from pypit import arflux
>>>>>>> d18b19eb
from pypit import armasters
from pypit import arproc
from pypit.core import arsort
from pypit import arutils
from pypit import ardebug as debugger

class ScienceExposure:
    """
    A Science Exposure class that carries all information for a given science exposure
    """

<<<<<<< HEAD
    def __init__(self, sci_ID, fitstbl, settings_argflag, settings_spect, do_qa=True, original=False,
                 idx_sci=None):
=======
    def __init__(self, sci_ID, fitstbl, settings_argflag, settings_spect, do_qa=True):
>>>>>>> d18b19eb

        # Set indices used for frame combination
        self.sci_ID = sci_ID  # Binary 1,2,4,8,..
        self._idx_sci = np.where((fitstbl['sci_ID'] == sci_ID) & fitstbl['science'])[0]
        #
        self.extracted=False
        if idx_sci is not None:
            self._idx_sci = np.array([idx_sci])
        if settings_argflag['reduce']['masters']['force']:
            #self._idx_bias = []
            self._idx_flat = []
            self._idx_cent = []
            self._idx_trace = []
            #self._idx_arcs = []
            self._idx_std = []
        else:
            #self._idx_arcs = arsort.ftype_indices(fitstbl, 'arc', self.sci_ID)
            self._idx_std = arsort.ftype_indices(fitstbl, 'standard', self.sci_ID)
            # Bias
            #if settings_argflag['bias']['useframe'] == 'bias':
            #    self._idx_bias = arsort.ftype_indices(fitstbl, 'bias', self.sci_ID)
            #elif settings_argflag['bias']['useframe'] == 'dark':
            #    self._idx_bias = arsort.ftype_indices(fitstbl, 'dark', self.sci_ID)
            #else: self._idx_bias = []
            # Trace
            self._idx_trace = arsort.ftype_indices(fitstbl, 'trace', self.sci_ID)
            # Flat
            if settings_argflag['reduce']['flatfield']['useframe'] == 'pixelflat':
                self._idx_flat = arsort.ftype_indices(fitstbl, 'pixelflat', self.sci_ID)
            elif settings_argflag['reduce']['flatfield']['useframe'] == 'trace':
                self._idx_flat = arsort.ftype_indices(fitstbl, 'trace', self.sci_ID)
            else: self._idx_flat = []
            # Cent
            if settings_argflag['reduce']['slitcen']['useframe'] == 'trace':
                self._idx_cent = arsort.ftype_indices(fitstbl, 'trace', self.sci_ID)
            elif settings_argflag['reduce']['slitcen']['useframe'] == 'pinhole':  # Not sure this will work
                self._idx_cent = arsort.ftype_indices(fitstbl, 'pinhole', self.sci_ID)
            else: self._idx_cent = []

        # Set the base name and extract other names that will be used for output files
        #  Also parses the time input
        self.SetBaseName(fitstbl)

        # Velocity correction (e.g. heliocentric)
        self.vel_correction = 0.

        # Initialize the QA for this science exposure
        qafn = "{0:s}/QA_{1:s}.pdf".format(settings_argflag['run']['directory']['qa'], self._basename)
        self.qaroot = "{0:s}/PNGs/QA_{1:s}".format(settings_argflag['run']['directory']['qa'], self._basename)

        # Initialize Variables
        ndet = settings_spect['mosaic']['ndet']
        self._nonlinear = [settings_spect[settings.get_dnum(det+1)]['saturation'] *
                           settings_spect[settings.get_dnum(det+1)]['nonlinear']
                           for det in range(ndet)]
        #self._nspec    = [None for all in range(ndet)]   # Number of spectral pixels
        #self._nspat    = [None for all in range(ndet)]   # Number of spatial pixels
        #self._datasec  = [None for all in range(ndet)]   # Locations of the data on each detector
        self._pixlocn  = [None for all in range(ndet)]   # Physical locations of each pixel on the detector
        self._lordloc  = [None for all in range(ndet)]   # Array of slit traces (left side) in physical pixel coordinates
        self._rordloc  = [None for all in range(ndet)]   # Array of slit traces (left side) in physical pixel coordinates
        self._pixcen   = [None for all in range(ndet)]   # Central slit traces in apparent pixel coordinates
        self._pixwid   = [None for all in range(ndet)]   # Width of slit (at each row) in apparent pixel coordinates
        self._lordpix  = [None for all in range(ndet)]   # Array of slit traces (left side) in apparent pixel coordinates
        self._rordpix  = [None for all in range(ndet)]   # Array of slit traces (right side) in apparent pixel coordinates
        self._slitpix  = [None for all in range(ndet)]   # Array identifying if a given pixel belongs to a given slit
        self._tilts    = [None for all in range(ndet)]   # Array of spectral tilts at each position on the detector
        self._tiltpar  = [None for all in range(ndet)]   # Dict parameters for tilt fitting
        self._satmask  = [None for all in range(ndet)]   # Array of Arc saturation streaks
        self._arcparam = [None for all in range(ndet)]   # Dict guiding wavelength calibration
        self._wvcalib  = [None for all in range(ndet)]   # List of dict's
        self._resnarr  = [None for all in range(ndet)]   # Resolution array
        self._maskslits = [None for all in range(ndet)]  # Mask for whether to analyze a given slit (True=masked)
        # Initialize the Master Calibration frames
        #self._bpix = [None for all in range(ndet)]          # Bad Pixel Mask
        #self._msarc = [None for all in range(ndet)]         # Master Arc
        self._mswave = [None for all in range(ndet)]         # Master Wavelength image
        #self._msbias = [None for all in range(ndet)]        # Master Bias
        self._msrn = [None for all in range(ndet)]          # Master ReadNoise image
        self._mstrace = [None for all in range(ndet)]       # Master Trace
        self._mspinhole = [None for all in range(ndet)]       # Master Pinhole
        self._mspixelflat = [None for all in range(ndet)]     # Master Pixel Flat
        self._mspixelflatnrm = [None for all in range(ndet)]  # Normalized Master pixel flat
        self._msblaze = [None for all in range(ndet)]       # Blaze function
        self._msstd = [{} for all in range(ndet)]           # Master Standard dict
        self._sensfunc = None                               # Sensitivity function
        # Initialize the Master Calibration frame names
        #self._msarc_name = [None for all in range(ndet)]      # Master Arc Name
        #self._msbias_name = [None for all in range(ndet)]     # Master Bias Name
        self._mstrace_name = [None for all in range(ndet)]    # Master Trace Name
        self._mspinhole_name = [None for all in range(ndet)]    # Master Pinhole Name
        self._mspixelflat_name = [None for all in range(ndet)]  # Master Pixel Flat Name
        # Initialize the science, variance, and background frames
        self._sciframe = [None for all in range(ndet)]
        self._rawvarframe = [None for all in range(ndet)]    # Variance based on detected counts + RN
        self._modelvarframe = [None for all in range(ndet)]  # Variance from sky and object models
        self._bgframe = [None for all in range(ndet)]
        self._scimask = [None for all in range(ndet)]        # Mask (1=Bad pix; 2=CR)
        self._scitrace = [None for all in range(ndet)]
        self._slitprof = [None for all in range(ndet)]   # Slit profiles at each position on the detector
        self._specobjs = [None for all in range(ndet)]
        # Initialize some extraction products
        self._ext_boxcar = [None for all in range(ndet)]
        self._ext_optimal = [None for all in range(ndet)]
        return

    def SetBaseName(self, fitsdict):
        """
        Set the base name that is used for all outputs

        Parameters
        ----------
        fitsdict : dict
          Contains relevant information from fits header files
        """
        #
        scidx = self._idx_sci[0]
        tbname = None
        try:
            if "T" in fitsdict['date'][scidx]:
                tbname = fitsdict['date'][scidx]
        except IndexError:
            debugger.set_trace()
        else:
            if tbname is None:
                if settings.spect["fits"]["timeunit"] == "mjd":
                    # Not ideal, but convert MJD into a date+time
                    timval = Time(fitsdict['time'][scidx] / 24.0, scale='tt', format='mjd')
                    tbname = timval.isot
                else:
                    # Really not ideal... just append date and time
                    tbname = fitsdict['date'][scidx] + "T" + str(fitsdict['time'][scidx])
        '''
        if "T" in fitsdict['date'][scidx]:
            tbname = fitsdict['date'][scidx]
        else:
            # Not ideal, but convert MJD into a date+time
            debugger.set_trace() # CANNOT GET HERE
            timval = Time(fitsdict['time'][scidx]/24.0, scale='tt', format='mjd')
            tbname = timval.isot
        '''
        tval = Time(tbname, format='isot')#'%Y-%m-%dT%H:%M:%S.%f')
        dtime = datetime.datetime.strptime(tval.value, '%Y-%m-%dT%H:%M:%S.%f')
        #except ValueError:
            #tval = datetime.datetime.strptime(tbname, '%Y-%m-%dT%H:%M:%S')
        self._inst_name = settings.spect['mosaic']['camera']
        self._target_name = fitsdict['target'][self._idx_sci[0]].replace(" ", "")
        self._basename = self._target_name+'_'+self._inst_name+'_'+ \
                         datetime.datetime.strftime(dtime, '%Y%b%dT') + \
                         tbname.split("T")[1].replace(':','')
        # Save Time object
        self._time = tval
        return

    ###################################
    # Reduction procedures
    ###################################

    '''
    def BadPixelMask(self, fitsdict, det, msbias):
        """
        Generate Bad Pixel Mask for a given detector

        Parameters
        ----------
        fitsdict : dict
          Contains relevant information from fits header files
        det : int
          Index of the detector

        Returns
        -------
        boolean : bool
          Should other ScienceExposure classes be updated?
        """
        bpix = None
        if settings.argflag['reduce']['badpix'] == 'bias':
            try:
                bpix = armasters.get_master_frame(self, "badpix")
            except IOError:
                msgs.info("Preparing a bad pixel mask")
                # Get all of the bias frames for this science frame
                if len(self._idx_bias) == 0:
                    msgs.warn("No bias frames available to determine bad pixel mask")
                    msgs.info("Not preparing a bad pixel mask")
                    return False
                # Load the Bias frames
                bpix = arproc.badpix(self, det, msbias) # self.GetMasterFrame('bias', det))
        else:
            # Instrument dependent
            if settings.argflag['run']['spectrograph'] in ['keck_lris_red']:
                bpix = arlris.bpm(self, 'red', fitsdict, det)
            else:
                msgs.info("Not preparing a bad pixel mask")
                return False
        # Save
        self.SetFrame(self._bpix, bpix, det)
        armasters.save_masters(self, det, mftype='badpix')
        del bpix
        return True
    '''

    '''
    def GetPixelLocations(self, det):
        """
        Generate or load the physical location of each pixel

        Parameters
        ----------
        det : int
          Index of the detector
        """
        if settings.argflag['reduce']['pixel']['locations'] is None:
            self.SetFrame(self._pixlocn, arpixels.gen_pixloc(self._mstrace[det-1], det, gen=True), det)
        elif settings.argflag['reduce']['pixel']['locations'] in ["mstrace"]:
            self.SetFrame(self._pixlocn, arpixels.gen_pixloc(self._mstrace[det-1], det, gen=False), det)
        else:
            mname = settings.argflag['run']['directory']['master']+'/'+settings.argflag['reduce']['pixel']['locations']
            self.SetFrame(self._pixlocn, armasters.load_master(mname, frametype=None), det)
        return
    '''

    '''
    def MasterArc(self, fitsdict, det, msbias):
        """
        Generate Master Arc frame for a given detector

        Parameters
        ----------
        fitsdict : dict
          Contains relevant information from fits header files
        det : int
          Index of the detector

        Returns
        -------
        boolean : bool
          Should other ScienceExposure classes be updated?
        """
        dnum = settings.get_dnum(det)

        if self._msarc[det-1] is not None:
            msgs.info("A master arc frame already exists for this frame")
            return False
        if settings.argflag['arc']['useframe'] in ['arc']:
            # Master Frame
            msarc = armasters.load_master_frame(self, "arc")
            if msarc is None:
                msgs.info("Preparing a master arc frame")
                ind = self._idx_arcs
                # Load the arc frames
                frames = arload.load_frames(fitsdict, ind, det, frametype='arc', msbias=msbias) #self._msbias[det-1])
                if settings.argflag['arc']['combine']['match'] > 0.0:
                    sframes = arsort.match_frames(frames, settings.argflag['arc']['combine']['match'], frametype='arc',
                                                  satlevel=settings.spect[dnum]['saturation']*settings.spect[dnum]['nonlinear'])
                    subframes = np.zeros((frames.shape[0], frames.shape[1], len(sframes)))
                    numarr = np.array([])
                    for i in range(len(sframes)):
                        numarr = np.append(numarr, sframes[i].shape[2])
                        msarc = arcomb.comb_frames(sframes[i], det, 'arc')
                        # Send the data away to be saved
                        subframes[:,:,i] = msarc.copy()
                    del sframes
                    # Combine all sub-frames
                    msarc = arcomb.comb_frames(subframes, det, 'arc', weights=numarr)
                    del subframes
                else:
                    msarc = arcomb.comb_frames(frames, det, 'arc')
                del frames
        else: # Use input frame name located in MasterFrame directory
            msarc_name = settings.argflag['run']['directory']['master']+'/'+settings.argflag['arc']['useframe']
            msarc, _ = armasters.load_master(msarc_name, frametype=None)

        # Set and then delete the Master Arc frame
        self.SetMasterFrame(msarc, "arc", det)
        armasters.save_masters(self, det, mftype='arc')
        del msarc
        return True
    '''

    '''
    def MasterBias(self, fitsdict, det):
        """
        Generate Master Bias frame for a given detector

        Parameters
        ----------
        fitsdict : dict
          Contains relevant information from fits header files
        det : int
          Index of the detector

        Returns
        -------
        boolean : bool
          Should other ScienceExposure classes be updated?
        """
        msgs.error("DEPRECATED)
        # If the master bias is already made, use it
        if self._msbias[det-1] is not None:
            msgs.info("An identical master {0:s} frame already exists".format(settings.argflag['bias']['useframe']))
            return False
        elif settings.argflag['bias']['useframe'] in ['bias', 'dark']:
            try:
                msbias = armasters.get_master_frame(self, "bias")
            except IOError:
                msgs.info("Preparing a master {0:s} frame".format(settings.argflag['bias']['useframe']))
                # Get all of the bias frames for this science frame
                ind = self._idx_bias
                # Load the Bias/Dark frames
                frames = arload.load_frames(fitsdict, ind, det,
                                            frametype=settings.argflag['bias']['useframe'], trim=False)
                msbias = arcomb.comb_frames(frames, det, 'bias', printtype=settings.argflag['bias']['useframe'])
                del frames
        elif settings.argflag['bias']['useframe'] == 'overscan':
            self.SetMasterFrame('overscan', "bias", det, mkcopy=False)
            return False
        elif settings.argflag['bias']['useframe'] == 'none':
            msgs.info("Not performing a bias/dark subtraction")
            self.SetMasterFrame(None, "bias", det, mkcopy=False)
            return False
        else:  # It must be the name of a file the user wishes to load
            msbias_name = settings.argflag['run']['directory']['master']+u'/'+settings.argflag['bias']['useframe']
            msbias, head = armasters.load_master(msbias_name, frametype="bias")
            settings.argflag['reduce']['masters']['loaded'].append('bias')
        # Set and then delete the Master Bias frame
        self.SetMasterFrame(msbias, "bias", det)
        armasters.save_masters(self, det, mftype='bias')

        del msbias
        return True
        '''

    '''
    def MasterRN(self, fitsdict, det):
        """
        Generate Master ReadNoise frame for a given detector
        Parameters
        ----------
        fitsdict : dict
          Contains relevant information from fits header files
        det : int
          Index of the detector
        Returns
        -------
        boolean : bool
          Should other ScienceExposure classes be updated?
        """

        # If the master bias is already made, use it
        if self._msrn[det-1] is not None:
            msgs.info("An identical master ReadNoise frame already exists")
            return False
        msrn = np.zeros((self._nspec[det-1], self._nspat[det-1]))
        # Systems with multiple amps will need help here
        if settings.spect['det'][det-1]['numamplifiers'] > 1:
            msgs.work("Readnoise needs to be updated for multiple amps")
        # Set
        rnoise = settings.spect['det'][det-1]['ronoise'] #+ (0.5*settings.spect['det'][det-1]['gain'])**2
        msrn[:] = rnoise
        # Save
        self.SetMasterFrame(msrn, "readnoise", det)
        del msrn
        return True
    '''

    def MasterFlatField(self, fitsdict, det, msbias, datasec_img):
        """
        Generate Master Flat-field frame for a given detector

        Parameters
        ----------
        fitsdict : dict
          Contains relevant information from fits header files
        det : int
          Index of the detector

        Returns
        -------
        boolean : bool
          Should other ScienceExposure classes be updated?
        """
        dnum = settings.get_dnum(det)
        if settings.argflag['reduce']['flatfield']['perform']:  # Only do it if the user wants to flat field
            # If the master pixelflat is already made, use it
            if self._mspixelflat[det-1] is not None:
                msgs.info("An identical master pixelflat frame already exists")
                if self._mspixelflatnrm[det-1] is None:
                    # Normalize the flat field
                    msgs.info("Normalizing the pixel flat")
                    slit_profiles, mstracenrm, msblaze, flat_ext1d, extrap_slit = \
                        arproc.slit_profile(self, self.GetMasterFrame("pixelflat", det),
                                            det, ntcky=settings.argflag['reduce']['flatfield']['params'][0])
                    # If some slit profiles/blaze functions need to be extrapolated, do that now
                    if settings.spect['mosaic']['reduction'] == 'AMRED':
                        if np.sum(extrap_slit) != 0.0:
                            slit_profiles, mstracenrm, msblaze = arproc.slit_profile_pca(self, self.GetMasterFrame("pixelflat", det), det, msblaze, extrap_slit, slit_profiles)
                    mspixelflatnrm = mstracenrm.copy()
                    winpp = np.where(slit_profiles != 0.0)
                    mspixelflatnrm[winpp] /= slit_profiles[winpp]
                    self.SetMasterFrame(mspixelflatnrm, "normpixelflat", det)
                    armasters.save_masters(self, det, mftype='normpixelflat')
                    if np.array_equal(self._idx_flat, self._idx_trace):
                        # The flat field frame is also being used to trace the slit edges and determine the slit
                        # profile. Avoid recalculating the slit profile and blaze function and save them here.
                        self.SetFrame(self._msblaze, msblaze, det)
                        self.SetFrame(self._slitprof, slit_profiles, det)
                        armasters.save_masters(self, det, mftype='slitprof')
                        if settings.argflag["reduce"]["slitprofile"]["perform"]:
                            msgs.info("Preparing QA of each slit profile")
#                            arqa.slit_profile(self, mstracenrm, slit_profiles, self._lordloc[det - 1], self._rordloc[det - 1],
#                                              self._slitpix[det - 1], desc="Slit profile")
                            arproc.slit_profile_qa(self, mstracenrm, slit_profiles,
                                                   self._lordloc[det - 1], self._rordloc[det - 1],
                                                   self._slitpix[det - 1], desc="Slit profile")
                        msgs.info("Saving blaze function QA")
#                        arqa.plot_orderfits(self, msblaze, flat_ext1d, desc="Blaze function")
                        artrace.plot_orderfits(self, msblaze, flat_ext1d, desc="Blaze function")
                return False
            ###############
            # Generate/load a master pixel flat frame
            if settings.argflag['reduce']['flatfield']['useframe'] in ['pixelflat', 'trace']:
                mspixelflatnrm = armasters.load_master_frame(self, "normpixelflat")
                if mspixelflatnrm is None:
                    msgs.info("Preparing a master pixel flat frame with {0:s}".format(settings.argflag['reduce']['flatfield']['useframe']))
                    # Get all of the pixel flat frames for this science frame
                    ind = self._idx_flat
                    # Load the frames for tracing
                    frames = arload.load_frames(fitsdict, ind, det, frametype='pixel flat', msbias=msbias)
                    if settings.argflag['pixelflat']['combine']['match'] > 0.0:
                        sframes = arsort.match_frames(frames, settings.argflag['pixelflat']['combine']['match'],
                                                      frametype='pixel flat', satlevel=self._nonlinear)
                        subframes = np.zeros((frames.shape[0], frames.shape[1], len(sframes)))
                        numarr = np.array([])
                        for i in range(len(sframes)):
                            numarr = np.append(numarr, sframes[i].shape[2])
                            mspixelflat = arcomb.comb_frames(sframes[i], det, 'pixelflat', printtype='pixel flat')
                            subframes[:, :, i] = mspixelflat.copy()
                        del sframes
                        # Combine all sub-frames
                        mspixelflat = arcomb.comb_frames(subframes, det, 'pixelflat', weights=numarr,
                                                         printtype='pixel flat')
                        del subframes
                    else:
                        mspixelflat = arcomb.comb_frames(frames, det, 'pixelflat', printtype='pixel flat')
                    del frames
                    # Apply gain (instead of ampsec scale)
                    mspixelflat *= arproc.gain_frame(datasec_img, settings.spect[dnum]['numamplifiers'],
                                             settings.spect[dnum]['gain'])
                    # Normalize the flat field
                    msgs.info("Normalizing the pixel flat")
                    slit_profiles, mstracenrm, msblaze, flat_ext1d, extrap_slit = \
                        arproc.slit_profile(self, mspixelflat, det, ntcky=settings.argflag['reduce']['flatfield']['params'][0])
                    # If some slit profiles/blaze functions need to be extrapolated, do that now
                    if settings.spect['mosaic']['reduction'] == 'AMRED':
                        if np.sum(extrap_slit) != 0.0:
                            slit_profiles, mstracenrm, msblaze = arproc.slit_profile_pca(self, mspixelflat, det, msblaze, extrap_slit, slit_profiles)
                    mspixelflatnrm = mstracenrm.copy()
                    winpp = np.where(slit_profiles != 0.0)
                    mspixelflatnrm[winpp] /= slit_profiles[winpp]
                    if np.array_equal(self._idx_flat, self._idx_trace):
                        # The flat field frame is also being used to trace the slit edges and determine the slit
                        # profile. Avoid recalculating the slit profile and blaze function and save them here.
                        self.SetFrame(self._msblaze, msblaze, det)
                        self.SetFrame(self._slitprof, slit_profiles, det)
                        armasters.save_masters(self, det, mftype='slitprof')
                        if settings.argflag["reduce"]["slitprofile"]["perform"]:
                            msgs.info("Preparing QA of each slit profile")
#                            arqa.slit_profile(self, mstracenrm, slit_profiles, self._lordloc[det - 1], self._rordloc[det - 1],
#                                              self._slitpix[det - 1], desc="Slit profile")
                            arproc.slit_profile_qa(self, mstracenrm, slit_profiles,
                                                   self._lordloc[det - 1], self._rordloc[det - 1],
                                                   self._slitpix[det - 1], desc="Slit profile")
                        msgs.info("Saving blaze function QA")
#                        arqa.plot_orderfits(self, msblaze, flat_ext1d, desc="Blaze function")
                        artrace.plot_orderfits(self, msblaze, flat_ext1d, desc="Blaze function")
                else:
                    mspixelflat = mspixelflatnrm
            else:  # It must be the name of a file the user wishes to load
                mspixelflat_name = armasters.user_master_name(settings.argflag['run']['directory']['master'],
                                                              settings.argflag['reduce']['flatfield']['useframe'])
                mspixelflatnrm, head, _ = armasters._load(mspixelflat_name, exten=det, frametype=None,
                      force=settings.argflag['reduce']['masters']['force'])
                mspixelflat = mspixelflatnrm
            # Now that the combined, master flat field frame is loaded...
        else:
            msgs.work("Pixel Flat arrays need to be generated when not flat fielding")
            msgs.bug("Blaze is currently undefined")
            debugger.set_trace()
            mspixelflat = np.ones_like(self._msarc)
            mspixelflatnrm = np.ones_like(self._msarc)
        # Set Master Frames
        self.SetMasterFrame(mspixelflat, "pixelflat", det)
        self.SetMasterFrame(mspixelflatnrm, "normpixelflat", det)
        armasters.save_masters(self, det, mftype='normpixelflat')
        return True

    def MasterPinhole(self, fitsdict, det, msbias):
        """
        Generate Master pinhole frame for a given detector

        Parameters
        ----------
        fitsdict : dict
          Contains relevant information from fits header files
        det : int
          Index of the detector

        Returns
        -------
        boolean : bool
          Should other ScienceExposure classes be updated?
        """
        dnum = settings.get_dnum(det)
        # If the master pinhole is already made, use it
        if self._mspinhole[det - 1] is not None:
            msgs.info("An identical master pinhole frame already exists")
            return False
        if settings.argflag['reduce']['slitcen']['useframe'] in ['trace', 'pinhole']:
            try:
                mspinhole = armasters.get_master_frame(self, "pinhole")
            except IOError:
                msgs.info("Preparing a master pinhole frame with {0:s}".format(
                    settings.argflag['reduce']['slitcen']['useframe']))
                ind = self._idx_cent
                # Load the pinhole frames
                frames = arload.load_frames(fitsdict, ind, det, frametype='pinhole', msbias=msbias, # self._msbias[det - 1],
                                            trim=settings.argflag['reduce']['trim'])
                if settings.argflag['pinhole']['combine']['match'] > 0.0:
                    sframes = arsort.match_frames(frames, settings.argflag['pinhole']['combine']['match'],
                                                  frametype='pinhole', satlevel=settings.spect[dnum]['saturation'] *
                                                  settings.spect['det'][det - 1]['nonlinear'])
                    subframes = np.zeros((frames.shape[0], frames.shape[1], len(sframes)))
                    numarr = np.array([])
                    for i in range(len(sframes)):
                        numarr = np.append(numarr, sframes[i].shape[2])
                        mspinhole = arcomb.comb_frames(sframes[i], det, 'pinhole')
                        subframes[:, :, i] = mspinhole.copy()
                    del sframes
                    # Combine all sub-frames
                    mspinhole = arcomb.comb_frames(subframes, det, 'pinhole', weights=numarr)
                    del subframes
                else:
                    mspinhole = arcomb.comb_frames(frames, det, 'pinhole')
                del frames
        else:  # It must be the name of a file the user wishes to load
            mspinhole_name = settings.argflag['run']['directory']['master'] + '/' + \
                              settings.argflag['reduce']['slitcen']['useframe']
            mspinhole, head = armasters.load_master(mspinhole_name, frametype=None)
            debugger.set_trace()  # NEED TO LOAD EXTRAS AS ABOVE
        # Set and then delete the Master Trace frame
        self.SetMasterFrame(mspinhole, "pinhole", det)
        #armasters.save_masters(self, det, mftype='pinhole')
        del mspinhole
        return True

    '''
    def MasterTrace(self, fitsdict, det):
        """
        Generate Master Trace frame for a given detector

        Parameters
        ----------
        fitsdict : dict
          Contains relevant information from fits header files
        det : int
          Index of the detector

        Returns
        -------
        boolean : bool
          Should other ScienceExposure classes be updated?
        """
        # DEPRECATED
        msgs.error("DEPRECATED!")
        dnum = settings.get_dnum(det)
        # If the master trace is already made, use it
        if self._mstrace[det-1] is not None:
            msgs.info("An identical master trace frame already exists")
            return False
        if settings.argflag['reduce']['trace']['useframe'] in ['trace']:
            mstrace = armasters.load_master_frame(self, "trace", det=det)  # Also loads up the various arrays
            if mstrace is None:
                msgs.info("Preparing a master trace frame with {0:s}".format(settings.argflag['reduce']['trace']['useframe']))
                ind = self._idx_trace
                # Load the frames for tracing
                frames = arload.load_frames(fitsdict, ind, det, frametype='trace', msbias=self._msbias[det-1],
                                            trim=settings.argflag['reduce']['trim'])
                if settings.argflag['trace']['combine']['match'] > 0.0:
                    sframes = arsort.match_frames(frames, settings.argflag['trace']['combine']['match'], frametype='trace', satlevel=settings.spect[dnum]['saturation']*settings.spect['det'][det-1]['nonlinear'])
                    subframes = np.zeros((frames.shape[0], frames.shape[1], len(sframes)))
                    numarr = np.array([])
                    for i in range(len(sframes)):
                        numarr = np.append(numarr, sframes[i].shape[2])
                        mstrace = arcomb.comb_frames(sframes[i], det, 'trace')
                        subframes[:,:,i] = mstrace.copy()
                    del sframes
                    # Combine all sub-frames
                    mstrace = arcomb.comb_frames(subframes, det, 'trace', weights=numarr)
                    del subframes
                else:
                    mstrace = arcomb.comb_frames(frames, det, 'trace')
                del frames
        else: # It must be the name of a file the user wishes to load
            mstrace_name = settings.argflag['run']['directory']['master']+'/'+settings.argflag['reduce']['trace']['useframe']
            mstrace, _ = armasters.load_master(mstrace_name, frametype=None)
            debugger.set_trace()  # NEED TO LOAD EXTRAS AS ABOVE;  SHOULD MODIFY get_master_frame()
        # Set and then delete the Master Trace frame
        self.SetMasterFrame(mstrace, "trace", det)
        del mstrace
        return True
    '''

    def MasterWave(self, fitsdict, sc, det):
        """
        Generate Master Wave frame for a given detector

        Parameters
        ----------
        fitsdict : dict
          Contains relevant information from fits header files
        det : int
          Index of the detector

        Returns
        -------
        boolean : bool
          Should other ScienceExposure classes be updated?
        """
        if self._mswave[det-1] is not None:
            msgs.info("An identical master arc frame already exists")
            return False
        mswave = armasters.load_master_frame(self, "wave")
        if mswave is None:
            msgs.info("Preparing a master wave frame")
            if settings.argflag["reduce"]["calibrate"]["wavelength"] == "pixel":
                mswave = self._tilts[det - 1] * (self._tilts[det - 1].shape[0]-1.0)
            else:
                ok_slits = np.where(~self._maskslits[det-1])[0]
                mswave = np.zeros_like(self._tilts[det-1])
                for kk,slit in enumerate(ok_slits):
                    wv_calib = self._wvcalib[det - 1][str(slit)]
                    tmpwv = arutils.func_val(wv_calib['fitc'], self._tilts[det - 1], wv_calib['function'],
                                          minv=wv_calib['fmin'], maxv=wv_calib['fmax'])
                    word = np.where(self._slitpix[det - 1] == slit+1)
                    mswave[word] = tmpwv[word]
        # Set and then delete the Master Arc frame
        self.SetMasterFrame(mswave, "wave", det)
        armasters.save_masters(self, det, mftype='wave')
        del mswave
        return True

    def MasterWaveCalib(self, fitstbl, det, msarc):
        """
        Generate Master 1D Wave Solution (down slit/order centers)

        Parameters
        ----------
        fitstbl : dict
          Contains relevant information from fits header files
        det : int
          Index of the detector

        Returns
        -------
        boolean : bool
          Should other ScienceExposure classes be updated?
        """

        if self._wvcalib[det-1] is not None:
            msgs.info("An identical master wave calib frame already exists")
            return False
        else:
            wv_calib = None
        # Attempt to load the Master Frame
        wv_calib = armasters.load_master_frame(self, "wv_calib")
        if wv_calib is None:
            if settings.argflag["reduce"]["calibrate"]["wavelength"] == "pixel":
                msgs.info("A wavelength calibration will not be performed")
            else:
                # Setup arc parameters (e.g. linelist)
                arc_idx = arsort.ftype_indices(fitstbl, 'arc', self.sci_ID)
                arcparam = ararc.setup_param(msarc.shape, fitstbl, arc_idx[0])
                self.SetFrame(self._arcparam, arcparam, det)
                ###############
                # Extract an arc down each slit
                arccen, maskslit, _ = artrace.get_censpec(self, msarc, det, gen_satmask=False)
                ok_mask = np.where(maskslit == 0)[0]

                # Fill up the calibrations
                wv_calib = {}
                for kk,slit in enumerate(ok_mask):
                    ###############
                    # Extract arc and identify lines
                    if settings.argflag['arc']['calibrate']['method'] == 'simple':
                        iwv_calib = ararc.simple_calib(self, det, msarc, censpec=arccen[:,kk], slit=slit)
                    elif settings.argflag['arc']['calibrate']['method'] == 'arclines':
                        iwv_calib = ararc.calib_with_arclines(self, det, msarc, slit, arcparam, censpec=arccen[:,kk])
                    wv_calib[str(slit)] = iwv_calib.copy()
        # Set
        if wv_calib is not None:
            self.SetFrame(self._wvcalib, wv_calib, det)
            armasters.save_masters(self, det, mftype='wv_calib')

            # Set mask based on wv_calib existing
            mask = np.array([True]*self._lordloc[det-1].shape[1])
            for key in self._wvcalib[det-1].keys():
                mask[int(key)] = False
            self._maskslits[det-1] = mask
            #
            del wv_calib
        return True

    def MasterStandard(self, fitsdict, msbias):
        """
        Generate Master Standard frame for a given detector
        and generates a sensitivity function
        Currently only uses first standard star exposure
        Currently takes brightest source on the mosaic

        Parameters
        ----------
        fitsdict : dict
          Contains relevant information from fits header files

        Returns
        -------
        boolean : bool
        """
        msgs.error("THIS IS DEPRECATED")
        '''
        if self._sensfunc is not None:
            msgs.info("Using existing sensitivity function.")
            return False
        # Attempt to load the Master Frame
        try:
            sensfunc = armasters.get_master_frame(self, "sensfunc")
        except IOError:
            # Grab the standard star frames
            msgs.info("Preparing the standard")
            ind = self._idx_std
            msgs.warn("Taking only the first standard frame for now")
            ind = [ind[0]]
            # Extract
            all_specobj = []
            for kk in range(settings.spect['mosaic']['ndet']):
                det = kk+1
                # Use this detector? Need to check this after setting RA/DEC above
                if settings.argflag['reduce']['detnum'] is not None:
                    msgs.warn("If your standard wasnt on this detector, you will have trouble..")
                    if det not in map(int, settings.argflag['reduce']['detnum']):
                        continue
                # Load the frame(s)
                frame = arload.load_frames(fitsdict, ind, det, frametype='standard',
                                           msbias=msbias) # self._msbias[det-1])
                sciframe = frame[:, :, 0] # First exposure
                # Save RA/DEC
                self._msstd[0]['RA'] = fitsdict['ra'][ind[0]]    # Yes, this needs to be index 0
                self._msstd[0]['DEC'] = fitsdict['dec'][ind[0]]  # Yes, this needs to be index 0
                self._msstd[det-1]['spobjs'] = None
                if settings.spect["mosaic"]["reduction"] == "ARMLSD":
                    arproc.reduce_multislit(self, sciframe, ind[0], fitsdict, det, standard=True)
                elif settings.spect["mosaic"]["reduction"] == "ARMED":
                    arproc.reduce_echelle(self, sciframe, ind[0], fitsdict, det, standard=True)
                else:
                    msgs.error("Not ready for reduction type {0:s}".format(settings.spect["mosaic"]["reduction"]))

                if self._msstd[det-1]['spobjs'] is not None:
                    all_specobj += self._msstd[det-1]['spobjs']
            # If standard, generate a sensitivity function
            sensfunc = arflux.generate_sensfunc(self, ind[0], all_specobj, fitsdict)
            # Set the sensitivity function
            self.SetMasterFrame(sensfunc, "sensfunc", None, mkcopy=False)
            # Apply to Standard
            for kk in range(settings.spect['mosaic']['ndet']):
                det = kk + 1  # Detectors indexed from 1
                arflux.apply_sensfunc(self, det, ind[0], fitsdict, standard=True)
            # Save
            armasters.save_sensfunc(self, settings.argflag['reduce']['masters']['setup'])
            # Save standard star spectrum to disk
            outfile = settings.argflag['run']['directory']['science']+'/spec1d_{:s}.fits'.format(
                fitsdict['filename'][ind[0]].split('.')[0])
            arsave.save_1d_spectra_fits(self, fitsdict, standard=True, outfile=outfile)
            return True
        else:
            self._sensfunc = sensfunc.copy()
            return True
        '''

    '''
    def Setup(self):

        # Sort the data
        msgs.bug("Files and folders should not be deleted -- there should be an option to overwrite files automatically if they already exist, or choose to rename them if necessary")
        self._filesort = arsort.sort_data(self)
        # Write out the details of the sorted files
        if settings.argflag['output']['sorted'] is not None: arsort.sort_write(self)
        # Match Science frames to calibration frames
        arsort.match_science(self)
        # If the user is only debugging, then exit now
        if settings.argflag['run']['calcheck']:
            msgs.info("Calibration check complete. Change the 'calcheck' flag to continue with data reduction")
            sys.exit()
        # Make directory structure for different objects
        self._sci_targs = arsort.make_dirs(self)
        return
    '''

    # Setters
    @staticmethod
    def SetFrame(toarray, value, det, mkcopy=True):
        if mkcopy:
            toarray[det-1] = value.copy()
        else:
            toarray[det-1] = value
        return

    def SetMasterFrame(self, frame, ftype, det, mkcopy=True):
        """ Set the Master Frame
        Parameters
        ----------
        frame : object
        ftype : str
          frame type
        det : int
          Detector index
        mkcopy

        Returns
        -------

        """
        if det is not None:
            det -= 1
        if mkcopy:
            cpf = frame.copy()
        else:
            cpf = frame
        # Set the frame
        #if ftype == "arc": self._msarc[det] = cpf
        if ftype == "wave": self._mswave[det] = cpf
        #elif ftype == "bias": self._msbias[det] = cpf
        elif ftype == "readnoise": self._msrn[det] = cpf
        elif ftype == "normpixelflat": self._mspixelflatnrm[det] = cpf
        elif ftype == "pixelflat": self._mspixelflat[det] = cpf
        elif ftype == "trace": self._mstrace[det] = cpf
        elif ftype == "pinhole": self._mspinhole[det] = cpf
        elif ftype == "standard": self._msstd[det] = cpf
        elif ftype == "sensfunc": self._sensfunc = cpf
        else:
            msgs.bug("I could not set master frame of type: {0:s}".format(ftype))
            msgs.error("Please contact the authors")
        return

    # Getters
    @staticmethod
    def GetFrame(getarray, det, mkcopy=True):
        if mkcopy:
            return getarray[det-1].copy()
        else:
            return getarray[det-1]

    def GetMasterFrame(self, ftype, det, mkcopy=True):

        det -= 1
        # Get the frame
        if mkcopy:
            #if ftype == "arc": return self._msarc[det].copy()
            if ftype == "wave": return self._mswave[det].copy()
            #elif ftype == "bias": return self._msbias[det].copy()
            elif ftype == "normpixelflat": return self._mspixelflatnrm[det].copy()
            elif ftype == "pixelflat": return self._mspixelflat[det].copy()
            elif ftype == "trace": return self._mstrace[det].copy()
            elif ftype == "pinhole": return self._mspinhole[det].copy()
            elif ftype == "standard": return mkcopy.copy(self._msstd[det])
            elif ftype == "sensfunc": return mkcopy.copy(self._sensfunc)
            else:
                msgs.bug("I could not get master frame of type: {0:s}".format(ftype))
                msgs.error("Please contact the authors")
        else:
            #if ftype == "arc": return self._msarc[det]
            if ftype == "wave": return self._mswave[det]
            #elif ftype == "bias": return self._msbias[det]
            elif ftype == "normpixelflat": return self._mspixelflatnrm[det]
            elif ftype == "pixelflat": return self._mspixelflat[det]
            elif ftype == "trace": return self._mstrace[det]
            elif ftype == "pinhole": return self._mspinhole[det]
            elif ftype == "standard": return self._msstd[det]
            elif ftype == "sensfunc": return self._sensfunc
            else:
                msgs.bug("I could not get master frame of type: {0:s}".format(ftype))
                msgs.error("Please contact the authors")
        return None

    def update_sci_pixmask(self, det, mask_pix, mask_type):
        """ Update the binary pixel mask for a given science frame

        Parameters
        ----------
        det : int
        mask_pix : ndarray
          Image of pixels to mask (anything >0)
        mask_type : str
          Type of masked pixel
            BadPix = 1
            CR = 2
        """
        mask_dict = dict(BadPix=1, CR=2)
        if mask_type not in mask_dict.keys():
            msgs.error("Bad pixel mask type")
        # Find pixels to mask
        mask = np.where(mask_pix > 0)
        if len(mask[0]) == 0:
            return
        # Update those that need it
        prev_val = self._scimask[det-1][mask]
        upd = np.where((prev_val % 2**(mask_dict[mask_type]+1)) < 2**(mask_dict[mask_type]))[0]
        if len(upd) > 0:
            self._scimask[det-1][mask[0][upd], mask[1][upd]] += 2**mask_dict[mask_type]
        # Return
        return


    def __repr__(self):
        return ('<{:s}: frame={:s} target={:s} index={:d}>'.format(
                self.__class__.__name__, self._basename, self._target_name,
                self._idx_sci[0]))


def dummy_self(inum=1, fitstbl=None, nfile=10):
    """ Generate a dummy self class for testing
    Parameters:
    -----------
    inum : int, optional
      Index in sciexp
    Returns:
    --------
    slf
    """
    # Dummy fitsdict
    if fitstbl is None:
        fitstbl = arsort.dummy_fitstbl(nfile=nfile)
    # Dummy Class
    return ScienceExposure(inum, fitstbl, settings.argflag, settings.spect, do_qa=False)



<|MERGE_RESOLUTION|>--- conflicted
+++ resolved
@@ -18,11 +18,6 @@
 from pypit import artrace
 from pypit import arload
 from pypit import arcomb
-<<<<<<< HEAD
-from pypit import arlris
-=======
-from pypit import arflux
->>>>>>> d18b19eb
 from pypit import armasters
 from pypit import arproc
 from pypit.core import arsort
@@ -34,12 +29,8 @@
     A Science Exposure class that carries all information for a given science exposure
     """
 
-<<<<<<< HEAD
-    def __init__(self, sci_ID, fitstbl, settings_argflag, settings_spect, do_qa=True, original=False,
+    def __init__(self, sci_ID, fitstbl, settings_argflag, settings_spect, do_qa=True,
                  idx_sci=None):
-=======
-    def __init__(self, sci_ID, fitstbl, settings_argflag, settings_spect, do_qa=True):
->>>>>>> d18b19eb
 
         # Set indices used for frame combination
         self.sci_ID = sci_ID  # Binary 1,2,4,8,..
