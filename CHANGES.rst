

1.7.1dev
--------
- Fixed a bug about how `maskdef_offset` is assigned to each detector
- Changed default behavior for how PypeIt computes `maskdef_offset` for DEIMOS.
  It now uses by default the stars in the alignment boxes.
- Introduces pypeit_parse_calib_id script
- Refactor manual extraction
<<<<<<< HEAD
- Add 2D wavelength calibration image to MasterFlat output; include wavelength
  calibration in pypeit_chk_flat ginga display.
=======
- Fixed 2Dcoadd spec bugs for central wavelength dithers.
- GMOS doc updates
>>>>>>> 1549e984

1.7.0 (19 Nov 2021)
-------------------

- Introduces pypeit_parse_calib_id script
- Throw a warning if the chosen spectrograph has a header which does not
  match expectation
- Pypeit can now read (currently for Keck DEIMOS only) the list of arc
  lamps from the header and use it for wavelength calibration.
- Allow one to restrict the wavelength range of the arxiv template
- Fixed a bug in HolyGrail that did not allow for sigdetect and rms_wavelength to be
  slit dependent lists.
- Set DEIMOS FWHM default to 10 pixels
- Fixed a bug in HolyGrail that did not allow for sigdetect and
  rms_wavelength to be slit dependent lists.
- Improvements for MOSFIRE:
    - uses slitmask info in the slit edge tracing
    - associates RA, Dec and Object name to each extracted object
    - extracts undetected objects using the predicted position from
      slitmask info
    - uses dither offeset recorded in the header as default
      slitmask_offset, but the user can provide the maskdef_id of a slit
      with a bright object that can trace the offset.
    - improvements in the frame typing
- Implements new Mark4 detector for Keck/LRISr  (aka keck_lris_red_mark4)
- QL script for Keck/DEIMOS


1.6.0 (1 Oct 2021)
------------------

- Modifications to reduce header crashes
- Added `image_proc.rst` doc, which includes a table with the primary parameters
  that affect the control flow of the image processing.
- Added exptime and units to the PypeItImage data model.
- Made bias subtraction available to the dark image processing (i.e., if people
  request bias subtraction for darks, the bias needs to be passed).  Similarly,
  added dark to the buildimage calls in get_arc and get_tiltimage.
- Streamlining of the operations in pypeit.core.flat.flatfield.
- Digitization noise no longer added to readnoise calculation by default.
- Include "processing error" in error budget.  Accounts for, e.g., readnoise in
  dark image, etc.
- Include error calculation in overscan subtraction.  The error estimate is the
  standard error in the median, which will be an overestimate for the savgol
  method.
- Allow for pinhole and sky frames in buildimage_fromlist.
- In pypeit.images.rawimage.RawImage:
    - Conversion from ADU to counts is now the first step for all processing.
    - Added an `empirical_rn` parameter that allows the users to use the
      overscan region to estimate the detector readnoise for each image
      processed, and this estimation of the readnoise is now in its own method.
    - Subtraction of the dark is now done after the conversion of the image to
      counts.
    - Dark subtraction is now always performed using the tabulated values for
      each detector.  A warning is thrown if the dark frames are provided and
      the measured dark-current from a dark image is more than 50% different
      from the tabulated value.
    - Whether or not you add the shot noise and a noise floor to the variance
      image are now optional and controlled by parameters in ProcessImagesPar.
    - Changes to default ProcessImagesPar parameters: use_specillum = False for
      all frame types; shot_noise = False and noise_floor = 0 for biases; and
      use_overscan=True, use_biasimage=True, noise_floor=0., and mask_cr=True
      for darks.  Adjustments propagated to individual spectrographs.
    - BPM is not recalculated after applying the flat-field correction because
      it is not longer changed by that function.
    - The code keeps track of the image scaling via the flat-field correction,
      and propagates this to the noise model.
    - Compute and save a "base-level variance" that includes readnoise, dark
      current, and processing error as part of the PypeItImage datamodel.
    - Added `base_var` and `img_scale` to the datamodel of PypeItImage, as well
      as the noise_floor and shot_noise booleans.  All of these are used by
      pypeit.core.procimg.variance_model to construct the error model.
    - Added BADSCALE bit to ImageBitMask to track when flat-field corrections
      are <=0.
- Added `update_mask` and `select_flag` methods to PypeItImage as convenience
  methods used to update and extract information from the fullmask bitmask
  attribute.
- CombineImage now re-calculates the variance model using the stacked estimate
  of the counts instead of propagating the estimates from the individual
  exposures.
- CombineImage performs a masked median when combine_method = 'median', and the
  error is the standard error in the median.
- Simplifies stacking of bits in CombineImage.
- Calculation of the variance in processed images separated into two functions,
  pypeit.core.procimg.base_variance and pypeit.core.procimg.variance_model.
  These replace variance_frame.
- Added a "detectors" doc, and an automatically generated table with relevant
  detector parameters (including the dark current) used for instrument.
- Improved fidelity of bspline timing tests using timeit.
- Added inverse variance images to MasterBias and MasterDark frames so that they
  are available for re-use.

1.5.0 (11 Aug 2021)
-------------------

- Doc updates, including reorganization of the installation doc, fluxing and
  telluric docs, and automatic construction of the package dependencies.
- Add new pixelflat_min_wave parameter below which the mspixelflat is set to 1.
- Add `pypeit_install_telluric` and `pypeit_install_ql_masters` scripts.  The
  latter creates a symlink to the directory with the QL masters that will be
  used if the QL_MASTERS environmental variable does not exist.
- Improved `edgetrace.maskdesign_matching` to always return syncronized traces.
- Pypeit can now deal with dithered observations (only for DEIMOS for now), by
  finding the offset of the observed slitmask from the expected position in the design file.
- There are three options the user can use to find the slitmask offset: bright objects,
  selected slit, or alignment boxes.
- Pypeit run object finding for the alignment boxes but it does not extract them.
- `reduce.run` is now split in two methods: `run_objfind` and `run_extraction`.
- There are now 2 loops over the detectors in `pypeit.reduce_exposure`: the first
  one runs calibrations and object finding for all the detectors and the second one
  runs the extraction. In between the two loops, the slitmask offset is computed.
- A script (`get_telescope_offset`) to determine the telescope pointing offsets is
  added to `pypeit/spectrographs/keck_deimos.py`
- Improve SOAR Goodman fluxing


1.4.2 (06 Jul 2021)
-------------------

- Added a common base class for all scripts
- Script methods now included in Sphinx documentation
- Updated `pypeit.scripts.scriptbase.SmartFormatter` to enable wrapping
  long lines and specify lines with a fixed format using `F|`.
- Made `pypeit.core.telluric.Telluric` subclass from
  `pypeit.datamodel.DataContainer`, and added some basic unit tests.
  This led to some changes in the existing datamodel.
- Made `pypeit.sensfunc.SensFunc` subclass from
  `pypeit.datamodel.DataContainer`, and added some basic unit tests.
  This led to some changes in the existing datamodel.
- Allowed `pypeit.datamodel.DataContainer` parsing methods to used
  pseudonyms for HDU extension names and base classes to read the
  datamodels of subclasses.  Both added new keywords that default to
  previous behavior.
- Moved some functions to avoid circular imports
    - `pypeit.coadd1d.OneSpec` -> `pypeit.onespec.OneSpec`
    - `pypeit.core.coadd.get_wave_grid` ->
      `pypeit.core.wavecal.wvutils.get_wave_grid`
    - `pypeit.core.coadd.sensfunc_weights` ->
      `pypeit.sensfunc.sensfunc_weights`
- Add LDT/DeVeny spectrograph
- Add 6440.25A CdI line (LDT/DeVeny)
- Modify SOAR to read their (truly) raw files
- GMOS doc updates


1.4.1 (11 Jun 2021)
-------------------

- Adds SOAR/Goodman red camera
- Update to Gemini-S telescope info
- Make PypeIt ISO 8160 (more) compliant
- Address an Identify bug
- Add blocking filter to DEIMOS config
- NOT/Alfosc updates
- A pair of fixes for shane_kast_red
- Add NTT EFOSC2 spectrograph
- Add standard stars CD-34241 and CD-329927 to esofil
- Add wavelength solution for keck_lris_red 600/10000
- `pypeit_show_2dspec` shows traces of forced extraction and manual
  extraction with different colors
- Updated docs about extraction and DEIMOS
- Implement multi-detector flexure estimates
- Fix error in variance for numpy fitting routines
- Introduce HOWTO for DEIMOS
- Method for slupring in a standard observed and reduced by WMKO


1.4.0 (23 Apr 2021)
-------------------

- Include a fix for when no edges are detected in `EdgeTraceSet` by
  adding the `bound_detector` parameter.  Most instruments have a
  default of `bound_detector = False` meaning that the code will skip
  processing any detector where no slit edges are found.  Some
  instuments set the default to be `bound_detector = True` because the
  slit edges always or often fall off the edge of the detector (i.e.,
  the detector is fully illuminated).  These instruments are currently
  `mmt_mmirs`, `mmt_bluechannel`, `not_alfosc`, and `shane_kast`; note
  that some `gemini_gmos` data in the DevSuite require
  `bound_detector=True`, as well.
- Improved wavelength template for DEIMOS gratings: 600ZD, 830G.
- Added new ArI, KrI, NeI, XeI arc lines.
- PypeIt can now compute arc line FWHM from the lines themselves. This
  is controlled by a new parset, ``fwhm_fromlines``, which is set to
  False by default, except for DEIMOS.
- Added a development document about the DEIMOS wavelength calibration.
- Limit reduction to detectors 3 and 7 when DEIMOS LVM mask is used
  (other detectors are empty)
- Add `pypeit_obslog` script that simple compiles and prints metadata
  from a set of fits files needed by pypeit to run.
- Change `PypeItSetup.from_file_root` to *require* the output path to
  write the vanilla pypeit file.  If no path is provided, the object is
  instatiated without creating any output.
- Fixed bug in sensitivity function code adressing issue #747. Revamped
  sensitivity function completely to compute zeropoints and throughput.
  Enhanced sensfunc.py QA.
- Added MOSFIRE QL script.
- Added support for VLT/SINFONI K 25mas (0.8x0.8 arcsec FOV) platescale
- Updated docs for differencing imaging sky subtraction.
- Added "sky" frametype for difference imaging sky subtraction
  addressing issue # 1068
- Improved and sped up sensitivity function telluric codes.
- Fixed bugs in ArchiveReid automatic wavelength identification.
- Removed numba dependency.
- Improved pypeit_view_fits script.
- Fixed ginga bugs in display.py and added automatic cuts to show_2dspec
- Added latin hypercube sampler to pypeit.utils which is required for
  differential evolution optimizations.
- Improved GMOS R400 wavelength solution
- Turned off GMOS-S binning restriction
- Add GTC OSIRIS spectrograph
- Updates for docs on adding new spectrographs.  And a bok test
- Added a new ``pypeit_collate_1d`` tool to automatically group 1D
  Spectra from multiple files by group and coadd them.
- PypeIt will now add HISTORY keyword entries to FITS files.
- `use_maskdesign` is turned off for DEIMOS LVM masks
- a new parameter `use_user_fwhm` is added in `ExtractionPar` to allow
  the user to set their preferred fwhm
- Improved `slittrace.assign_maskinfo`
- PypeIt can now force extractions of DEIMOS non detected objects at the
  location expected from slitmask design.
- SpecObj and SlitTrace datamodel versions updated

1.3.3 (24 Feb 2021)
-------------------

- (Hotfix) Command-line argument bug in `pypeit_coadd_1dspec` script.
- (Hotfix) Bug fix in `pypeit_obslog` script.
- (Hotfix) X-Shooter bits


1.3.2 (08 Feb 2021)
-------------------

- (Hotfix) Bug in content type of README file that prevented upload to
  PyPI

1.3.1 (01 Feb 2021)
-------------------

- pypeit_chk_wavecalib script
- Option to limit channels shown for pypeit_show_2dspec
- sigdetect on in full_template
- Added new ArI, ArII lines
- Improved 1Dfit QA
- Final wavelength template for DEIMOS 900ZD
- Fix a bug in `pypeit/core/arc.py` and `pypeit/core/wavecal/autoid.py` due
  to the padding to the arc frames
- Added a new XeI line
- Turn off sigma clipping for DEIMOS arc frames.
- Refactor setup.py to use setup.cfg to define package configuration
- Refactor version handling to use setuptools_scm to grab version info from git tags
- Add support for testing within isolated environments via tox
- Refactor CI to use tox to run tests
- Add cron-scheduled tests to CI
- Add tests to CI to cover macos, windows, and conda installations
- Refactor wrapper scripts in bin/ to be entry_points defined in setup.cfg
- Deprecate check_requirements now that dependencies are handled by the installation



1.3.0 (13 Dec 2020)
-------------------

- DATE-OBS, UTC, AMPMODE, and MOSMODE added to metadata for DEIMOS, and
  the first three are now included in the auto-generated pypeit files.
- DEIMOS AMPMODE is now included in the list of metadata used to
  determine the DEIMOS configuration (setup).
- Frames ignored by
  `pypeit.metadata.PypeItMetaData.unique_configurations` used to
  establish the unique configurations are now set by
  `pypeit.spectrographs.spectrograph.Spectrograph.config_independent_frames`.
  These default to 'bias' and 'dark' frames.
- `pypeit.spectrographs.spectrograph.Spectrograph.config_independent_frames`
  can also return a *single* keyword selecting the metadata column used
  to match these frames to a given configuration.  For DEIMOS, this is
  used to match bias and dark frames to a configuration observed on the
  same date.  Currently these frames can only be set to a single
  configuration.
- Added `pypeit.metadata.PypeItMetaData.clean_configurations` that
  ignores frames that cannot be reduced by pypeit, as set by
  `pypeit.spectrographs.spectrograph.Spectrograph.valid_configuration_values`.
  For DEIMOS, this is used to ignore frames that are taken in
  direct-imaging mode or using anything except the B amplifier to read
  the data.  The ignored frames are removed from the metadata table
  (`fitstbl`).
- `update_docs` script now builds the html as well as the api rst files.
  It also prints a pass/fail comment.
- Added tests to `pypeit/tests/test_setups.py` to test that PypeIt
  correctly and automatically identifies frames from multiple DEIMOS
  configurations and that `pypeit.pypeitsetup.PypeItSetup` correctly
  produces separate pypeit files for each configuration.
- Added a development document reporting that PypeIt now satisfies the
  `PD-3` requirement Keck outlined for the DEIMOS PypeIt pipeline.
- Building the docs now dynamically generates an example pypeit and
  sorted file for inclusion in the PypeIt documentation.
- The setup block is now a simple listing of the keywords and values
  used to identify the instrument configuration.
- Refactor identify GUI and improve its docs
- Modest refactoring of templates.py
- Construction of wavelength arxiv files for DEIMOS 1200B and blue 1200G
- Pypeit now adds DEIMOS slits that are expected from the slitmask design
  but not found in the tracing process.
- PypeIt now flags as “BOXSLT” DEIMOS slits that are expected to be
  alignment boxes from slitmask design.
- Added a table with DEIMOS slitmask design and objects info to the
  SlitTraceSet datamodel
- Add support for MMTO Blue Channel Spectrograph
- Add GitHub Actions CI workflow
- Incorporates a procedure to enable GMOS Nod and Shuffle observations
- New GMOS wavelength solutions
- Remove Travis CI config
- General housecleaning of spectrographs
    - Documentation improvements
    - Dynamically builds table of available spectrographs; see
      `pypeit.spectrographs.available_spectrographs`
    - `pypeit.defs` is now deprecated
    - Removed usage from `pypeit.pypmsgs` and moved it to `run_pypeit.py`
    - Many Spectrograph instance attributes are now class attributes; in
      particular, previous instance attribute `spectrograph` is now `name`.
    - Added class attributes that set if the spectrograph is supported and any
      comments for the summary table.
    - `default_pypeit_par` is now a class method, which allows the name of the
      spectrograph to be defined in a single place
    - Valid spectrographs are no longer checked by
      `pypeit.par.pypeitpar.ReduxPar`.  This caused a circular import in the
      new strucuture.  The parameter `par['rdx']['spectrograph']` is virtually
      always checked by `load_spectrograph`, so I don't think this is a
      problem.
- Kastr 300 grating solutions
- Hotfix to include the solutions!
- Improved DEIMOS slitmask design matching
- Assign RA/DEC to DEIMOS extractions
- DEIMOS object RA, Dec, and name returned when running `pypeit_show_1d --list` and saved in
  the .txt file with the list of 1d spectra.
- DEIMOS object name and `maskdef_id` visible in ginga when running `pypeit_show_2d`
- Fix sigma clipping bug!

1.2.0 (15 Oct 2020)
-------------------

- Frame-typing tweaks for DEIMOS
    - Exposure-time ranges removed
    - All frame types now key off OBSTYPE
- Added more detail on citation policy to main page on readthedocs
- Added docs for BitMasks
- Altered scripts interface to allow for dynamically making the help doc
  files
- full spatial/spectral flexure and heliocentric corrections implemented
  for IFU reductions
- optimal weights in datacube generation
- Docs for skysub, extraction, flat fielding
- New skysub options for masking and suppressing local
- Added `pypeit/core/convert_DEIMOSsavfiles.py` to convert .sav files
  into fits files
- Added "amap" and "bmap" fits files in
  `pypeit/data/static_calibs/keck_deimos/` for DEIMOS optical model
- Added `pypeit/core/slitdesign_matching.py` and `maskdesign_matching`
  to `EdgeTraceSet`
- Added ParSet for switching ON the slit-mask design matching. Default
  is ON for `keck_deimos`
- Pypeit registers `maskdef_id` in SlitTraceSet if instrument is
  `keck_deimos`
- Fix assignment bug in fitting bspline

1.1.1 (10 Sep 2020)
-------------------

- (Hotfix) Fluxing doc edits
- (Hotfix) Fix sdist pip installation

1.1.0 (8 Sep 2020)
------------------

- Fixed a bug for IR reductions for cases where only negative object
  traces are identified.  These were accidentally being written to the
  spec1d file.
- Fixed a bug fixes a bug in full_template wavelength reidentification
  for situations where extreme wavelength coverage slits results in
  reidentification with a purely zero-padded array.
- Fixed a bug fixes a bug in full_template wavelength reidentification
  for situations where extreme wavelength coverage slits results in
  reidentification with a purely zero-padded array.
- Fixed another such bug arising from these zero-padded arrays.
- (Hotfix) Deal with chk_calibs test
- Script to generate combined datacubes for IFU data.
- Changed numpy (> 1.18.0) and scipy (> 1.4.0) version requirements
- Allow show2d_spec, chk_edges, chk_flats to load older Spec2DObj
  datamodel versions
- Implemented a plugin kindly provided by the ginga developers to
  display images with a secondary wavelength image WCS.
    - Removes dependency on @profxj's ginga fork, and avoids a bug when
      using WCS image registration in that fork.
    - `pypeit/ginga.py` moved to `pypeit/display/display.py` and ginga
      plugin added to `pypeit/diplay` directory.
    - ginga plugin registered as an entry point in `setup.py`
    - Added a script to check that the plugins are all available.
    - Installation docs updated.  Both `ginga` and `linetools` are now
      installed via pip.
- Deprecated `pypeit/debugger.py` and `pypeit/data/settings`
- Removed h5py as a dependency
- `linetools` is now listed in `pypeit/requirements.txt` until I can
  check if it still causes readthedocs to fail...
- Modify Spec2DObj 2D model for float32 images
- `pypeit.tracepca.TracePCA` and `pypeit.edgetrace.EdgeTraceSet` now
  subclass from `pypeit.datamodel.DataContainer`
- Refactor WaveCalib into a DataContainer
- Refactor fitting + PypeItFit DataContainer
- Coadd2D bug fixes
- Coadd2D without spec1d files
- Coadd2D offsets
- Some Coadd2D docs
- Manual extraction
- Improve LBT/LUCI
- Add MMT/MMIRS
- QL script for Keck/MOSFIRE (beta version)
- Correct det bug in keck_lris
- Modifications to allow for flailing LRISr detector
- Modifications for parse LRIS LAMPS prior to 2010 upgrade
- Added support for P200/DBSP and P200/TripleSpec

1.0.6 (22 Jul 2020)
-------------------

- (Hotfix) Deal with wavecalib crash
- Fix class and version check for DataContainer objects.
- Script to check for calibration files
- No longer require bias frames as default for DEIMOS
- Implement grism19 for NOT/ALFOSC
- Introduced another parameter used to identify box slits, as opposed to
  erroneous "slits" found by the edge tracing algorithms.  Any slit that
  has `minimum_slit_length < length < minimum_slit_length_sci` is
  considered a `BOXSLIT`, any slit with `length < minimum_slit_length`
  is considered a `SHORTSLIT`; the latter are always ignored.
- Introduced order matching code into EdgeTraceSet.
    - This helps fix an issue for GNIRS_10L caused by the orders
      shifting.
    - Introduces two paramters in `EdgeTraceSetPar` to assist the
      matching: `order_match` and `order_offset`
    - Echelle spectrographs should now always have `ech_order` defined
      in the SlitTraceSet object.
    - Removes the need for `Spectrograph.slit2order` and
      `Spectrograph.order_vec`.  Changes propagated, primarily in
      `wavecalib.py`, `autoid.py`, and `reduce.py`.
- Adds in Keck/LRISr with the original detector
- Adds in Keck/LRISb with the FITS format

1.0.5 (23 Jun 2020)
-------------------

- Add median combining code
- Make biasframes median combine by default
- Implemented IFU reduction hooks
- KCWI reduction complete up to spec2D frames
- Implemented new flatfield DataContainer to separate pixelflat and
  illumflat

1.0.4 (27 May 2020)
-------------------

- Add a script (pypeit_flux_setup) for creating fluxing, coadd1d and
  tellfit pypeit files
- Add telluric fitting script, pypeit_tellfit

1.0.3 (04 May 2020)
-------------------

- Add illumflat frametype
- Enable dark image subtraction
- Refactor of Calibrations (remove cache, add get_dark)
- Enable calibration-only run
- Clean up flat, bias handling
- Make re-use masters the default mode of run_pypeit
- Require Python 3.7
- Fixed a bug in NIRES order finding.
- Add NOT/ALFOSC
- Fluxing docs
- Fix flexure and heliocentric bugs
- Identify GUI updates

1.0.2 (30 Apr 2020)
-------------------

- Various doc hotfixes
- wavelength algorithm hotfix, such that they must now generate an entry
  for every slit, bad or good.

1.0.1 (13 Apr 2020)
-------------------

- Various hot fixes

1.0.0 (07 Apr 2020)
-------------------

- Replaces usage of the `tslits_dict` dictionary with
  `pypeit.slittrace.SlitTraceSet` everywhere.  This `SlitTraceSet`
  object is now the main master file used for passing around the slit
  edges once the edges are determined by `EdgeTraceSet`.
- Removes usage of `pypeit.pixels.tslits2mask` and replaces it with
  `pypeit.slittrace.SlitTraceSet.slit_img`.
- Significant changes to flat-fielding control flow.
    - Added `rej_sticky`, `slit_trim`, `slit_pad`, `illum_iter`,
      `illum_rej`, `twod_fit_npoly` parameters to FlatFieldPar.
    - Illumination flat no longer removed if the user doesn't want to
      apply it to the data.  The flat was always created, but all that
      work was lost if the illumination correction wasn't requested.
    - Replaced tweak edges method with a more direct algorithm.
    - `pypeit.core.flat.fit_flat` moved to
      `pypeit.flatfield.FlatField.fit`.
- Reoriented trace images in the `EdgeTraceSet` QA plots.  Added the
  sobel image to the ginga display.
- Added `bspline_profile_qa` for generic QA of a bspline fit.
- Eliminate MasterFrame class
- Masks handled by a DataContainer
- Move DetectorPar into a DataContainer (named DetectorContainer) which
  enables frame-level construction
- Advances to DataContainer (array type checking; nested DataContainers;
  to_master_file)
- Dynamic docs for calibration images
- Every calibration output to disk is help within a DataContainer,
  separate from previous classes.  Exception is WaveCalib (this needsd a
  fit DataContainer first)
- Substantial refactoring of Calibrations
- Add MDM OSMOS spectrograph
- Moved pypeit.core.pydl.bspline into its own module, `pypeit.bspline`
- Introduced C backend functions to speed up bspline fitting
    - now require `extension_helpers` package to build pypeit and
      necessary files/code in `setup.py` to build the C code
    - C functions will be used by default, but code will revert to pure
      python, if there's some problem importing the C module
    - Added tests and pre-cooked data to ensure identical behavior
      between the pure python and C functions.
- Moved some basis function builders to pypeit.core.basis
- Release 1.0 doc
- Lots of new docs
- pypeit_chk_2dslits script
- DataContainer's for specobj, bspline
- Introduction of Spec2DObj, AllSpec2DObj, and OneSpec (for Coadd1D)
- Added bitmask to SlitTraceSet
- Introduced SlitTraceSet.spat_id and its usage throughout the code
- Spatial flexure corrections
    - Significant refactor of flatfield.BuildFlatField.fit()
    - Spatial flexure measuring code
    - PypeItPar control
    - Modifications to SlitTraceSet methods
    - Illumflat generated dynamically with different PypeIt control
    - waveimage generated dynamicall and WaveImage deprecated
- Moved RawImage into ProcessRawImage and renamed the latter to the
  former
- Continued refactoring of Calibrations
- Initial code for syncing SpecObjs across exposures
- Option to ignore profile masking during extraction
- Additional code in DataContainer related to MasterFrames
- Eliminated WaveImage
- Updates to QL scripts
- Lots of new tests



0.13.2 (17 Mar 2020)
--------------------

- Added PypeIt identify GUI script for manual wavelength calibration
- Add bitmask tests and print bitmask names that are invalid when
  exception raised.
- Parameter set keywords now sorted when exported to an rst table.
- Enable user to scale flux of coadded 1D spectrum to a filter magnitude
- Hold RA/DEC as float (decimal degrees) in PypeIt and knock-on effects
- Add more cards to spec1d header output
- Fixes a few sensfunc bugs
- Added template for LRIS 600/7500
- Deal with non-extracted Standard
- docs docs and more docs
- A QA fix too

0.13.1 (07 Mar 2020)
--------------------

- Missed a required merge with master before tagging 0.13.0.

0.13.0 (07 Mar 2020)
--------------------

- Refactored sensitivity function, fluxing, and coadding scripts and
  algorithms.
- Added support for additional near-IR spectrographs.
- Restrict extrapolation in tilt fitting
- Implemented interactive sky region selection

0.12.3 (13 Feb 2020)
--------------------

- Implemented DataContainer
- Added fits I/O methods
- Implemented SlitTraceSet
- Setup of `pypeit.par.pypeitpar` parameter sets should now fault if the
  key is not valid for the given parameter set.  NOTE: The check may
  fail if there are identical keys for different parameter sets.
- Modification to add_sobj() for numpy 18

0.12.2 (14 Jan 2020)
--------------------

- Introduces quick look scripts for MOS and NIRES
- Bumps dependencies including Python 3.7
- Modest refactoring of reduce/extraction/skysub codes
- Refactor of ScienceImage Par into pieces
- Finally dealt with 'random' windowing of Shane_kast_red
- Dynamic namp setting for LRISr when instantiating Spectrograph

0.12.1 (07 Jan 2020)
--------------------

- Hotfixes: np.histogram error in core/coadd1d.py, np.linspace using
  float number of steps in core/wave.py, and sets numpy version to 1.16

0.12.0 (23 Dec 2019)
--------------------

- Implemented MOSFIRE and further implemented NIRSPEC for Y-band
  spectroscopy.
- Fixed bug in coadd2d.
- Add VLT/FORS filters to our database
- Improved DEIMOS frame typing
- Brings Gemini/GMOS into the suite (R400)
- Also an important change for autoid.full_template()
- Fixed trace extrapolation, to fix bugs in object finding. Tweaks to
  object finding algorithm.
- Major improvements to echelle object finding.
- Improved outlier rejection and coefficient fitting in pca_trace
- Major improvements to coadd routines in coadd1d
- Introduced telluric module and telluric correction routines
- Implemented tilt image type which is now a required frame type
- Streamlined and abstracted echelle properties and echelle routine in
  spectrograph classes.
- Revamped 2-d coadding routines and introduced 2-d coadding of
  MultiSlit data
- Improved ginga plotting routines.
- Fixed bug associated with astropy.stats.sigma_clipped_stats when
  astropy.stats.mad_std is used.
- Refactor BPM generation
- Merge raw_image loading with datasec_img and oscansec_img generation
- Sync datasec_img to image in ProcessRawImage
- Started (barely) on a path to having calibration images in counts and
  not ADU
- Refactors GMOS for get_rawimage method
- Enables GMOS overscan subtraction
- Adds R400 wavelength solution for old E2V chip
- Revises simple_calib() method for quick and dirty wavelength
  calibration
- Adds a related show_wvcalib script
- Changes to ech_combspec to better treat filenames
- Fixed bug when bias was set to 'force' which was not bias subtracting
- Implemented changes to vlt_xshooter_nir to now require darks taken
  between flats
- Made flat fielding code a bit more robust against hot pixels at edge
  of orders
- Added pypeit_chk_flat script to view flat images
- Refactored image objects into RawImage, ProcessRawImage, PypeItImage,
  BuildImage
- Moved load() and save() methods from MasterFrame to the individual
  calibration objects
- Converted ArcImage and FlatImages into counts
- Added code to allow for IVAR and RN2 image generation for calibs
- Added several from_master_file() instantiation methods
- Use coadd2d.weighted_combine() to stack calibration images
- Major refactor of slit edge tracing
- Added 'Identify' tool to allow manual identification and calibration
  of an arc spectrum
- Added support for WHT/ISIS
- Added 'Object Tracing' tool to allow interactive object tracing
- Added code of conduct
- Deprecated previous tracing code: `pypeit.traceslits` and
  `pypeit.core.trace_slits`, as well as some functions in
  `pypeit.core.extract` that were replaced by
  `pypeit.core.moment.moment1d` and functions in `pypeit.core.trace`.
- PCA now saved to MasterEdges file; added I/O methods
- Improved CuAr linelists and archives for Gemini wavelength solutions
- New data model for specobj and specobsj objects (spec1d)
- Started some improvements to Coadd2D, TBC
- Allow for the continuum of the arc image to be modeled and subtracted
  when tracing the line-centroid tilts
- Include a mask in the line detection in extracted central arc spectrum
  of each slit/order.  For VLT XShooter NIR, this was needed to ensure
  the sigma calculation didn't include the off-order spectral positions.
- Added a staticmethed to :class:`pypeit.edgetrace.EdgeTraceSet` that
  constructs a ``tslits_dict`` object directly from the Master file.

0.11.0.1
---------

- Add DOI

0.11.0 (22 Jun 2019)
--------------------

- Add magellan_mage, including a new ThAr linelist and an archived
  solution
- Polish several key echelle methods
- Modify create_linelist to default to vacuum
- Update Xshooter, NIRES, and GNIRS
- Refactor ProcessImages into ProcessRawImage, PypeItImage,
  CalibrationImage, ScienceImage, and ImageMask
- Refactor ScienceImage into SciImgStack
- Fix arc tilts bug
- Started an X-Shooter doc and introduced a [process][bias] parameter
- Modified processing steps for bias + overscan subtraction
- Started notes on how to generate a new spectrograph in PypeIt
- Refactoring of reduce to take a ScienceImage object for the images and
  the mask
- Updates to many spectrograph files to put datasec, oscansec in the raw
  frame
- Add find_trim_edge and std_prof_nsigma parameters
- A bit of tuning for MagE
- Fixes for Echelle in fluxspec
- Writes a chosen set of header cards to the spec1D and coadd files
- Updates for FORS2
- Introduced new coadd1d module and some new coadd functinality.
- modified interface to robust_polyfit_djs, robust_optimize, and
  djs_reject.
- Added utility routine cap_ivar for capping the noise level.
- Fixed a bug in optimal extraction which was causing hot pixels when a
  large fraction of the pixels on the object profile were masked.
- Major bug fixes and improvements to echelle object finding. Orders
  which did not cover the entire detector were not being treated
  properly.

0.10.1 (22 May 2019)
--------------------

- Minor bug fix to allow for `None` exposure times when typing frames.

0.10.0 (21 May 2019)
--------------------

- Enable PyPI
- Streamline some of the instantiation at the beginning of
  PypeIt.__init__.
    - Moves the call to default_pypeit_par into config_specific_par.
    - Adds a finalize_usr_build() function to PypeItMetaData to
      consolidate the few opaque steps when finishing the meta data
      build.
- Hack for Kastr
- Turn on Shane Kastb grism wavelength solutions (not tested)
- Started splitting Arc Line Templates Notebook into pieces
- Allows for slice like syntax when defining calibration groups.
- Introduce 'tilt' frame type.  Not used yet.  Everything that's typed
  as an 'arc' is now also typed as a 'tilt'.
- Use matplotlib 'agg' backend to the top-level `__init__.py` to allow
  for running the code under a screen; may need a better approach.
- Numerous doc and style fixes
- Add `master_type` to `MasterFrame` (and derived classes), which is
  used to set the name of the master frame output file.
- Significant edits to `MasterFrame` to streamline IO for derived
  classes.  Lead to significant changes to `Calibrations`.
- Main paths now set in `PypeIt`.
- Allow `connect_to_ginga` to start up the ginga viewer.
- Add a pytest `skipif` that checks if the Cooked directory exists in
  the dev-suite.  Use this to run the tests that only need the raw image
  data or don't need the dev-suite at all.
- Move wavelength calibration save/load out of `pypeit.wavecalib` into
  `pypeit.core.wavecal.waveio.py`
- Rename default directory for calibration masters to `Masters` and
  removed inclusion of spectrograph name.
- Fix oscan sec in read_lris()
- Fix bad return in tracewave.tilts_find_lines()
- Several doc edits
- Fix handling of maskslits
- Fix flexure crashing
- Change `pypeit.spectrographs.spectrograph.get_image_section` to
  *always* return the sections ordered spectral then spatial to match
  the PypeIt convention to match how binning is returned.  Propagated to
  get_datasec_img.
- Changed all functions related to binning to ensure that binning is
  always ordered spectral vs. spatial with the PypeIt convention that
  images have shape (nspec,nspat).  Includes associated documentation.
- Allow `pypeit.bitmask.BitMask` and `pypeit.par.parset.ParSet` to save
  and load from fits file headers.
- Force BitMask definitions in framematch.py and processimages.py to use
  and OrderedDict.  They need to be an OrderedDicts for now to ensure
  that the bits assigned to each key is always the same. As of python
  3.7, normal dict types are guaranteed to preserve insertion order as
  part of its data model. When/if we require python 3.7, we can remove
  this (and other) OrderedDict usage in favor of just a normal dict.
- Changed default for add and rm slits parameters.
- Doc improvements and removal of old, commented methods.
- Edited function that replaces bad columns in images and added tests.
- Added `pypeit.io` with routines to:
    - manipulate `numpy.recarray` objects and converting them into
      `astropy.fits.BinTableHDU` objects.
    - gzip compress a file
    - general parser to pull lists of items from fits headers
- Added metadata to `MasterFrame` objects written to fits files.
- Added `'observed'` option for wavelength reference frame that skips
  any relative motion corrections.

0.9.3 (28 Feb 2019)
-------------------
- Fixed a bug that was introduced when the binning was switched to the
  PypeIt convention.
- Fixed a bug whereby 2d images were not being saved if no objects were
  detected.
- Revamped the naming convention of output files to have the original
  filename in it.

0.9.2 (25 Feb 2019)
-------------------

- Many doc string updates in top level routines (not core)
- Updates to install and cookbook docs
- Continued the process of requiring spectrograph and par in each base
  class
- More doc + cleaning at top level, e.g. base classes
- Eliminates BPM base class
- Hot fix for flatfield;  illumflat was getting divided into the
  pixelflatnrm image
- Implementation of 2d coadds including a script to perform them.
- Fixed bug in extract.fit_profile that was introduced when implementing
  2d coadds
- Polynomial order for object finding is now part of parset.
- Improved X-shooter object tracing by increasing order.
- Improved determination of threshold determination regions for object
  finding.
- Added S/N floor to ivar determination for image procing.
- Reworked master output for traceslits
- Fixed a bug associated with binned images being proc'd incorrectly.
- Fixed master_key outputs in headers to deal with different detectors.
- Modify -c in pypeit_setup to require a setup (or all) be specified
  when writing, e.g. 'all' or 'A,C'
- Generated a new spectrograph child for LRISr in long-slit read-out
  mode (only 2 amps, 1 per detector)
- Require astropy >=3.1  [required for coadding at the least]
- Fixed a circular import which required move qa from wavecal into
  autoid.
- Fixed a bug in LRIS-R that spectrograph which was not using binning
  for wavelength fwhm.
- Updated docs on add/rm slits.
- Fixed and tuned up fluxing script and fluxing routines.
- Introduce sky_sigrej parameter
- Better handling of ManualExtraction
- Add template for LRISr 600/5000 wavelengths
- PYDL LICENSE and licenses folder
- Updates for new Cooked (v1.0)

0.9.1 (4 Feb 2019)
------------------

- Move write method for sensitivity function
- Modify I/O for detnum parameter
- Modify idx code in SpecObj
- Fixed a bug on datatype formatting
- Reworked masteframe and all base classes to be more homogenous so that
  one only ever overloads the save_master and load_master methods.
- Many changes fixes wavecal/autoid.py to make the lines being used
  explicitly clear. This fixed many bugs in the the wavelength fitting
  that were recently introduced.
- Introduced reidentification algorithm for wavelengths and many
  associated algorithms. Reidentification is now the default for
  x-shooter and NIRES. Other changes to the wavelength interface and
  routines to make them more compatible with echelle.
- Tweaked LA cosmics defaults. Add instrument specific parameters in
  spectrograh classes along with routines that check binning and decide
  on best params for LRIS-RED
- Now updating cosmic ray masking after each global sky subtraction
- Major developments for echelle functionality, including object
  wavelengths, and reduction control flow.
- Introduced wavemodel.py to simulate/extract/ID sky and ThAr spectral
  emission lines.
- Significant refactor of tracing slit/edge orders and new docs+tests
- Changed back BPM image to be aligned with datasec *not* the raw image
  shape (without trimming)
- Renabled ability to add user supplied slits
- Miscellaneious echelle-related advances
- PNGs of X-Shooter fits
- Sped up trace plotting in ginga
- Fussed again with how time is handled in PypeIt.  Hopefully the last
  time..
- dispaxis renamed specaxis and dispflip to specflip
- Lots of VLT/X-Shooter development
- Removed a number of files that had been mistakingly added into the
  repo
- Now running on cooked v=0.92
- Allow for multiple paths to be defined in the pypeit file
- Changed the procedure used to identify instrument configurations and
  identify which frames to use when calibrating science exposures.
- Added configurations, calibration groups, and background index to
- Total revamp of Tilts. Arc line tracing significantly improved.
- Fixes to trace_crude_init, trace_fweight, and trace_gweight.
- Many other small bug fixes and modifications particularly in the
  fitting routines.
- Lots of development related to echelle functionality.
- Major enhancements to fitting routines (in utils)
- Make GMOS south works and update OH line lists, and also add LBT/MODS.
- Introduce calib groups
- Removes setup designation.  Largely replaced with master_key
- Refactor Calibrations class to handle new calib groups
- Refactor QA to handle new calib groups
- Refactor tests to handle new calib groups
- Pushed pieces of run_pypeit into the PypeIt class
- Removed future as a dependency
- Change point step size to 50 pixels in show_slits and show_trace for
  major speed up
- Implemented difference imaging for near-IR reductions for both
  Multislit and Echelle
- Fixed a bug in echelle object finding algorithm.
- Fixed bug in object finding associated with defining the background
  level for bright telluric standards and short slits.
- Implemented using standard stars as crutches for object tracing.
- Reworked the implementation of reuse_masters in the PypeIt class and
  in the Calibrations class.
- New behavior associated with the -o overwrite feature in run_pypeit.
  User prompting feature has been disabled. Existing science files will
  not be re-created unless the -o option is set.
- Fixed a bug where local sky subtraction was crashing when all the
  pixels get masked.
- Nearly resurrected simple_calib
- New method to build the fitstbl of meta data
- Refactor handling of meta data including a data model defining core
  and additional meta data
- Replaces metadata_keys with pypeit_file_keys for output to PypeIt file
- Updates new metadata approach for VLT, Keck, Lick, Gemini instruments
- Remove PypeItSetup call from within PypeIt
- Remove lacosmic specific method in Spectrograph;  replaced with
  config_specific_par
- setup block now required when running on a PypeIt file
- Introduced a new method of determining breakpoint locations for local
  sky subtraction which takes the sampling set by the wavelength tilts
  into account.
- Fixed a major bug in the near-IR difference imaging for the case of
  A-B, i.e. just two images.
- Introduced routines into core.procimg that will be used in 2-d
  co-adding.
- Tweaks to VLT X-SHOOTER spectrograph class to improve reductions.
- Moved methods for imaging processing from scienceimage class to
  processimages class.
- Introduce full_template() method for multi-slit wavelength
  calibrations; includes nsnippet parameter
- Generate full template files for LRIS, DEIMOS, Kastb
- Added a few new Arc lines for DEIMOS in the blue
- Introduce mask_frac_thresh and smash_range parameters for slit
  tracing; modified LRISb 300 defaults
- Updated slit tracing docs
- Introduced --show command in pypeit_chk_edges
- Added echelle specific local_skysub_extract driver.
- Refactored PypeIt and ScienceImage classes and introduced Reduce
  class. ScienceImage now only does proc-ing whereas reduction
  operations are done by Reduce. Reduce is now subclassed in an
  instrument specific way using instantiate_me instead of PypeIt. This
  was necessary to enable using the same reduction functionality for 2d
  coadds.
- Added and improved routines for upcoming coadd2d functionality.
- Fixed bug in weight determination for 1d spectral coadds.
- Major fixes and improvements to Telluric corrections and fluxing
  routines.
- Fluxing now implemented via a script.
- Turned flexure back on for several instruments
- Introduced VLT/FORS2 spectrograph
- Swapped binspec and binspat in parse binning methods
- Extended LRISr 1200_900 arc template
- Modified add/rm slit methods to be spec,spat
- Add an option in coadding to scale the coadded spectrum to a given
  magnitude in a given filter
- Extended DEIMOS 1200G template

0.9.0
-----

- Major refactor to rename most modules and incorporate the PYPIT ->
  PypeIt switch
- Add SlitMask, OpticalModel, and DetectorMap classes.  Implemented
  DEIMOSOpticalModel based on DEEP2 IDL code.
- Improved treatment of large offsets in
  pypeit.core.trace_slits.trace_gweight to be symmetric with
  trace_fweight. Large outlying pixels were breaking object tracing.
- Added thresholding in pypeit.core.tracewave to ensure that tilts are
  never crazy values due to extrapolation of fits which can break sky
  subtraction.
- Turn off 2.7 Travis testing
- Integrated arclines into PypeIt
- Added KDTree algorithm to the wavelength calibration routines
- Modified debug/developer modes
- Update SpecObjs class; ndarray instead of list;  set() method
- Completely revamped object finding, global sky subtraction and local
  sky subtraction with new algorithms.
- Added -s option to run_pypeit for interactive outputs.
- Improved pypeit_show_spec2d script.
- Fixed bug whereby -m --use_master was not being used by run_pypeit
  script.
- Overhaul of general algorithm for wavelength calibration
- Hot fix for bspline + requirements update
- Fixed issue with biases being written to disk as untrimmed.
- Completely reworked flat fielding algorithm.
- Fixed some parsing issues with the .pypeit file for cases where there
  is a whitepsace in the path.
- Implemented interactive plots with the -s option which allow the
  reduction to continue running.
- Modified global sky subtraction significantly to now do a polynomial
  fit. This greatly improves results for large slits.
- Updated loading of spectra and pypeit_show_1dspec script to work with
  new output data model.
- Implemeneted a new peak finding algorithm for arc lines which
  significantly improved wavelength fits.
- Added filtering of saturated arc lines which fixed issues with
  wavelength fits.
- Added algorithms and data files for telluric correction of near-IR
  spectra.
- Revamped flat field roiutine to tweak slit boundaries based on slit
  illumination profile. Reworked calibrations class to accomodate the
  updated slit boundaries and tilts images as well as update the master
  files.
- Include BitMask class from MaNGA DAP.
- Change the way frame types are include in PypeItSetup.fitstbl
- Edited KeckLRISSpectrograph header keywords
- Edited how headers are read from the provided files
- Created metadata.PypeItMetaData class to handle what was previously
  `fitstbl`
- Fussed with date/time driven by GMOS;  date is no longer required in
  `fitstbl`
- Initial work on GMOS;  this is still work-in-progress
- Pushed several arcparam items into the Wavelengths parset
- Series of hacks for when binning is missing from the fitstbl
- CuAr line lists for GMOS
- New option to reduce only 1 det at a time
- Data provided in pypeit file overwrites anything read from the fits
  file headers.
- Filled in fits table reading data for GNIRS
- Demand frametype column in fits table is U8 format
- Further improvements to detect_lines arcline detection algorithm.
- Got rid of arcparam and added info and docs to wavelengths parset.
- Improved and commented autoid.py arclines code.
- Added utilities to wavecalib to compute shift,stretch of two spectra.
- Completely revamped cross-correlation algorithm in wavecalib to give
  roburt results.

0.8.1
-----
- Figuring out how to tag releases

0.8.0
-----

- First major steps on ARMED echelle data reduction pipeline
- APF/Levy and Keck/HIRES implemented
- Updates to blaze function and slit profile fitting
- Initial support for multislit reduction
- Coadding; including docs; and tests
- Now requiring astropy >= v1.3
- raw_input handling for Python 3
- coadd handling of bad input
- coadd bug fix on obj name
- Init local (i.e. object dependent) parameters in coadding
- fix local background logic error in slit masking
- Refactor QA PDF to PNG+HTML
- Add nminima object finding
- Add new parameters for object finding, reduce specific detectors
- Add slit profile QA
- Begin writing header (e.g. RA/DEC) info to spec1d files
- Fix bug in applying BPM for finding slit edges
- Update Ginga hooks
- Enable archiving/loading sensitivity function
- Add new cosmic ray algorithms for coadding (especially pairs of
  spectra)
- Added support for TNG+Dolores long slit spectrograph
- Started removing cython code
- Update line detection algorithm
- Updated flexure and tilt tracing documentation
- Updated docs:added standards.rst, and make a small correction in using
  script pypit_setup in setup.rst
- Fixed travis
- Updated slit trace algorithm
- Improved arc line detection algorithm
- Added functionality for fully automated wavelength calibration with
  arclines
- Switched settings files to allow IRAF style data sections to be
  defined
- Allowed data sections to be extracted from header information
- Significant refactor of routines related to pypit_setup
- Various small improvements, primarly to handle Gemini/GMOS data [not
  yet fully supported in PYPIT]
- Removed majority of cython functionality
- Moved logging to be a package object using the main __init__.py file
- Begin to adhere to PEP8 (mostly)
- setup.py rewritten.  Modeled after
  https://github.com/sdss/marvin/blob/master/setup.py .  Added
  requirements.txt with the package versions required.
- Updates archeck
- Loads NIST arclines from arclines instead of PYPIT
- DEIMOS reduction!
- Bug fix for bspline with bkspace
- Enable loading a sensitivity function with YAML
- Allow for multiple detectors when using `reduce detnum`
- Moved all imports to the start of every file to catch and avoid
  circular imports, removed most `import ... as ...` constructs
- dummy_* removed from arutils as necessary and propagated changes to
  tests
- remove dependency of ararclines functions on slf
- change requirements for astropy to >=1.3.0 so that `overwrite` is
  valid
- include numba in requirements, but actually a requirement of arclines
- Improve cookbook and setup docs
- Faster algorithm for defining object and background regions
- Restore armsgs -d functionality
- Finished cython to python conversions, but more testing needed
- Introduce maskslits array
- Enable multi-slit reduction
- Bug fixes in trace_slits
- Fixes what appears to be a gross error in slit bg_subtraction
  (masking)
- Turns off PCA tilt QA for now [very slow for each slit]
- Several improvements for coadding
- Modify lacosmic to identify tiny CR's
- Enabled writing Arc_fit QA for each slit/order
- Refactored comb_frames
- Refactored load_frames
- Refactored save_master
- Refactored get_datasec_trimmed, get_datasec, pix_to_amp
- Refactored slit_pixels
- Refactored sub_overscan
- Refactored trace_slits (currently named driver_trace_slits) and many
  of its dependencies
- Added parameter trace_slits_medrep for optional smoothing of the trace
  slits image
- Updated a few settings for DEIMOS and LRIS related to tracing slits
- Added a replace_columns() method to arproc.py
- Fixed a bug in new_match_edges()
- Moved tracing docs -> slit_tracing and edited extensively
- Updated docs on DEIMOS, LRIS
- Added the pypit_chk_edges script
- Added BPM for DEIMOS
- Added the code for users to add slits [edgearr_from_users()] but have
  not documented nor made it accessible from the PYPIT file
- Generated tcrude_edgearr() method for using trace crude on the slit
  edges
- Added trace_crude() method that I ported previously for DESI
- Added multi_sync() method for ARMLSD slit synchronization
- Have somewhat deprecated the maxgap method
- Refactored the gen_pixloc() method
- Generate arpixels.py module for holding pixel level algorithms
- Move all methods related to TraceSlits to artraceslits.py
- Introduce the TraceSlits class
- Update armlsd accordingly
- Remove driver_trace_slits and refctor_trace_slits methods
- Making Ginga a true dependency of PYPIT
- Have TraceSlits write/load MasterFrames
- Introduce SetupClass object
- Replace armbase.setup_science() with SetupClass.run()
- Move setup acitivites to inside pypit.py
- doc updates in setup.rst
- Refactor fitsdict -> fitstbl  (variable name not updated everywhere)
- Removed slurped headers from fitsdict (and therefore fitstbl)
- Include SetupClass Notebook
- Move ftype_list from armeta.py to arsort.py
- Bug fix related to fluxing
- Substantial refactor of arsort.py
- Substantial refactor of arsetup.py
- Introduced base-level ProcessImages class
- Introduced abstract MasterFrame class
- Introduced BiasFrame, BPMImage, ArcImage, and TraceImage classes
- Started NormPixelFlat class but have not yet implemented it
- Substantial refactoring of armasters
- Moved arlris, ardeimos to core/
- Moved image processing methods to arprocimg in core/
- Introduced calib_dict to hold calibration frames in armlsd (instead of
  slf)
- Modified ardeimos to load only a single image (if desired)
- Turned off fluxing in this branch;  is 'fixed' in the one that follows
- Moved get_slitid() to artraceslits
- Deprecates ['trace']['combine']['match'] > 0.0 option
- Deprecates ['arc']['combine']['match'] > 0.0 option
- Refactoring of settings and slf out of core methods continues
- Removed _msbias, _msarc, _datasec, _bpix from slf
- New tests and Notebooks
- Introduced FluxSpec class
- Introduce pypit_flux_spec script (and docs)
- Added FluxSpec Notebook
- armlsd has reappeared (momentarily) but is not being used;  it goes
  away again in a future branch
- Added a dict (std_dict) in arms.py to hold standard star extractions
- Reducing standard stars in the main arms loop
- Modified save_1d_spectra to handle loaded SpecObj in addition to
  internally generated ones
- Moved arflux to core and stripped out slf, settings
- Really restricting to nobj when user requests it
- New tests
- Introduces WaveCalib class
- Push ararc.py to core/ after removing slf and settings dependencies
- Further refactor masters including MasterFrame; includes addressing
  previous comment from RC
- Removed armlsd.py again
- Strips wv_calib from ScienceExposure
- Push get_censpec() to ararc.py
- New tests; limited docs
- TraceSlits load method pushed outside the class
- Introduces WaveTilts class
- Significant modification to tilt recipe including deprecation of PCA
- Moved tilt tracing algorithms from artrace.py to artracewave.py in
  core/
- Added 2D Legendre fitting to polyfit2d_general
- New trace slits tilts  settings (for 2D fitting)
- New QA plot
- New pypit_chk_tilts script
- New docs
- New tests
- Introduces FlatField class
- Adds FlatField Notebook, tests
- Pushes flat field algorithms into core/arflat.py
- Main flatfield method broken into a few pieces
- Further refactoring of armasters
- Further refactoring related to settings and ScienceExposure
- WaveImage class
- Strip mswave from ScienceExposure
- New tests
- Push get_calib methods into the individual classes
- Significant refactoring in arms.py followed
- Rename slits_dict -> tslits_dict
- Use tslits_dict in wavetilts.py
- Introduce ScienceImage class
- Substantial refactoring in arms.py followed
- Notebook too
- Reversed exposure/det loops for the (last?) time
- Generated arskysub.py in core/
- Significant portions of arproc.py are now superfluous
- Moved flexure_qa to arwave.py
- Significant refactoring of arsave.py (also moved to core/)
- Removed settings and slf from arspecobj.py
- Refactored trace_objects_in_slit()
- Refactoring of flexure algorithms
- Adds build_crmask() and flat_field() methods to ProcessImages
- Completed the deprecation of arsciexp (RIP)
- Many test updates
- Doc strings improved but no new main docs
- Completed armasters refactor and moved to core/
- Adds bspline_profile() method;  Used here for skysub but will also
  show up in extraction
- Introduces new skysub method;  still a bspline but now the new one
- Adds several methods from the PYDL repository into a pydl.py module
  including bspline Class
- Adds method to generate ximg and edgemask frames
- Adds new trace_slits_trim settings
- Small install edits
- Fixes Travis failure that crept into the previous PR
- Fix bug in bspline
- Adds a demo Notebook for LRISr redux
- Other odds and ends including code flow doc
- Introduce pypit/par and pypit/config directories
- Introduce PypitPar as an initial step toward refactoring the front end
- Final nail in the coffin for cython
- Add API docs
- Add bumpversion
- Adds a demo Notebook for LRISr redux
- Other odds and ends including code flow doc
- Introduce pypit/par and pypit/config directories
- Introduce PypitPar as an initial step toward refactoring the front end
- Move spectrograph specific code into spectographs/ folder
- Introduces the Spectrographs class
- Introduces the Calibrations class with Notebook
- Bug fix in view_fits script
- Handle no-slits-found condition
- Added NIRES to spectrographs folder
- Fixed logic in ArcImage class related to settings and user settings
- Added user settings to some of the other classes.
- Enabled load_raw_frame to take a negative dispersion axis indicating
  flips.
- Major bug fixed in bspline_profile where it was producing gargabe
  results when breakpoints were being rejected.
- Edits to Spectrograph class
- Removed all use of settings in ARMS and its subsequent calls.  ARMS
  now uses PypitPar and its sub parameter sets
- propagated ParSet changes into run_pypit and pypit_setup
- settings/parameters for pypit now set in the pypit file using a
  configuration parameter set
- rewrote pypit file parser
- Included automatically generated documentation of PypitPar when
  running make html in doc/ directory
- Checked orientation of array correct for DATASEC and OSCANSEC in
  DetectorPar for each Spectrograph
- Add SpecObjs class
- Add from_dict and to_dict methods to pydl bspline and update docs
- Updated from_dict method in pydl bspline

0.7 (2017-02-07)
----------------

This file enters the scene.<|MERGE_RESOLUTION|>--- conflicted
+++ resolved
@@ -7,13 +7,10 @@
   It now uses by default the stars in the alignment boxes.
 - Introduces pypeit_parse_calib_id script
 - Refactor manual extraction
-<<<<<<< HEAD
+- Fixed 2Dcoadd spec bugs for central wavelength dithers.
+- GMOS doc updates
 - Add 2D wavelength calibration image to MasterFlat output; include wavelength
   calibration in pypeit_chk_flat ginga display.
-=======
-- Fixed 2Dcoadd spec bugs for central wavelength dithers.
-- GMOS doc updates
->>>>>>> 1549e984
 
 1.7.0 (19 Nov 2021)
 -------------------
