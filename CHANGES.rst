

1.0.6dev
--------

 - Fix class and version check for DataContainer objects.
<<<<<<< HEAD
 - Script to check for calibration files
 - No longer require bias frames as default for DEIMOS
 - Adds in Keck/LRISr with the original detector
=======
 - Introduced another parameter used to identify box slits, as opposed
   to erroneous "slits" found by the edge tracing algorithms.  Any slit
   that has `minimum_slit_length < length < minimum_slit_length_sci` is
   considered a `BOXSLIT`, any slit with `length < minimum_slit_length`
   is considered a `SHORTSLIT`; the latter are always ignored.
 - Introduced order matching code into EdgeTraceSet.
    - This helps fix an issue for GNIRS_10L caused by the orders
      shifting.
    - Introduces two paramters in `EdgeTraceSetPar` to assist the
      matching: `order_match` and `order_offset`
    - Echelle spectrographs should now always have `ech_order` defined
      in the SlitTraceSet object.
    - Removes the need for `Spectrograph.slit2order` and
      `Spectrograph.order_vec`.  Changes propagated, primarily in
      `wavecalib.py`, `autoid.py`, and `reduce.py`.
>>>>>>> 1f9fa071

1.0.5 (23 Jun 2020)
-------------------

 - Add median combining code
 - Make biasframes median combine by default
 - Implemented IFU reduction hooks
 - KCWI reduction complete up to spec2D frames
 - Implemented new flatfield DataContainer to separate
   pixelflat and illumflat


1.0.4 (27 May 2020)
-------------------

 - Add a script (pypeit_flux_setup) for creating fluxing,
   coadd1d and tellfit pypeit files
 - Add telluric fitting script, pypeit_tellfit


1.0.3 (04 May 2020)
-------------------

 - Add illumflat frametype
 - Enable dark image subtraction
 - Refactor of Calibrations (remove cache, add get_dark)
 - Enable calibration-only run
 - Clean up flat, bias handling
 - Make re-use masters the default mode of run_pypeit
 - Require Python 3.7
 - Fixed a bug in NIRES order finding. 
 - Add NOT/ALFOSC
 - Fluxing docs
 - Fix flexure and heliocentric bugs
 - Identify GUI updates
 - chk_for_calibs script

1.0.2 (30 Apr 2020)
-------------------

 - Various doc hotfixes
 - wavelength algorithm hotfix, such that they must now generate an
   entry for every slit, bad or good.

1.0.1 (13 Apr 2020)
-------------------

 - Various hot fixes

1.0.0 (07 Apr 2020)
-------------------

- Replaces usage of the `tslits_dict` dictionary with
  `pypeit.slittrace.SlitTraceSet` everywhere.  This `SlitTraceSet`
  object is now the main master file used for passing around the slit
  edges once the edges are determined by `EdgeTraceSet`.
- Removes usage of `pypeit.pixels.tslits2mask` and replaces it with
  `pypeit.slittrace.SlitTraceSet.slit_img`.
- Significant changes to flat-fielding control flow.
    - Added `rej_sticky`, `slit_trim`, `slit_pad`, `illum_iter`,
      `illum_rej`, `twod_fit_npoly` parameters to FlatFieldPar.
    - Illumination flat no longer removed if the user doesn't want to
      apply it to the data.  The flat was always created, but all that
      work was lost if the illumination correction wasn't requested.
    - Replaced tweak edges method with a more direct algorithm.
    - `pypeit.core.flat.fit_flat` moved to
      `pypeit.flatfield.FlatField.fit`.
- Reoriented trace images in the `EdgeTraceSet` QA plots.  Added the
  sobel image to the ginga display.
- Added `bspline_profile_qa` for generic QA of a bspline fit.
- Eliminate MasterFrame class
- Masks handled by a DataContainer
- Move DetectorPar into a DataContainer (named DetectorContainer) which
  enables frame-level construction
- Advances to DataContainer (array type checking; nested DataContainers;
  to_master_file)
- Dynamic docs for calibration images
- Every calibration output to disk is help within a DataContainer,
  separate from previous classes.  Exception is WaveCalib (this needsd a
  fit DataContainer first)
- Substantial refactoring of Calibrations
- Add MDM OSMOS spectrograph
- Moved pypeit.core.pydl.bspline into its own module, `pypeit.bspline`
- Introduced C backend functions to speed up bspline fitting
    - now require `extension_helpers` package to build pypeit and
      necessary files/code in `setup.py` to build the C code
    - C functions will be used by default, but code will revert to pure
      python, if there's some problem importing the C module
    - Added tests and pre-cooked data to ensure identical behavior
      between the pure python and C functions.
- Moved some basis function builders to pypeit.core.basis
- Release 1.0 doc
- Lots of new docs
- pypeit_chk_2dslits script
- DataContainer's for specobj, bspline
- Introduction of Spec2DObj, AllSpec2DObj, and OneSpec (for Coadd1D)
- Added bitmask to SlitTraceSet
- Introduced SlitTraceSet.spat_id and its usage throughout the code
- Spatial flexure corrections
    - Significant refactor of flatfield.BuildFlatField.fit()
    - Spatial flexure measuring code
    - PypeItPar control
    - Modifications to SlitTraceSet methods
    - Illumflat generated dynamically with different PypeIt control
    - waveimage generated dynamicall and WaveImage deprecated
- Moved RawImage into ProcessRawImage and renamed the latter to the
  former
- Continued refactoring of Calibrations
- Initial code for syncing SpecObjs across exposures
- Option to ignore profile masking during extraction
- Additional code in DataContainer related to MasterFrames
- Eliminated WaveImage
- Updates to QL scripts
- Lots of new tests



0.13.2 (17 Mar 2020)
--------------------

- Added PypeIt identify GUI script for manual wavelength calibration
- Add bitmask tests and print bitmask names that are invalid when
  exception raised.
- Parameter set keywords now sorted when exported to an rst table.
- Enable user to scale flux of coadded 1D spectrum to a filter magnitude
- Hold RA/DEC as float (decimal degrees) in PypeIt and knock-on effects
- Add more cards to spec1d header output
- Fixes a few sensfunc bugs
- Added template for LRIS 600/7500
- Deal with non-extracted Standard
- docs docs and more docs
- A QA fix too

0.13.1 (07 Mar 2020)
--------------------

- Missed a required merge with master before tagging 0.13.0.

0.13.0 (07 Mar 2020)
--------------------

- Refactored sensitivity function, fluxing, and coadding scripts and
  algorithms.
- Added support for additional near-IR spectrographs.
- Restrict extrapolation in tilt fitting
- Implemented interactive sky region selection

0.12.3 (13 Feb 2020)
--------------------

- Implemented DataContainer
- Added fits I/O methods
- Implemented SlitTraceSet
- Setup of `pypeit.par.pypeitpar` parameter sets should now fault if the
  key is not valid for the given parameter set.  NOTE: The check may
  fail if there are identical keys for different parameter sets.
- Modification to add_sobj() for numpy 18

0.12.2 (14 Jan 2020)
--------------------

- Introduces quick look scripts for MOS and NIRES
- Bumps dependencies including Python 3.7
- Modest refactoring of reduce/extraction/skysub codes
- Refactor of ScienceImage Par into pieces
- Finally dealt with 'random' windowing of Shane_kast_red
- Dynamic namp setting for LRISr when instantiating Spectrograph

0.12.1 (07 Jan 2020)
--------------------

- Hotfixes: np.histogram error in core/coadd1d.py, np.linspace using
  float number of steps in core/wave.py, and sets numpy version to 1.16

0.12.0 (23 Dec 2019)
--------------------

- Implemented MOSFIRE and further implemented NIRSPEC for Y-band
  spectroscopy.
- Fixed bug in coadd2d.
- Add VLT/FORS filters to our database
- Improved DEIMOS frame typing
- Brings Gemini/GMOS into the suite (R400)
- Also an important change for autoid.full_template()
- Fixed trace extrapolation, to fix bugs in object finding. Tweaks to
  object finding algorithm.
- Major improvements to echelle object finding.
- Improved outlier rejection and coefficient fitting in pca_trace
- Major improvements to coadd routines in coadd1d
- Introduced telluric module and telluric correction routines
- Implemented tilt image type which is now a required frame type
- Streamlined and abstracted echelle properties and echelle routine in
  spectrograph classes.
- Revamped 2-d coadding routines and introduced 2-d coadding of
  MultiSlit data
- Improved ginga plotting routines.
- Fixed bug associated with astropy.stats.sigma_clipped_stats when
  astropy.stats.mad_std is used.
- Refactor BPM generation
- Merge raw_image loading with datasec_img and oscansec_img generation
- Sync datasec_img to image in ProcessRawImage
- Started (barely) on a path to having calibration images in counts and
  not ADU
- Refactors GMOS for get_rawimage method
- Enables GMOS overscan subtraction
- Adds R400 wavelength solution for old E2V chip
- Revises simple_calib() method for quick and dirty wavelength
  calibration
- Adds a related show_wvcalib script
- Changes to ech_combspec to better treat filenames
- Fixed bug when bias was set to 'force' which was not bias subtracting
- Implemented changes to vlt_xshooter_nir to now require darks taken
  between flats
- Made flat fielding code a bit more robust against hot pixels at edge
  of orders
- Added pypeit_chk_flat script to view flat images
- Refactored image objects into RawImage, ProcessRawImage, PypeItImage,
  BuildImage
- Moved load() and save() methods from MasterFrame to the individual
  calibration objects
- Converted ArcImage and FlatImages into counts
- Added code to allow for IVAR and RN2 image generation for calibs
- Added several from_master_file() instantiation methods
- Use coadd2d.weighted_combine() to stack calibration images
- Major refactor of slit edge tracing
- Added 'Identify' tool to allow manual identification and calibration
  of an arc spectrum
- Added support for WHT/ISIS
- Added 'Object Tracing' tool to allow interactive object tracing
- Added code of conduct
- Deprecated previous tracing code: `pypeit.traceslits` and
  `pypeit.core.trace_slits`, as well as some functions in
  `pypeit.core.extract` that were replaced by
  `pypeit.core.moment.moment1d` and functions in `pypeit.core.trace`.
- PCA now saved to MasterEdges file; added I/O methods
- Improved CuAr linelists and archives for Gemini wavelength solutions
- New data model for specobj and specobsj objects (spec1d)
- Started some improvements to Coadd2D, TBC
- Allow for the continuum of the arc image to be modeled and subtracted
  when tracing the line-centroid tilts
- Include a mask in the line detection in extracted central arc spectrum
  of each slit/order.  For VLT XShooter NIR, this was needed to ensure
  the sigma calculation didn't include the off-order spectral positions.
- Added a staticmethed to :class:`pypeit.edgetrace.EdgeTraceSet` that
  constructs a ``tslits_dict`` object directly from the Master file.

0.11.0.1
---------

- Add DOI

0.11.0 (22 Jun 2019)
--------------------

- Add magellan_mage, including a new ThAr linelist and an archived
  solution
- Polish several key echelle methods
- Modify create_linelist to default to vacuum
- Update Xshooter, NIRES, and GNIRS
- Refactor ProcessImages into ProcessRawImage, PypeItImage,
  CalibrationImage, ScienceImage, and ImageMask
- Refactor ScienceImage into SciImgStack
- Fix arc tilts bug
- Started an X-Shooter doc and introduced a [process][bias] parameter
- Modified processing steps for bias + overscan subtraction
- Started notes on how to generate a new spectrograph in PypeIt
- Refactoring of reduce to take a ScienceImage object for the images and
  the mask
- Updates to many spectrograph files to put datasec, oscansec in the raw
  frame
- Add find_trim_edge and std_prof_nsigma parameters
- A bit of tuning for MagE
- Fixes for Echelle in fluxspec
- Writes a chosen set of header cards to the spec1D and coadd files
- Updates for FORS2
- Introduced new coadd1d module and some new coadd functinality.
- modified interface to robust_polyfit_djs, robust_optimize, and
  djs_reject.
- Added utility routine cap_ivar for capping the noise level.
- Fixed a bug in optimal extraction which was causing hot pixels when a
  large fraction of the pixels on the object profile were masked.
- Major bug fixes and improvements to echelle object finding. Orders
  which did not cover the entire detector were not being treated
  properly.

0.10.1 (22 May 2019)
--------------------

- Minor bug fix to allow for `None` exposure times when typing frames.

0.10.0 (21 May 2019)
--------------------

- Enable PyPI
- Streamline some of the instantiation at the beginning of
  PypeIt.__init__.
    - Moves the call to default_pypeit_par into config_specific_par.
    - Adds a finalize_usr_build() function to PypeItMetaData to
      consolidate the few opaque steps when finishing the meta data
      build.
- Hack for Kastr
- Turn on Shane Kastb grism wavelength solutions (not tested)
- Started splitting Arc Line Templates Notebook into pieces
- Allows for slice like syntax when defining calibration groups.
- Introduce 'tilt' frame type.  Not used yet.  Everything that's typed
  as an 'arc' is now also typed as a 'tilt'.
- Use matplotlib 'agg' backend to the top-level `__init__.py` to allow
  for running the code under a screen; may need a better approach.
- Numerous doc and style fixes
- Add `master_type` to `MasterFrame` (and derived classes), which is
  used to set the name of the master frame output file.
- Significant edits to `MasterFrame` to streamline IO for derived
  classes.  Lead to significant changes to `Calibrations`.
- Main paths now set in `PypeIt`.
- Allow `connect_to_ginga` to start up the ginga viewer.
- Add a pytest `skipif` that checks if the Cooked directory exists in
  the dev-suite.  Use this to run the tests that only need the raw image
  data or don't need the dev-suite at all.
- Move wavelength calibration save/load out of `pypeit.wavecalib` into
  `pypeit.core.wavecal.waveio.py`
- Rename default directory for calibration masters to `Masters` and
  removed inclusion of spectrograph name.
- Fix oscan sec in read_lris()
- Fix bad return in tracewave.tilts_find_lines()
- Several doc edits
- Fix handling of maskslits
- Fix flexure crashing
- Change `pypeit.spectrographs.spectrograph.get_image_section` to
  *always* return the sections ordered spectral then spatial to match
  the PypeIt convention to match how binning is returned.  Propagated to
  get_datasec_img.
- Changed all functions related to binning to ensure that binning is
  always ordered spectral vs. spatial with the PypeIt convention that
  images have shape (nspec,nspat).  Includes associated documentation.
- Allow `pypeit.bitmask.BitMask` and `pypeit.par.parset.ParSet` to save
  and load from fits file headers.
- Force BitMask definitions in framematch.py and processimages.py to use
  and OrderedDict.  They need to be an OrderedDicts for now to ensure
  that the bits assigned to each key is always the same. As of python
  3.7, normal dict types are guaranteed to preserve insertion order as
  part of its data model. When/if we require python 3.7, we can remove
  this (and other) OrderedDict usage in favor of just a normal dict.
- Changed default for add and rm slits parameters.
- Doc improvements and removal of old, commented methods.
- Edited function that replaces bad columns in images and added tests.
- Added `pypeit.io` with routines to:
    - manipulate `numpy.recarray` objects and converting them into
      `astropy.fits.BinTableHDU` objects.
    - gzip compress a file
    - general parser to pull lists of items from fits headers
- Added metadata to `MasterFrame` objects written to fits files.
- Added `'observed'` option for wavelength reference frame that skips
  any relative motion corrections.

0.9.3 (28 Feb 2019)
-------------------
- Fixed a bug that was introduced when the binning was switched to the
  PypeIt convention.
- Fixed a bug whereby 2d images were not being saved if no objects were
  detected.
- Revamped the naming convention of output files to have the original
  filename in it.

0.9.2 (25 Feb 2019)
-------------------

- Many doc string updates in top level routines (not core)
- Updates to install and cookbook docs
- Continued the process of requiring spectrograph and par in each base
  class
- More doc + cleaning at top level, e.g. base classes
- Eliminates BPM base class
- Hot fix for flatfield;  illumflat was getting divided into the
  pixelflatnrm image
- Implementation of 2d coadds including a script to perform them.
- Fixed bug in extract.fit_profile that was introduced when implementing
  2d coadds
- Polynomial order for object finding is now part of parset.
- Improved X-shooter object tracing by increasing order.
- Improved determination of threshold determination regions for object
  finding.
- Added S/N floor to ivar determination for image procing.
- Reworked master output for traceslits
- Fixed a bug associated with binned images being proc'd incorrectly.
- Fixed master_key outputs in headers to deal with different detectors.
- Modify -c in pypeit_setup to require a setup (or all) be specified
  when writing, e.g. 'all' or 'A,C'
- Generated a new spectrograph child for LRISr in long-slit read-out
  mode (only 2 amps, 1 per detector)
- Require astropy >=3.1  [required for coadding at the least]
- Fixed a circular import which required move qa from wavecal into
  autoid.
- Fixed a bug in LRIS-R that spectrograph which was not using binning
  for wavelength fwhm.
- Updated docs on add/rm slits.
- Fixed and tuned up fluxing script and fluxing routines.
- Introduce sky_sigrej parameter
- Better handling of ManualExtraction
- Add template for LRISr 600/5000 wavelengths
- PYDL LICENSE and licenses folder
- Updates for new Cooked (v1.0)

0.9.1 (4 Feb 2019)
------------------

- Move write method for sensitivity function
- Modify I/O for detnum parameter
- Modify idx code in SpecObj
- Fixed a bug on datatype formatting
- Reworked masteframe and all base classes to be more homogenous so that
  one only ever overloads the save_master and load_master methods.
- Many changes fixes wavecal/autoid.py to make the lines being used
  explicitly clear. This fixed many bugs in the the wavelength fitting
  that were recently introduced.
- Introduced reidentification algorithm for wavelengths and many
  associated algorithms. Reidentification is now the default for
  x-shooter and NIRES. Other changes to the wavelength interface and
  routines to make them more compatible with echelle.
- Tweaked LA cosmics defaults. Add instrument specific parameters in
  spectrograh classes along with routines that check binning and decide
  on best params for LRIS-RED
- Now updating cosmic ray masking after each global sky subtraction
- Major developments for echelle functionality, including object
  wavelengths, and reduction control flow.
- Introduced wavemodel.py to simulate/extract/ID sky and ThAr spectral
  emission lines.
- Significant refactor of tracing slit/edge orders and new docs+tests
- Changed back BPM image to be aligned with datasec *not* the raw image
  shape (without trimming)
- Renabled ability to add user supplied slits
- Miscellaneious echelle-related advances
- PNGs of X-Shooter fits
- Sped up trace plotting in ginga
- Fussed again with how time is handled in PypeIt.  Hopefully the last
  time..
- dispaxis renamed specaxis and dispflip to specflip
- Lots of VLT/X-Shooter development
- Removed a number of files that had been mistakingly added into the
  repo
- Now running on cooked v=0.92
- Allow for multiple paths to be defined in the pypeit file
- Changed the procedure used to identify instrument configurations and
  identify which frames to use when calibrating science exposures.
- Added configurations, calibration groups, and background index to
- Total revamp of Tilts. Arc line tracing significantly improved.
- Fixes to trace_crude_init, trace_fweight, and trace_gweight.
- Many other small bug fixes and modifications particularly in the
  fitting routines.
- Lots of development related to echelle functionality.
- Major enhancements to fitting routines (in utils)
- Make GMOS south works and update OH line lists, and also add LBT/MODS.
- Introduce calib groups
- Removes setup designation.  Largely replaced with master_key
- Refactor Calibrations class to handle new calib groups
- Refactor QA to handle new calib groups
- Refactor tests to handle new calib groups
- Pushed pieces of run_pypeit into the PypeIt class
- Removed future as a dependency
- Change point step size to 50 pixels in show_slits and show_trace for
  major speed up
- Implemented difference imaging for near-IR reductions for both
  Multislit and Echelle
- Fixed a bug in echelle object finding algorithm.
- Fixed bug in object finding associated with defining the background
  level for bright telluric standards and short slits.
- Implemented using standard stars as crutches for object tracing.
- Reworked the implementation of reuse_masters in the PypeIt class and
  in the Calibrations class.
- New behavior associated with the -o overwrite feature in run_pypeit.
  User prompting feature has been disabled. Existing science files will
  not be re-created unless the -o option is set.
- Fixed a bug where local sky subtraction was crashing when all the
  pixels get masked.
- Nearly resurrected simple_calib
- New method to build the fitstbl of meta data
- Refactor handling of meta data including a data model defining core
  and additional meta data
- Replaces metadata_keys with pypeit_file_keys for output to PypeIt file
- Updates new metadata approach for VLT, Keck, Lick, Gemini instruments
- Remove PypeItSetup call from within PypeIt
- Remove lacosmic specific method in Spectrograph;  replaced with
  config_specific_par
- setup block now required when running on a PypeIt file
- Introduced a new method of determining breakpoint locations for local
  sky subtraction which takes the sampling set by the wavelength tilts
  into account.
- Fixed a major bug in the near-IR difference imaging for the case of
  A-B, i.e. just two images.
- Introduced routines into core.procimg that will be used in 2-d
  co-adding.
- Tweaks to VLT X-SHOOTER spectrograph class to improve reductions.
- Moved methods for imaging processing from scienceimage class to
  processimages class.
- Introduce full_template() method for multi-slit wavelength
  calibrations; includes nsnippet parameter
- Generate full template files for LRIS, DEIMOS, Kastb
- Added a few new Arc lines for DEIMOS in the blue
- Introduce mask_frac_thresh and smash_range parameters for slit
  tracing; modified LRISb 300 defaults
- Updated slit tracing docs
- Introduced --show command in pypeit_chk_edges
- Added echelle specific local_skysub_extract driver.
- Refactored PypeIt and ScienceImage classes and introduced Reduce
  class. ScienceImage now only does proc-ing whereas reduction
  operations are done by Reduce. Reduce is now subclassed in an
  instrument specific way using instantiate_me instead of PypeIt. This
  was necessary to enable using the same reduction functionality for 2d
  coadds.
- Added and improved routines for upcoming coadd2d functionality.
- Fixed bug in weight determination for 1d spectral coadds.
- Major fixes and improvements to Telluric corrections and fluxing
  routines.
- Fluxing now implemented via a script.
- Turned flexure back on for several instruments
- Introduced VLT/FORS2 spectrograph
- Swapped binspec and binspat in parse binning methods
- Extended LRISr 1200_900 arc template
- Modified add/rm slit methods to be spec,spat
- Add an option in coadding to scale the coadded spectrum to a given
  magnitude in a given filter
- Extended DEIMOS 1200G template

0.9.0
-----

- Major refactor to rename most modules and incorporate the PYPIT ->
  PypeIt switch
- Add SlitMask, OpticalModel, and DetectorMap classes.  Implemented
  DEIMOSOpticalModel based on DEEP2 IDL code.
- Improved treatment of large offsets in
  pypeit.core.trace_slits.trace_gweight to be symmetric with
  trace_fweight. Large outlying pixels were breaking object tracing.
- Added thresholding in pypeit.core.tracewave to ensure that tilts are
  never crazy values due to extrapolation of fits which can break sky
  subtraction. 
- Turn off 2.7 Travis testing
- Integrated arclines into PypeIt
- Added KDTree algorithm to the wavelength calibration routines
- Modified debug/developer modes
- Update SpecObjs class; ndarray instead of list;  set() method
- Completely revamped object finding, global sky subtraction and local
  sky subtraction with new algorithms.
- Added -s option to run_pypeit for interactive outputs.
- Improved pypeit_show_spec2d script. 
- Fixed bug whereby -m --use_master was not being used by run_pypeit
  script.
- Overhaul of general algorithm for wavelength calibration
- Hot fix for bspline + requirements update
- Fixed issue with biases being written to disk as untrimmed. 
- Completely reworked flat fielding algorithm. 
- Fixed some parsing issues with the .pypeit file for cases where there
  is a whitepsace in the path.
- Implemented interactive plots with the -s option which allow the
  reduction to continue running.
- Modified global sky subtraction significantly to now do a polynomial
  fit. This greatly improves results for large slits.
- Updated loading of spectra and pypeit_show_1dspec script to work with
  new output data model.
- Implemeneted a new peak finding algorithm for arc lines which
  significantly improved wavelength fits.
- Added filtering of saturated arc lines which fixed issues with
  wavelength fits. 
- Added algorithms and data files for telluric correction of near-IR
  spectra.
- Revamped flat field roiutine to tweak slit boundaries based on slit
  illumination profile. Reworked calibrations class to accomodate the
  updated slit boundaries and tilts images as well as update the master
  files.
- Include BitMask class from MaNGA DAP.
- Change the way frame types are include in PypeItSetup.fitstbl
- Edited KeckLRISSpectrograph header keywords
- Edited how headers are read from the provided files
- Created metadata.PypeItMetaData class to handle what was previously
  `fitstbl`
- Fussed with date/time driven by GMOS;  date is no longer required in
  `fitstbl`
- Initial work on GMOS;  this is still work-in-progress
- Pushed several arcparam items into the Wavelengths parset
- Series of hacks for when binning is missing from the fitstbl
- CuAr line lists for GMOS
- New option to reduce only 1 det at a time
- Data provided in pypeit file overwrites anything read from the fits
  file headers.
- Filled in fits table reading data for GNIRS
- Demand frametype column in fits table is U8 format
- Further improvements to detect_lines arcline detection algorithm.
- Got rid of arcparam and added info and docs to wavelengths parset. 
- Improved and commented autoid.py arclines code. 
- Added utilities to wavecalib to compute shift,stretch of two spectra. 
- Completely revamped cross-correlation algorithm in wavecalib to give
  roburt results.

0.8.1
-----
- Figuring out how to tag releases

0.8.0
-----

- First major steps on ARMED echelle data reduction pipeline
- APF/Levy and Keck/HIRES implemented
- Updates to blaze function and slit profile fitting
- Initial support for multislit reduction
- Coadding; including docs; and tests
- Now requiring astropy >= v1.3
- raw_input handling for Python 3
- coadd handling of bad input
- coadd bug fix on obj name
- Init local (i.e. object dependent) parameters in coadding
- fix local background logic error in slit masking
- Refactor QA PDF to PNG+HTML
- Add nminima object finding
- Add new parameters for object finding, reduce specific detectors
- Add slit profile QA
- Begin writing header (e.g. RA/DEC) info to spec1d files
- Fix bug in applying BPM for finding slit edges
- Update Ginga hooks
- Enable archiving/loading sensitivity function
- Add new cosmic ray algorithms for coadding (especially pairs of
  spectra)
- Added support for TNG+Dolores long slit spectrograph
- Started removing cython code
- Update line detection algorithm
- Updated flexure and tilt tracing documentation
- Updated docs:added standards.rst, and make a small correction in using
  script pypit_setup in setup.rst
- Fixed travis
- Updated slit trace algorithm
- Improved arc line detection algorithm
- Added functionality for fully automated wavelength calibration with
  arclines
- Switched settings files to allow IRAF style data sections to be
  defined
- Allowed data sections to be extracted from header information
- Significant refactor of routines related to pypit_setup
- Various small improvements, primarly to handle Gemini/GMOS data [not
  yet fully supported in PYPIT]
- Removed majority of cython functionality
- Moved logging to be a package object using the main __init__.py file
- Begin to adhere to PEP8 (mostly)
- setup.py rewritten.  Modeled after
  https://github.com/sdss/marvin/blob/master/setup.py .  Added
  requirements.txt with the package versions required.
- Updates archeck
- Loads NIST arclines from arclines instead of PYPIT
- DEIMOS reduction!
- Bug fix for bspline with bkspace
- Enable loading a sensitivity function with YAML
- Allow for multiple detectors when using `reduce detnum`
- Moved all imports to the start of every file to catch and avoid
  circular imports, removed most `import ... as ...` constructs
- dummy_* removed from arutils as necessary and propagated changes to
  tests
- remove dependency of ararclines functions on slf
- change requirements for astropy to >=1.3.0 so that `overwrite` is
  valid
- include numba in requirements, but actually a requirement of arclines
- Improve cookbook and setup docs
- Faster algorithm for defining object and background regions
- Restore armsgs -d functionality
- Finished cython to python conversions, but more testing needed
- Introduce maskslits array
- Enable multi-slit reduction
- Bug fixes in trace_slits
- Fixes what appears to be a gross error in slit bg_subtraction
  (masking)
- Turns off PCA tilt QA for now [very slow for each slit]
- Several improvements for coadding
- Modify lacosmic to identify tiny CR's
- Enabled writing Arc_fit QA for each slit/order
- Refactored comb_frames
- Refactored load_frames
- Refactored save_master
- Refactored get_datasec_trimmed, get_datasec, pix_to_amp
- Refactored slit_pixels
- Refactored sub_overscan
- Refactored trace_slits (currently named driver_trace_slits) and many
  of its dependencies
- Added parameter trace_slits_medrep for optional smoothing of the trace
  slits image
- Updated a few settings for DEIMOS and LRIS related to tracing slits
- Added a replace_columns() method to arproc.py
- Fixed a bug in new_match_edges()
- Moved tracing docs -> slit_tracing and edited extensively
- Updated docs on DEIMOS, LRIS
- Added the pypit_chk_edges script
- Added BPM for DEIMOS
- Added the code for users to add slits [edgearr_from_users()] but have
  not documented nor made it accessible from the PYPIT file
- Generated tcrude_edgearr() method for using trace crude on the slit
  edges
- Added trace_crude() method that I ported previously for DESI
- Added multi_sync() method for ARMLSD slit synchronization
- Have somewhat deprecated the maxgap method
- Refactored the gen_pixloc() method
- Generate arpixels.py module for holding pixel level algorithms
- Move all methods related to TraceSlits to artraceslits.py
- Introduce the TraceSlits class
- Update armlsd accordingly
- Remove driver_trace_slits and refctor_trace_slits methods
- Making Ginga a true dependency of PYPIT
- Have TraceSlits write/load MasterFrames
- Introduce SetupClass object
- Replace armbase.setup_science() with SetupClass.run()
- Move setup acitivites to inside pypit.py
- doc updates in setup.rst
- Refactor fitsdict -> fitstbl  (variable name not updated everywhere)
- Removed slurped headers from fitsdict (and therefore fitstbl)
- Include SetupClass Notebook
- Move ftype_list from armeta.py to arsort.py
- Bug fix related to fluxing
- Substantial refactor of arsort.py
- Substantial refactor of arsetup.py
- Introduced base-level ProcessImages class
- Introduced abstract MasterFrame class
- Introduced BiasFrame, BPMImage, ArcImage, and TraceImage classes
- Started NormPixelFlat class but have not yet implemented it
- Substantial refactoring of armasters
- Moved arlris, ardeimos to core/
- Moved image processing methods to arprocimg in core/
- Introduced calib_dict to hold calibration frames in armlsd (instead of
  slf)
- Modified ardeimos to load only a single image (if desired)
- Turned off fluxing in this branch;  is 'fixed' in the one that follows
- Moved get_slitid() to artraceslits
- Deprecates ['trace']['combine']['match'] > 0.0 option
- Deprecates ['arc']['combine']['match'] > 0.0 option
- Refactoring of settings and slf out of core methods continues
- Removed _msbias, _msarc, _datasec, _bpix from slf
- New tests and Notebooks
- Introduced FluxSpec class
- Introduce pypit_flux_spec script (and docs)
- Added FluxSpec Notebook
- armlsd has reappeared (momentarily) but is not being used;  it goes
  away again in a future branch
- Added a dict (std_dict) in arms.py to hold standard star extractions
- Reducing standard stars in the main arms loop
- Modified save_1d_spectra to handle loaded SpecObj in addition to
  internally generated ones
- Moved arflux to core and stripped out slf, settings
- Really restricting to nobj when user requests it
- New tests
- Introduces WaveCalib class
- Push ararc.py to core/ after removing slf and settings dependencies
- Further refactor masters including MasterFrame; includes addressing
  previous comment from RC
- Removed armlsd.py again
- Strips wv_calib from ScienceExposure
- Push get_censpec() to ararc.py
- New tests; limited docs
- TraceSlits load method pushed outside the class
- Introduces WaveTilts class
- Significant modification to tilt recipe including deprecation of PCA
- Moved tilt tracing algorithms from artrace.py to artracewave.py in
  core/
- Added 2D Legendre fitting to polyfit2d_general
- New trace slits tilts  settings (for 2D fitting)
- New QA plot
- New pypit_chk_tilts script
- New docs
- New tests
- Introduces FlatField class
- Adds FlatField Notebook, tests
- Pushes flat field algorithms into core/arflat.py
- Main flatfield method broken into a few pieces
- Further refactoring of armasters
- Further refactoring related to settings and ScienceExposure
- WaveImage class
- Strip mswave from ScienceExposure
- New tests
- Push get_calib methods into the individual classes
- Significant refactoring in arms.py followed
- Rename slits_dict -> tslits_dict
- Use tslits_dict in wavetilts.py
- Introduce ScienceImage class
- Substantial refactoring in arms.py followed
- Notebook too
- Reversed exposure/det loops for the (last?) time
- Generated arskysub.py in core/
- Significant portions of arproc.py are now superfluous
- Moved flexure_qa to arwave.py
- Significant refactoring of arsave.py (also moved to core/)
- Removed settings and slf from arspecobj.py
- Refactored trace_objects_in_slit()
- Refactoring of flexure algorithms
- Adds build_crmask() and flat_field() methods to ProcessImages
- Completed the deprecation of arsciexp (RIP)
- Many test updates
- Doc strings improved but no new main docs
- Completed armasters refactor and moved to core/
- Adds bspline_profile() method;  Used here for skysub but will also
  show up in extraction
- Introduces new skysub method;  still a bspline but now the new one
- Adds several methods from the PYDL repository into a pydl.py module
  including bspline Class
- Adds method to generate ximg and edgemask frames
- Adds new trace_slits_trim settings
- Small install edits
- Fixes Travis failure that crept into the previous PR
- Fix bug in bspline
- Adds a demo Notebook for LRISr redux
- Other odds and ends including code flow doc
- Introduce pypit/par and pypit/config directories
- Introduce PypitPar as an initial step toward refactoring the front end
- Final nail in the coffin for cython
- Add API docs
- Add bumpversion
- Adds a demo Notebook for LRISr redux
- Other odds and ends including code flow doc
- Introduce pypit/par and pypit/config directories
- Introduce PypitPar as an initial step toward refactoring the front end
- Move spectrograph specific code into spectographs/ folder
- Introduces the Spectrographs class
- Introduces the Calibrations class with Notebook
- Bug fix in view_fits script
- Handle no-slits-found condition
- Added NIRES to spectrographs folder
- Fixed logic in ArcImage class related to settings and user settings
- Added user settings to some of the other classes.
- Enabled load_raw_frame to take a negative dispersion axis indicating
  flips.
- Major bug fixed in bspline_profile where it was producing gargabe
  results when breakpoints were being rejected.
- Edits to Spectrograph class
- Removed all use of settings in ARMS and its subsequent calls.  ARMS
  now uses PypitPar and its sub parameter sets
- propagated ParSet changes into run_pypit and pypit_setup
- settings/parameters for pypit now set in the pypit file using a
  configuration parameter set
- rewrote pypit file parser
- Included automatically generated documentation of PypitPar when
  running make html in doc/ directory
- Checked orientation of array correct for DATASEC and OSCANSEC in
  DetectorPar for each Spectrograph
- Add SpecObjs class
- Add from_dict and to_dict methods to pydl bspline and update docs
- Updated from_dict method in pydl bspline

0.7 (2017-02-07)
----------------

This file enters the scene.<|MERGE_RESOLUTION|>--- conflicted
+++ resolved
@@ -4,11 +4,6 @@
 --------
 
  - Fix class and version check for DataContainer objects.
-<<<<<<< HEAD
- - Script to check for calibration files
- - No longer require bias frames as default for DEIMOS
- - Adds in Keck/LRISr with the original detector
-=======
  - Introduced another parameter used to identify box slits, as opposed
    to erroneous "slits" found by the edge tracing algorithms.  Any slit
    that has `minimum_slit_length < length < minimum_slit_length_sci` is
@@ -24,7 +19,9 @@
     - Removes the need for `Spectrograph.slit2order` and
       `Spectrograph.order_vec`.  Changes propagated, primarily in
       `wavecalib.py`, `autoid.py`, and `reduce.py`.
->>>>>>> 1f9fa071
+ - Script to check for calibration files
+ - No longer require bias frames as default for DEIMOS
+ - Adds in Keck/LRISr with the original detector
 
 1.0.5 (23 Jun 2020)
 -------------------
@@ -60,7 +57,6 @@
  - Fluxing docs
  - Fix flexure and heliocentric bugs
  - Identify GUI updates
- - chk_for_calibs script
 
 1.0.2 (30 Apr 2020)
 -------------------
