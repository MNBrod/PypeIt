--- conflicted
+++ resolved
@@ -9,9 +9,6 @@
 - Set DEIMOS FWHM default to 10 pixels
 - Fixed a bug in HolyGrail that did not allow for sigdetect and rms_wavelength to be
   slit dependent lists.
-<<<<<<< HEAD
-- Implements new Mark4 detector for Keck/LRISr  (aka keck_lris_red_mark4)
-=======
 - Improvements for MOSFIRE:
     - uses slitmask info in the slit edge tracing
     - associates RA, Dec and Object name to each extracted object
@@ -19,7 +16,7 @@
     - uses dither offeset recorded in the header as default slitmask_offset,
       but the user can provide the maskdef_id of a slit with a bright object that can trace the offset.
     - improvements in the frame typing
->>>>>>> d79d8bc6
+- Implements new Mark4 detector for Keck/LRISr  (aka keck_lris_red_mark4)
 
 
 1.6.0 (1 Oct 2021)
