
1.12.3dev
---------

- Implemented a resample algorithm when generating datacubes
- Hotfix to docs to ensure pypeit_loaders api doc is generated
- Allow user control of the local sky subtraction window
- Deprecate use of python 3.8 with PypeIt, allow python 3.11
- Make pypeit_show_2dspec (somewhat) backwards compatible.
- Added the option to disable strict version checking for 1d coadds.
- Hotfix for KCWI when using alignment (aka ContBars) frames for the astrometric correction.
- Sensitivity function masking and output updates
<<<<<<< HEAD
=======
- Fixed a bug in the `variance_model` calculation for combined images.
- Added the possibility to use dither offsets saved in the header of the science frames for
  coadding 2D spectra (``dithoff`` must be part of the spectrograph metadata).
>>>>>>> 73a4e06b
- Calibration group numbers can now be anything, as long as there are no more
  than 63 unique integers.
- Removed use of the term "master", renamed to calibration frames/files.
  Default output directory for calibration frames is now ``Calibrations``.
  Calibration frames renamed; e.g., ``MasterArc`` is now ``Arc``.
- Calibration frame naming now done via ``calibframe.CalibFrame`` class.
- Start to deprecate use of ``os.path`` in favor of ``pathlib``
- Deprecated ``pypeit_parse_calib_id`` script, but improved the ``.calib`` file
  provided by ``pypeit_setup``.  The ``.calib`` file is now always written, and
  provides a direct association between input raw files and output calibration
  files.  Discussed in new docs.
- The ``'calib'`` column is now always added to the pypeit file, regardless of
  whether or not you also request the ``'comb_id'`` and ``'bkg_id'`` columns.
- Names of associated calibration frames now written to ``spec2d`` file headers.
<<<<<<< HEAD
- Major quicklook updates.  ql_multislit.py temporarily deprecated.
=======
- Major quicklook updates.  ql_multislit.py deprecated.
- Improve speed in ginga visualization of traces and added
  `pypeit_chk_tilts`. Note that this script uses an update
  of the tilts datamodel, so it will not work on older reductions.
>>>>>>> 73a4e06b

1.12.2 (29 Mar 2023)
--------------------

- Gemini/GMOS mask design slurping and usage
- New GMOS wavelength solution
- Added NIRES tutorial doc
- reid_arxiv templates for all MMTO Blue Channel gratings and for MMTO Binospec G600 and G1000
- Various bug fixes and enhancements to mmt_bluechannel and mmt_binospec support
- Include the S/N of extracted spectra in the SpecObj datamodel
- Added new specutils interface
- Fixed bugs when only performing calibrations and (1) calib groups are all set
  to 'all' or (2) anything other than '0'.
- Added `MASKDEF_OBJMAG` and `MASKDEF_OBJMAG_BAND` in spec1d datamodel.
- Improved NIRES dither pattern parsing and automatic assignment of `comb_id` and `bkg_id`.

1.12.1 (21 Feb 2023)
--------------------

- (Hotfix) Specify sphinx versions to correctly work with
  sphinx_rtd_theme
- (Hotfix) Fixed bug that caused crash of sensfunc routines using
  telluric grids in offline processing
- (Hotfix) Fixed error when showing flats in Ginga when the fine correction is not performed
- Implemented the upgraded GTC/OSIRIS+
- (Hotfix) keymap error when displaying GUIs
- Added support for more NOT/ALFOSC grisms as well as NOT recommended standards
- Implemented the SOAR/Goodman blue 400 grating (setup M1)
- Added support for SOAR/Goodman red 600 grating (setup RED)
- Implemented the SOAR/Goodman (blue) M1 only
- New docs on OneSpec
- Modify install notes to allow python 3.10; python3.8 no longer explicitly supported
- Allow for bad orders during extraction  (without crashing)

1.12.0 (31 Jan 2023)
--------------------

- (Hotfix) Fixed bug that allowed science frames to be assigned to multiple
  instrument configurations
- (Hotfix) Fixed typo related to GitHub download for offline processing
- Started modifications and support for JWST.
- Limit LRISr header crashes
- Added spectral flexure and reference frame corrections for IFU data
- Allow separate sky frame to be used for sky subtraction with IFU data
- Limit the images written to the MasterEdges file to only the trace
  image, mask, and detector.
- Refactor quicklook scripts
- OpenMP link fix
- Enable boxcar_radius for manual extraction
- Prevent flexure crash
- Fixed error with deprecated numpy types
- Improved optimization of bspline c code
- Parse Keck/NIRES dither patterns, similar to MOSFIRE
- Introduce BitMaskArray class to ease use of bitmasks
- Fixed memory hogging by matplotlib when using version >= 3.6.1

1.11.0 (21 Oct 2022)
--------------------

- Add ability for users to specify custom arc line lists for
  wavelength calibration, saved in the user's PypeIt cache
- Added Keck/NIRES frame-typing development doc.
- Now more than one setup can be assigned to the same calibration frame,
  allowing to associate the same calibration frames to different science/standard
  frames, if desired.
- Correctly associate calibrations with science data for MOSFIRE longslit and long2pos masks.
- Automatically assign `comb_id` and `bkg_id` to MOSFIRE science data,
  using the information on the dither pattern.
- Allow verbosity specification for various post-processing command-line scripts.
- Allow for the specification of a specific UVIS extinction file for sensitivity
  function computation and flux calibration.
- Adding Keck/HIRES functionality.
- Restructred coadd2d in order to work with images that have different
sizes.
- Restructured extraction and find_objects classes to work
better with 2d coadds.
- Refactor and general update of documentation

1.10.0 (11 July 2022)
---------------------

- Modify tweak_standard for Mosfire/J2
- Apply find_min_max when clipping the image for object finding
- Mask bad detector regions for global sky flexure calculation
- Detector structure correction included in flatfield calibration
- Apply find_min_max when clipping the image for object finding
- Mask bad detector regions for global sky flexure calculation
- Fixed a bug associated with 2d interpolation of waveimg in extraction.
- Refactor PypeIt input files
- Added wavelength diagnostics to the spec2d output


1.9.1 (13 June 2022)
--------------------

- Hotfix for bug related to downloading from the `reid_arxiv` when using
  the `reidentify` wavelength calibration method.


1.9.0 (31 May 2022)
-------------------

- When using glob to get files in pypeit_setup, added automatic sorting
  so that the default `comb_id` ordering matches the sorted file name.
- Improve Keck/KCWI automatic frame typing.
- Implemented Keck/KCWI flux calibration
- Wavelength templates (OH lines and arc lamps) created for Keck/MOSFIRE
- Mosaic is now available for Keck/DEIMOS too.
- Various package data (e.g., reid_arxiv, sensfunc) are no longer
  distributed via PyPI to reduce package size; introduce mechanisms for
  downloading/caching needed data either at runtime or on demand.
- Save output wavelength calibration from `pypeit_identify` to the cache
  for direct reuse in data reduction.
- The `pypeit_identify` GUI can now toggle between linear and log
  scaling of the arc spectrum flux.
- Improved wavelength solution for Gemini-Nort E2V detector
- Keck/DEIMOS now uses gain/RN values measured periodically by WMKO
- Add bok_bc 300 grating template
- Added more flexible quicklook that can handle dithering.
- Expose exposure time scaling for dark frames as an image processing
  parameter, and set the default behavior to ignore any difference in
  exposure time.  Also fixes a bug in the variance calculation.
- Refactored object finding
- Bug fixes in local sky subtraction and extraction
- Fixed pypeit setup issues due to bad LRIS headers.
- Added support for VLT FORS2 600z grism.
- Added enhancements and fixes for Keck lris red Mark4.
- Fixed a bug in 2d coadding when objects were not being identified.
  Refactored 2d extraction.
- Added code to better parse Gemini/GNIRS dither sequences
- Add spectrograph child for VLT X-SHOOTER UVB arm
- Minor enhancements to `pypeit_identify` GUI
- Refactoring of `pypeit_show_wvcalib` GUI


1.8.1 (23 Feb 2022)
-------------------

- various hotfixes
- Include preliminary support for fluxing with archived SensFunc files
  for DEIMOS.


1.8.0 (12 Feb 2022)
-------------------

- Fixed a bug about how `maskdef_offset` is assigned to each detector
- Changed default behavior for how PypeIt computes `maskdef_offset` for
  DEIMOS.  It now uses by default the stars in the alignment boxes.
- Introduces pypeit_parse_calib_id script
- Refactor manual extraction
- Fixed 2Dcoadd spec bugs for central wavelength dithers.
- GMOS doc updates
- Add 2D wavelength calibration image to MasterFlat output; include
  wavelength calibration in pypeit_chk_flat ginga display.
- Introduce mosaicing
    - `det` arguments can now be tuples with a list of detectors to
      combine into a mosaic.  Mosaics can now be defined in the pypeit
      file using `detnum`; e.g., `detnum=(1,2)` creates a mosaic of
      detectors 1 and 2.
    - The tuples must be one among an allowed set defined by each
      spectrograph class; see `gemini_gmos.py`.
    - `DETECTOR` extensions in output files can now be either a
      `DetectorContainer` object or a `Mosaic` object.  Both are now
      written using `astropy.table.Table` instances.  `Mosaic` objects
      just have more columns.
    - The `otype` of `DataContainer` data-model components can now be a
      tuple of `DataContainer` subclasses indicating that the component
      has an optional type.
    - Added the `one_row_table` class attribute to `DataContainer`,
      which will try to force all the elements of a datamodel into a
      binary table extension with a single row.
    - Started propagation of name changes from, e.g., `DET01` to
      `MSC01`, where the latter indicates the reduction uses the first
      mosaic option for the spectrograph.  Keys for master calibration
      frames are now, e.g., `A_1_DET01` instead of `A_1_01`.
    - Currently only implemented for `gemini_gmos`.
    - During processing, bias and dark images are left as separate
      detector images, whereas all other images are mosaiced for further
      processing.  This means that `RawImage` is now *always* 3D, where
      `PypeItImage` can be either 2D or 3D.
    - Added a `det_img` to `PypeItImage` datamodel to keep track of the
      parent detector for each pixel in a mosaic.
    - Added a `amp_img` to `PypeItImage` datamodel to keep track of the
      parent amplifier for each pixel in a mosaic; this is the result of
      mosaicing the `datasec_img` objects for each detector.
- Improve performance of L.A.Cosmic algorithm:
    - Switch to using ndimage.binary_dilation for growing masked regions
    - Switch to astropy convolution for Laplace convolution
    - Added faster block replication algorithm
    - Fix iteration logic
- Intermediate update to BPM.  Preference given to pulling this from the
  relevant `PypeItImage` calibration image instead of always building it
  from scratch.  That latter complicated things for mosaics.
- First steps toward more robust treatment of saturation.
- Dark counts used for calculating the shot noise now includes measured
  dark images if provided
- `PypeIt` file parameters can now parse sets of tuples; e.g.,
  `detnum=(1,2),(3,4)` should get parsed as `par['detnum'] = [(1,2),
  (3,4)]`.
- `PypeIt.select_detectors` has been moved to `Spectrograph`.
- Update for `LDT/DeVeny` including support for binned data,
  `use_header` for reading arc lamps used from frames, and `reid_arxiv`
  templates for three additional gratings.
- Slurps in and uses slitmask design for Keck/LRIS (limited usage)
- Hotfix for `gemini_gmos` mosaic tracing parameters
- Include sky model in 2nd pass of global sky subtraction (not for IR
  redux).
- Skymask is now computed also for the maskdef_extract objects.
- Added dedicated fwhm and boxcar_radius for maskdef_extract objects.
- Added pypeit_version to the pypeit file header.
- Set DEIMOS `find_fwhm` default to 0.8" in binned pixels.
- Added row-dependent pattern-noise calculation
- Improvements in `pypeit_coadd_2dspec`:
    - `maskdef_id` assigned to each slit
    - Assigning object's name, ra and dec to detected objects is now
      available
    - Force extract of undetected objects is now available
    - `maskdef_offset` can be use as offsets in the coadd
    - Coadding only a specific sets of slits is now possible with the
      parset `--only_slits`
    - If the user inputs a list of offsets, the weights can still be
      computed if a bright object is found, otherwise uniform weigths
      will be used
    - Fixed manual extraction bug
    - Various improvements in the flow of the code
    - spec1d*.txt is now produced also for coadd2d
- Scripts to explore the noise residuals in PypeIt
- Added Coadd2D HOWTO docs
    - Fixes a  bug in echelle object finding
    - Attempt to make the threshold computation for object finding more robust.
    - Fixed a bug in extraction for echelle spectrographs for IR reductions.
    - Tuned up preivious refactor of object finding and extraction classes.
    - Fixed a bug that was introduced in skymask definition.
    - Fixed a bug where negative objects were not being found for IR reductions of standard stars.
- Add template wavelength solution for soar_goodman_red 400_SYZY

1.7.0 (19 Nov 2021)
-------------------

- Introduces pypeit_parse_calib_id script
- Throw a warning if the chosen spectrograph has a header which does not
  match expectation
- Pypeit can now read (currently for Keck DEIMOS only) the list of arc
  lamps from the header and use it for wavelength calibration.
- Allow one to restrict the wavelength range of the arxiv template
- Fixed a bug in HolyGrail that did not allow for sigdetect and rms_wavelength to be
  slit dependent lists.
- Set DEIMOS FWHM default to 10 pixels
- Fixed a bug in HolyGrail that did not allow for sigdetect and
  rms_wavelength to be slit dependent lists.
- Improvements for MOSFIRE:
    - uses slitmask info in the slit edge tracing
    - associates RA, Dec and Object name to each extracted object
    - extracts undetected objects using the predicted position from
      slitmask info
    - uses dither offeset recorded in the header as default
      slitmask_offset, but the user can provide the maskdef_id of a slit
      with a bright object that can trace the offset.
    - improvements in the frame typing
- Implements new Mark4 detector for Keck/LRISr  (aka keck_lris_red_mark4)
- QL script for Keck/DEIMOS
- Implemented flux calibration and grating correction for datacubes.


1.6.0 (1 Oct 2021)
------------------

- Modifications to reduce header crashes
- Added `image_proc.rst` doc, which includes a table with the primary parameters
  that affect the control flow of the image processing.
- Added exptime and units to the PypeItImage data model.
- Made bias subtraction available to the dark image processing (i.e., if people
  request bias subtraction for darks, the bias needs to be passed).  Similarly,
  added dark to the buildimage calls in get_arc and get_tiltimage.
- Streamlining of the operations in pypeit.core.flat.flatfield.
- Digitization noise no longer added to readnoise calculation by default.
- Include "processing error" in error budget.  Accounts for, e.g., readnoise in
  dark image, etc.
- Include error calculation in overscan subtraction.  The error estimate is the
  standard error in the median, which will be an overestimate for the savgol
  method.
- Allow for pinhole and sky frames in buildimage_fromlist.
- In pypeit.images.rawimage.RawImage:
    - Conversion from ADU to counts is now the first step for all processing.
    - Added an `empirical_rn` parameter that allows the users to use the
      overscan region to estimate the detector readnoise for each image
      processed, and this estimation of the readnoise is now in its own method.
    - Subtraction of the dark is now done after the conversion of the image to
      counts.
    - Dark subtraction is now always performed using the tabulated values for
      each detector.  A warning is thrown if the dark frames are provided and
      the measured dark-current from a dark image is more than 50% different
      from the tabulated value.
    - Whether or not you add the shot noise and a noise floor to the variance
      image are now optional and controlled by parameters in ProcessImagesPar.
    - Changes to default ProcessImagesPar parameters: use_specillum = False for
      all frame types; shot_noise = False and noise_floor = 0 for biases; and
      use_overscan=True, use_biasimage=True, noise_floor=0., and mask_cr=True
      for darks.  Adjustments propagated to individual spectrographs.
    - BPM is not recalculated after applying the flat-field correction because
      it is not longer changed by that function.
    - The code keeps track of the image scaling via the flat-field correction,
      and propagates this to the noise model.
    - Compute and save a "base-level variance" that includes readnoise, dark
      current, and processing error as part of the PypeItImage datamodel.
    - Added `base_var` and `img_scale` to the datamodel of PypeItImage, as well
      as the noise_floor and shot_noise booleans.  All of these are used by
      pypeit.core.procimg.variance_model to construct the error model.
    - Added BADSCALE bit to ImageBitMask to track when flat-field corrections
      are <=0.
- Added `update_mask` and `select_flag` methods to PypeItImage as convenience
  methods used to update and extract information from the fullmask bitmask
  attribute.
- CombineImage now re-calculates the variance model using the stacked estimate
  of the counts instead of propagating the estimates from the individual
  exposures.
- CombineImage performs a masked median when combine_method = 'median', and the
  error is the standard error in the median.
- Simplifies stacking of bits in CombineImage.
- Calculation of the variance in processed images separated into two functions,
  pypeit.core.procimg.base_variance and pypeit.core.procimg.variance_model.
  These replace variance_frame.
- Added a "detectors" doc, and an automatically generated table with relevant
  detector parameters (including the dark current) used for instrument.
- Improved fidelity of bspline timing tests using timeit.
- Added inverse variance images to MasterBias and MasterDark frames so that they
  are available for re-use.

1.5.0 (11 Aug 2021)
-------------------

- Doc updates, including reorganization of the installation doc, fluxing and
  telluric docs, and automatic construction of the package dependencies.
- Add new pixelflat_min_wave parameter below which the mspixelflat is set to 1.
- Add `pypeit_install_telluric` and `pypeit_install_ql_masters` scripts.  The
  latter creates a symlink to the directory with the QL masters that will be
  used if the QL_MASTERS environmental variable does not exist.
- Improved `edgetrace.maskdesign_matching` to always return syncronized traces.
- Pypeit can now deal with dithered observations (only for DEIMOS for now), by
  finding the offset of the observed slitmask from the expected position in the design file.
- There are three options the user can use to find the slitmask offset: bright objects,
  selected slit, or alignment boxes.
- Pypeit run object finding for the alignment boxes but it does not extract them.
- `reduce.run` is now split in two methods: `run_objfind` and `run_extraction`.
- There are now 2 loops over the detectors in `pypeit.reduce_exposure`: the first
  one runs calibrations and object finding for all the detectors and the second one
  runs the extraction. In between the two loops, the slitmask offset is computed.
- A script (`get_telescope_offset`) to determine the telescope pointing offsets is
  added to `pypeit/spectrographs/keck_deimos.py`
- Improve SOAR Goodman fluxing


1.4.2 (06 Jul 2021)
-------------------

- Added a common base class for all scripts
- Script methods now included in Sphinx documentation
- Updated `pypeit.scripts.scriptbase.SmartFormatter` to enable wrapping
  long lines and specify lines with a fixed format using `F|`.
- Made `pypeit.core.telluric.Telluric` subclass from
  `pypeit.datamodel.DataContainer`, and added some basic unit tests.
  This led to some changes in the existing datamodel.
- Made `pypeit.sensfunc.SensFunc` subclass from
  `pypeit.datamodel.DataContainer`, and added some basic unit tests.
  This led to some changes in the existing datamodel.
- Allowed `pypeit.datamodel.DataContainer` parsing methods to used
  pseudonyms for HDU extension names and base classes to read the
  datamodels of subclasses.  Both added new keywords that default to
  previous behavior.
- Moved some functions to avoid circular imports
    - `pypeit.coadd1d.OneSpec` -> `pypeit.onespec.OneSpec`
    - `pypeit.core.coadd.get_wave_grid` ->
      `pypeit.core.wavecal.wvutils.get_wave_grid`
    - `pypeit.core.coadd.sensfunc_weights` ->
      `pypeit.sensfunc.sensfunc_weights`
- Add LDT/DeVeny spectrograph
- Add 6440.25A CdI line (LDT/DeVeny)
- Modify SOAR to read their (truly) raw files
- GMOS doc updates


1.4.1 (11 Jun 2021)
-------------------

- Adds SOAR/Goodman red camera
- Update to Gemini-S telescope info
- Make PypeIt ISO 8160 (more) compliant
- Address an Identify bug
- Add blocking filter to DEIMOS config
- NOT/Alfosc updates
- A pair of fixes for shane_kast_red
- Add NTT EFOSC2 spectrograph
- Add standard stars CD-34241 and CD-329927 to esofil
- Add wavelength solution for keck_lris_red 600/10000
- `pypeit_show_2dspec` shows traces of forced extraction and manual
  extraction with different colors
- Updated docs about extraction and DEIMOS
- Implement multi-detector flexure estimates
- Fix error in variance for numpy fitting routines
- Introduce HOWTO for DEIMOS
- Method for slupring in a standard observed and reduced by WMKO


1.4.0 (23 Apr 2021)
-------------------

- Include a fix for when no edges are detected in `EdgeTraceSet` by
  adding the `bound_detector` parameter.  Most instruments have a
  default of `bound_detector = False` meaning that the code will skip
  processing any detector where no slit edges are found.  Some
  instuments set the default to be `bound_detector = True` because the
  slit edges always or often fall off the edge of the detector (i.e.,
  the detector is fully illuminated).  These instruments are currently
  `mmt_mmirs`, `mmt_bluechannel`, `not_alfosc`, and `shane_kast`; note
  that some `gemini_gmos` data in the DevSuite require
  `bound_detector=True`, as well.
- Improved wavelength template for DEIMOS gratings: 600ZD, 830G.
- Added new ArI, KrI, NeI, XeI arc lines.
- PypeIt can now compute arc line FWHM from the lines themselves. This
  is controlled by a new parset, ``fwhm_fromlines``, which is set to
  False by default, except for DEIMOS.
- Added a development document about the DEIMOS wavelength calibration.
- Limit reduction to detectors 3 and 7 when DEIMOS LVM mask is used
  (other detectors are empty)
- Add `pypeit_obslog` script that simple compiles and prints metadata
  from a set of fits files needed by pypeit to run.
- Change `PypeItSetup.from_file_root` to *require* the output path to
  write the vanilla pypeit file.  If no path is provided, the object is
  instatiated without creating any output.
- Fixed bug in sensitivity function code adressing issue #747. Revamped
  sensitivity function completely to compute zeropoints and throughput.
  Enhanced sensfunc.py QA.
- Added MOSFIRE QL script.
- Added support for VLT/SINFONI K 25mas (0.8x0.8 arcsec FOV) platescale
- Updated docs for differencing imaging sky subtraction.
- Added "sky" frametype for difference imaging sky subtraction
  addressing issue # 1068
- Improved and sped up sensitivity function telluric codes.
- Fixed bugs in ArchiveReid automatic wavelength identification.
- Removed numba dependency.
- Improved pypeit_view_fits script.
- Fixed ginga bugs in display.py and added automatic cuts to show_2dspec
- Added latin hypercube sampler to pypeit.utils which is required for
  differential evolution optimizations.
- Improved GMOS R400 wavelength solution
- Turned off GMOS-S binning restriction
- Add GTC OSIRIS spectrograph
- Updates for docs on adding new spectrographs.  And a bok test
- Added a new ``pypeit_collate_1d`` tool to automatically group 1D
  Spectra from multiple files by group and coadd them.
- PypeIt will now add HISTORY keyword entries to FITS files.
- `use_maskdesign` is turned off for DEIMOS LVM masks
- a new parameter `use_user_fwhm` is added in `ExtractionPar` to allow
  the user to set their preferred fwhm
- Improved `slittrace.assign_maskinfo`
- PypeIt can now force extractions of DEIMOS non detected objects at the
  location expected from slitmask design.
- SpecObj and SlitTrace datamodel versions updated

1.3.3 (24 Feb 2021)
-------------------

- (Hotfix) Command-line argument bug in `pypeit_coadd_1dspec` script.
- (Hotfix) Bug fix in `pypeit_obslog` script.
- (Hotfix) X-Shooter bits


1.3.2 (08 Feb 2021)
-------------------

- (Hotfix) Bug in content type of README file that prevented upload to
  PyPI

1.3.1 (01 Feb 2021)
-------------------

- pypeit_chk_wavecalib script
- Option to limit channels shown for pypeit_show_2dspec
- sigdetect on in full_template
- Added new ArI, ArII lines
- Improved 1Dfit QA
- Final wavelength template for DEIMOS 900ZD
- Fix a bug in `pypeit/core/arc.py` and `pypeit/core/wavecal/autoid.py` due
  to the padding to the arc frames
- Added a new XeI line
- Turn off sigma clipping for DEIMOS arc frames.
- Refactor setup.py to use setup.cfg to define package configuration
- Refactor version handling to use setuptools_scm to grab version info from git tags
- Add support for testing within isolated environments via tox
- Refactor CI to use tox to run tests
- Add cron-scheduled tests to CI
- Add tests to CI to cover macos, windows, and conda installations
- Refactor wrapper scripts in bin/ to be entry_points defined in setup.cfg
- Deprecate check_requirements now that dependencies are handled by the installation



1.3.0 (13 Dec 2020)
-------------------

- DATE-OBS, UTC, AMPMODE, and MOSMODE added to metadata for DEIMOS, and
  the first three are now included in the auto-generated pypeit files.
- DEIMOS AMPMODE is now included in the list of metadata used to
  determine the DEIMOS configuration (setup).
- Frames ignored by
  `pypeit.metadata.PypeItMetaData.unique_configurations` used to
  establish the unique configurations are now set by
  `pypeit.spectrographs.spectrograph.Spectrograph.config_independent_frames`.
  These default to 'bias' and 'dark' frames.
- `pypeit.spectrographs.spectrograph.Spectrograph.config_independent_frames`
  can also return a *single* keyword selecting the metadata column used
  to match these frames to a given configuration.  For DEIMOS, this is
  used to match bias and dark frames to a configuration observed on the
  same date.  Currently these frames can only be set to a single
  configuration.
- Added `pypeit.metadata.PypeItMetaData.clean_configurations` that
  ignores frames that cannot be reduced by pypeit, as set by
  `pypeit.spectrographs.spectrograph.Spectrograph.valid_configuration_values`.
  For DEIMOS, this is used to ignore frames that are taken in
  direct-imaging mode or using anything except the B amplifier to read
  the data.  The ignored frames are removed from the metadata table
  (`fitstbl`).
- `update_docs` script now builds the html as well as the api rst files.
  It also prints a pass/fail comment.
- Added tests to `pypeit/tests/test_setups.py` to test that PypeIt
  correctly and automatically identifies frames from multiple DEIMOS
  configurations and that `pypeit.pypeitsetup.PypeItSetup` correctly
  produces separate pypeit files for each configuration.
- Added a development document reporting that PypeIt now satisfies the
  `PD-3` requirement Keck outlined for the DEIMOS PypeIt pipeline.
- Building the docs now dynamically generates an example pypeit and
  sorted file for inclusion in the PypeIt documentation.
- The setup block is now a simple listing of the keywords and values
  used to identify the instrument configuration.
- Refactor identify GUI and improve its docs
- Modest refactoring of templates.py
- Construction of wavelength arxiv files for DEIMOS 1200B and blue 1200G
- Pypeit now adds DEIMOS slits that are expected from the slitmask design
  but not found in the tracing process.
- PypeIt now flags as “BOXSLT” DEIMOS slits that are expected to be
  alignment boxes from slitmask design.
- Added a table with DEIMOS slitmask design and objects info to the
  SlitTraceSet datamodel
- Add support for MMTO Blue Channel Spectrograph
- Add GitHub Actions CI workflow
- Incorporates a procedure to enable GMOS Nod and Shuffle observations
- New GMOS wavelength solutions
- Remove Travis CI config
- General housecleaning of spectrographs
    - Documentation improvements
    - Dynamically builds table of available spectrographs; see
      `pypeit.spectrographs.available_spectrographs`
    - `pypeit.defs` is now deprecated
    - Removed usage from `pypeit.pypmsgs` and moved it to `run_pypeit.py`
    - Many Spectrograph instance attributes are now class attributes; in
      particular, previous instance attribute `spectrograph` is now `name`.
    - Added class attributes that set if the spectrograph is supported and any
      comments for the summary table.
    - `default_pypeit_par` is now a class method, which allows the name of the
      spectrograph to be defined in a single place
    - Valid spectrographs are no longer checked by
      `pypeit.par.pypeitpar.ReduxPar`.  This caused a circular import in the
      new strucuture.  The parameter `par['rdx']['spectrograph']` is virtually
      always checked by `load_spectrograph`, so I don't think this is a
      problem.
- Kastr 300 grating solutions
- Hotfix to include the solutions!
- Improved DEIMOS slitmask design matching
- Assign RA/DEC to DEIMOS extractions
- DEIMOS object RA, Dec, and name returned when running `pypeit_show_1d --list` and saved in
  the .txt file with the list of 1d spectra.
- DEIMOS object name and `maskdef_id` visible in ginga when running `pypeit_show_2d`
- Fix sigma clipping bug!

1.2.0 (15 Oct 2020)
-------------------

- Frame-typing tweaks for DEIMOS
    - Exposure-time ranges removed
    - All frame types now key off OBSTYPE
- Added more detail on citation policy to main page on readthedocs
- Added docs for BitMasks
- Altered scripts interface to allow for dynamically making the help doc
  files
- full spatial/spectral flexure and heliocentric corrections implemented
  for IFU reductions
- optimal weights in datacube generation
- Docs for skysub, extraction, flat fielding
- New skysub options for masking and suppressing local
- Added `pypeit/core/convert_DEIMOSsavfiles.py` to convert .sav files
  into fits files
- Added "amap" and "bmap" fits files in
  `pypeit/data/static_calibs/keck_deimos/` for DEIMOS optical model
- Added `pypeit/core/slitdesign_matching.py` and `maskdesign_matching`
  to `EdgeTraceSet`
- Added ParSet for switching ON the slit-mask design matching. Default
  is ON for `keck_deimos`
- Pypeit registers `maskdef_id` in SlitTraceSet if instrument is
  `keck_deimos`
- Fix assignment bug in fitting bspline

1.1.1 (10 Sep 2020)
-------------------

- (Hotfix) Fluxing doc edits
- (Hotfix) Fix sdist pip installation

1.1.0 (8 Sep 2020)
------------------

- Fixed a bug for IR reductions for cases where only negative object
  traces are identified.  These were accidentally being written to the
  spec1d file.
- Fixed a bug fixes a bug in full_template wavelength reidentification
  for situations where extreme wavelength coverage slits results in
  reidentification with a purely zero-padded array.
- Fixed a bug fixes a bug in full_template wavelength reidentification
  for situations where extreme wavelength coverage slits results in
  reidentification with a purely zero-padded array.
- Fixed another such bug arising from these zero-padded arrays.
- (Hotfix) Deal with chk_calibs test
- Script to generate combined datacubes for IFU data.
- Changed numpy (> 1.18.0) and scipy (> 1.4.0) version requirements
- Allow show2d_spec, chk_edges, chk_flats to load older Spec2DObj
  datamodel versions
- Implemented a plugin kindly provided by the ginga developers to
  display images with a secondary wavelength image WCS.
    - Removes dependency on @profxj's ginga fork, and avoids a bug when
      using WCS image registration in that fork.
    - `pypeit/ginga.py` moved to `pypeit/display/display.py` and ginga
      plugin added to `pypeit/diplay` directory.
    - ginga plugin registered as an entry point in `setup.py`
    - Added a script to check that the plugins are all available.
    - Installation docs updated.  Both `ginga` and `linetools` are now
      installed via pip.
- Deprecated `pypeit/debugger.py` and `pypeit/data/settings`
- Removed h5py as a dependency
- `linetools` is now listed in `pypeit/requirements.txt` until I can
  check if it still causes readthedocs to fail...
- Modify Spec2DObj 2D model for float32 images
- `pypeit.tracepca.TracePCA` and `pypeit.edgetrace.EdgeTraceSet` now
  subclass from `pypeit.datamodel.DataContainer`
- Refactor WaveCalib into a DataContainer
- Refactor fitting + PypeItFit DataContainer
- Coadd2D bug fixes
- Coadd2D without spec1d files
- Coadd2D offsets
- Some Coadd2D docs
- Manual extraction
- Improve LBT/LUCI
- Add MMT/MMIRS
- QL script for Keck/MOSFIRE (beta version)
- Correct det bug in keck_lris
- Modifications to allow for flailing LRISr detector
- Modifications for parse LRIS LAMPS prior to 2010 upgrade
- Added support for P200/DBSP and P200/TripleSpec

1.0.6 (22 Jul 2020)
-------------------

- (Hotfix) Deal with wavecalib crash
- Fix class and version check for DataContainer objects.
- Script to check for calibration files
- No longer require bias frames as default for DEIMOS
- Implement grism19 for NOT/ALFOSC
- Introduced another parameter used to identify box slits, as opposed to
  erroneous "slits" found by the edge tracing algorithms.  Any slit that
  has `minimum_slit_length < length < minimum_slit_length_sci` is
  considered a `BOXSLIT`, any slit with `length < minimum_slit_length`
  is considered a `SHORTSLIT`; the latter are always ignored.
- Introduced order matching code into EdgeTraceSet.
    - This helps fix an issue for GNIRS_10L caused by the orders
      shifting.
    - Introduces two paramters in `EdgeTraceSetPar` to assist the
      matching: `order_match` and `order_offset`
    - Echelle spectrographs should now always have `ech_order` defined
      in the SlitTraceSet object.
    - Removes the need for `Spectrograph.slit2order` and
      `Spectrograph.order_vec`.  Changes propagated, primarily in
      `wavecalib.py`, `autoid.py`, and `reduce.py`.
- Adds in Keck/LRISr with the original detector
- Adds in Keck/LRISb with the FITS format

1.0.5 (23 Jun 2020)
-------------------

- Add median combining code
- Make biasframes median combine by default
- Implemented IFU reduction hooks
- KCWI reduction complete up to spec2D frames
- Implemented new flatfield DataContainer to separate pixelflat and
  illumflat

1.0.4 (27 May 2020)
-------------------

- Add a script (pypeit_flux_setup) for creating fluxing, coadd1d and
  tellfit pypeit files
- Add telluric fitting script, pypeit_tellfit

1.0.3 (04 May 2020)
-------------------

- Add illumflat frametype
- Enable dark image subtraction
- Refactor of Calibrations (remove cache, add get_dark)
- Enable calibration-only run
- Clean up flat, bias handling
- Make re-use masters the default mode of run_pypeit
- Require Python 3.7
- Fixed a bug in NIRES order finding.
- Add NOT/ALFOSC
- Fluxing docs
- Fix flexure and heliocentric bugs
- Identify GUI updates

1.0.2 (30 Apr 2020)
-------------------

- Various doc hotfixes
- wavelength algorithm hotfix, such that they must now generate an entry
  for every slit, bad or good.

1.0.1 (13 Apr 2020)
-------------------

- Various hot fixes

1.0.0 (07 Apr 2020)
-------------------

- Replaces usage of the `tslits_dict` dictionary with
  `pypeit.slittrace.SlitTraceSet` everywhere.  This `SlitTraceSet`
  object is now the main master file used for passing around the slit
  edges once the edges are determined by `EdgeTraceSet`.
- Removes usage of `pypeit.pixels.tslits2mask` and replaces it with
  `pypeit.slittrace.SlitTraceSet.slit_img`.
- Significant changes to flat-fielding control flow.
    - Added `rej_sticky`, `slit_trim`, `slit_pad`, `illum_iter`,
      `illum_rej`, `twod_fit_npoly` parameters to FlatFieldPar.
    - Illumination flat no longer removed if the user doesn't want to
      apply it to the data.  The flat was always created, but all that
      work was lost if the illumination correction wasn't requested.
    - Replaced tweak edges method with a more direct algorithm.
    - `pypeit.core.flat.fit_flat` moved to
      `pypeit.flatfield.FlatField.fit`.
- Reoriented trace images in the `EdgeTraceSet` QA plots.  Added the
  sobel image to the ginga display.
- Added `bspline_profile_qa` for generic QA of a bspline fit.
- Eliminate MasterFrame class
- Masks handled by a DataContainer
- Move DetectorPar into a DataContainer (named DetectorContainer) which
  enables frame-level construction
- Advances to DataContainer (array type checking; nested DataContainers;
  to_master_file)
- Dynamic docs for calibration images
- Every calibration output to disk is help within a DataContainer,
  separate from previous classes.  Exception is WaveCalib (this needsd a
  fit DataContainer first)
- Substantial refactoring of Calibrations
- Add MDM OSMOS spectrograph
- Moved pypeit.core.pydl.bspline into its own module, `pypeit.bspline`
- Introduced C backend functions to speed up bspline fitting
    - now require `extension_helpers` package to build pypeit and
      necessary files/code in `setup.py` to build the C code
    - C functions will be used by default, but code will revert to pure
      python, if there's some problem importing the C module
    - Added tests and pre-cooked data to ensure identical behavior
      between the pure python and C functions.
- Moved some basis function builders to pypeit.core.basis
- Release 1.0 doc
- Lots of new docs
- pypeit_chk_2dslits script
- DataContainer's for specobj, bspline
- Introduction of Spec2DObj, AllSpec2DObj, and OneSpec (for Coadd1D)
- Added bitmask to SlitTraceSet
- Introduced SlitTraceSet.spat_id and its usage throughout the code
- Spatial flexure corrections
    - Significant refactor of flatfield.BuildFlatField.fit()
    - Spatial flexure measuring code
    - PypeItPar control
    - Modifications to SlitTraceSet methods
    - Illumflat generated dynamically with different PypeIt control
    - waveimage generated dynamicall and WaveImage deprecated
- Moved RawImage into ProcessRawImage and renamed the latter to the
  former
- Continued refactoring of Calibrations
- Initial code for syncing SpecObjs across exposures
- Option to ignore profile masking during extraction
- Additional code in DataContainer related to MasterFrames
- Eliminated WaveImage
- Updates to QL scripts
- Lots of new tests



0.13.2 (17 Mar 2020)
--------------------

- Added PypeIt identify GUI script for manual wavelength calibration
- Add bitmask tests and print bitmask names that are invalid when
  exception raised.
- Parameter set keywords now sorted when exported to an rst table.
- Enable user to scale flux of coadded 1D spectrum to a filter magnitude
- Hold RA/DEC as float (decimal degrees) in PypeIt and knock-on effects
- Add more cards to spec1d header output
- Fixes a few sensfunc bugs
- Added template for LRIS 600/7500
- Deal with non-extracted Standard
- docs docs and more docs
- A QA fix too

0.13.1 (07 Mar 2020)
--------------------

- Missed a required merge with master before tagging 0.13.0.

0.13.0 (07 Mar 2020)
--------------------

- Refactored sensitivity function, fluxing, and coadding scripts and
  algorithms.
- Added support for additional near-IR spectrographs.
- Restrict extrapolation in tilt fitting
- Implemented interactive sky region selection

0.12.3 (13 Feb 2020)
--------------------

- Implemented DataContainer
- Added fits I/O methods
- Implemented SlitTraceSet
- Setup of `pypeit.par.pypeitpar` parameter sets should now fault if the
  key is not valid for the given parameter set.  NOTE: The check may
  fail if there are identical keys for different parameter sets.
- Modification to add_sobj() for numpy 18

0.12.2 (14 Jan 2020)
--------------------

- Introduces quick look scripts for MOS and NIRES
- Bumps dependencies including Python 3.7
- Modest refactoring of reduce/extraction/skysub codes
- Refactor of ScienceImage Par into pieces
- Finally dealt with 'random' windowing of Shane_kast_red
- Dynamic namp setting for LRISr when instantiating Spectrograph

0.12.1 (07 Jan 2020)
--------------------

- Hotfixes: np.histogram error in core/coadd1d.py, np.linspace using
  float number of steps in core/wave.py, and sets numpy version to 1.16

0.12.0 (23 Dec 2019)
--------------------

- Implemented MOSFIRE and further implemented NIRSPEC for Y-band
  spectroscopy.
- Fixed bug in coadd2d.
- Add VLT/FORS filters to our database
- Improved DEIMOS frame typing
- Brings Gemini/GMOS into the suite (R400)
- Also an important change for autoid.full_template()
- Fixed trace extrapolation, to fix bugs in object finding. Tweaks to
  object finding algorithm.
- Major improvements to echelle object finding.
- Improved outlier rejection and coefficient fitting in pca_trace
- Major improvements to coadd routines in coadd1d
- Introduced telluric module and telluric correction routines
- Implemented tilt image type which is now a required frame type
- Streamlined and abstracted echelle properties and echelle routine in
  spectrograph classes.
- Revamped 2-d coadding routines and introduced 2-d coadding of
  MultiSlit data
- Improved ginga plotting routines.
- Fixed bug associated with astropy.stats.sigma_clipped_stats when
  astropy.stats.mad_std is used.
- Refactor BPM generation
- Merge raw_image loading with datasec_img and oscansec_img generation
- Sync datasec_img to image in ProcessRawImage
- Started (barely) on a path to having calibration images in counts and
  not ADU
- Refactors GMOS for get_rawimage method
- Enables GMOS overscan subtraction
- Adds R400 wavelength solution for old E2V chip
- Revises simple_calib() method for quick and dirty wavelength
  calibration
- Adds a related show_wvcalib script
- Changes to ech_combspec to better treat filenames
- Fixed bug when bias was set to 'force' which was not bias subtracting
- Implemented changes to vlt_xshooter_nir to now require darks taken
  between flats
- Made flat fielding code a bit more robust against hot pixels at edge
  of orders
- Added pypeit_chk_flat script to view flat images
- Refactored image objects into RawImage, ProcessRawImage, PypeItImage,
  BuildImage
- Moved load() and save() methods from MasterFrame to the individual
  calibration objects
- Converted ArcImage and FlatImages into counts
- Added code to allow for IVAR and RN2 image generation for calibs
- Added several from_master_file() instantiation methods
- Use coadd2d.weighted_combine() to stack calibration images
- Major refactor of slit edge tracing
- Added 'Identify' tool to allow manual identification and calibration
  of an arc spectrum
- Added support for WHT/ISIS
- Added 'Object Tracing' tool to allow interactive object tracing
- Added code of conduct
- Deprecated previous tracing code: `pypeit.traceslits` and
  `pypeit.core.trace_slits`, as well as some functions in
  `pypeit.core.extract` that were replaced by
  `pypeit.core.moment.moment1d` and functions in `pypeit.core.trace`.
- PCA now saved to MasterEdges file; added I/O methods
- Improved CuAr linelists and archives for Gemini wavelength solutions
- New data model for specobj and specobsj objects (spec1d)
- Started some improvements to Coadd2D, TBC
- Allow for the continuum of the arc image to be modeled and subtracted
  when tracing the line-centroid tilts
- Include a mask in the line detection in extracted central arc spectrum
  of each slit/order.  For VLT XShooter NIR, this was needed to ensure
  the sigma calculation didn't include the off-order spectral positions.
- Added a staticmethed to :class:`pypeit.edgetrace.EdgeTraceSet` that
  constructs a ``tslits_dict`` object directly from the Master file.

0.11.0.1
---------

- Add DOI

0.11.0 (22 Jun 2019)
--------------------

- Add magellan_mage, including a new ThAr linelist and an archived
  solution
- Polish several key echelle methods
- Modify create_linelist to default to vacuum
- Update Xshooter, NIRES, and GNIRS
- Refactor ProcessImages into ProcessRawImage, PypeItImage,
  CalibrationImage, ScienceImage, and ImageMask
- Refactor ScienceImage into SciImgStack
- Fix arc tilts bug
- Started an X-Shooter doc and introduced a [process][bias] parameter
- Modified processing steps for bias + overscan subtraction
- Started notes on how to generate a new spectrograph in PypeIt
- Refactoring of reduce to take a ScienceImage object for the images and
  the mask
- Updates to many spectrograph files to put datasec, oscansec in the raw
  frame
- Add find_trim_edge and std_prof_nsigma parameters
- A bit of tuning for MagE
- Fixes for Echelle in fluxspec
- Writes a chosen set of header cards to the spec1D and coadd files
- Updates for FORS2
- Introduced new coadd1d module and some new coadd functinality.
- modified interface to robust_polyfit_djs, robust_optimize, and
  djs_reject.
- Added utility routine cap_ivar for capping the noise level.
- Fixed a bug in optimal extraction which was causing hot pixels when a
  large fraction of the pixels on the object profile were masked.
- Major bug fixes and improvements to echelle object finding. Orders
  which did not cover the entire detector were not being treated
  properly.

0.10.1 (22 May 2019)
--------------------

- Minor bug fix to allow for `None` exposure times when typing frames.

0.10.0 (21 May 2019)
--------------------

- Enable PyPI
- Streamline some of the instantiation at the beginning of
  PypeIt.__init__.
    - Moves the call to default_pypeit_par into config_specific_par.
    - Adds a finalize_usr_build() function to PypeItMetaData to
      consolidate the few opaque steps when finishing the meta data
      build.
- Hack for Kastr
- Turn on Shane Kastb grism wavelength solutions (not tested)
- Started splitting Arc Line Templates Notebook into pieces
- Allows for slice like syntax when defining calibration groups.
- Introduce 'tilt' frame type.  Not used yet.  Everything that's typed
  as an 'arc' is now also typed as a 'tilt'.
- Use matplotlib 'agg' backend to the top-level `__init__.py` to allow
  for running the code under a screen; may need a better approach.
- Numerous doc and style fixes
- Add `master_type` to `MasterFrame` (and derived classes), which is
  used to set the name of the master frame output file.
- Significant edits to `MasterFrame` to streamline IO for derived
  classes.  Lead to significant changes to `Calibrations`.
- Main paths now set in `PypeIt`.
- Allow `connect_to_ginga` to start up the ginga viewer.
- Add a pytest `skipif` that checks if the Cooked directory exists in
  the dev-suite.  Use this to run the tests that only need the raw image
  data or don't need the dev-suite at all.
- Move wavelength calibration save/load out of `pypeit.wavecalib` into
  `pypeit.core.wavecal.waveio.py`
- Rename default directory for calibration masters to `Masters` and
  removed inclusion of spectrograph name.
- Fix oscan sec in read_lris()
- Fix bad return in tracewave.tilts_find_lines()
- Several doc edits
- Fix handling of maskslits
- Fix flexure crashing
- Change `pypeit.spectrographs.spectrograph.get_image_section` to
  *always* return the sections ordered spectral then spatial to match
  the PypeIt convention to match how binning is returned.  Propagated to
  get_datasec_img.
- Changed all functions related to binning to ensure that binning is
  always ordered spectral vs. spatial with the PypeIt convention that
  images have shape (nspec,nspat).  Includes associated documentation.
- Allow `pypeit.bitmask.BitMask` and `pypeit.par.parset.ParSet` to save
  and load from fits file headers.
- Force BitMask definitions in framematch.py and processimages.py to use
  and OrderedDict.  They need to be an OrderedDicts for now to ensure
  that the bits assigned to each key is always the same. As of python
  3.7, normal dict types are guaranteed to preserve insertion order as
  part of its data model. When/if we require python 3.7, we can remove
  this (and other) OrderedDict usage in favor of just a normal dict.
- Changed default for add and rm slits parameters.
- Doc improvements and removal of old, commented methods.
- Edited function that replaces bad columns in images and added tests.
- Added `pypeit.io` with routines to:
    - manipulate `numpy.recarray` objects and converting them into
      `astropy.fits.BinTableHDU` objects.
    - gzip compress a file
    - general parser to pull lists of items from fits headers
- Added metadata to `MasterFrame` objects written to fits files.
- Added `'observed'` option for wavelength reference frame that skips
  any relative motion corrections.

0.9.3 (28 Feb 2019)
-------------------
- Fixed a bug that was introduced when the binning was switched to the
  PypeIt convention.
- Fixed a bug whereby 2d images were not being saved if no objects were
  detected.
- Revamped the naming convention of output files to have the original
  filename in it.

0.9.2 (25 Feb 2019)
-------------------

- Many doc string updates in top level routines (not core)
- Updates to install and cookbook docs
- Continued the process of requiring spectrograph and par in each base
  class
- More doc + cleaning at top level, e.g. base classes
- Eliminates BPM base class
- Hot fix for flatfield;  illumflat was getting divided into the
  pixelflatnrm image
- Implementation of 2d coadds including a script to perform them.
- Fixed bug in extract.fit_profile that was introduced when implementing
  2d coadds
- Polynomial order for object finding is now part of parset.
- Improved X-shooter object tracing by increasing order.
- Improved determination of threshold determination regions for object
  finding.
- Added S/N floor to ivar determination for image procing.
- Reworked master output for traceslits
- Fixed a bug associated with binned images being proc'd incorrectly.
- Fixed master_key outputs in headers to deal with different detectors.
- Modify -c in pypeit_setup to require a setup (or all) be specified
  when writing, e.g. 'all' or 'A,C'
- Generated a new spectrograph child for LRISr in long-slit read-out
  mode (only 2 amps, 1 per detector)
- Require astropy >=3.1  [required for coadding at the least]
- Fixed a circular import which required move qa from wavecal into
  autoid.
- Fixed a bug in LRIS-R that spectrograph which was not using binning
  for wavelength fwhm.
- Updated docs on add/rm slits.
- Fixed and tuned up fluxing script and fluxing routines.
- Introduce sky_sigrej parameter
- Better handling of ManualExtraction
- Add template for LRISr 600/5000 wavelengths
- PYDL LICENSE and licenses folder
- Updates for new Cooked (v1.0)

0.9.1 (4 Feb 2019)
------------------

- Move write method for sensitivity function
- Modify I/O for detnum parameter
- Modify idx code in SpecObj
- Fixed a bug on datatype formatting
- Reworked masteframe and all base classes to be more homogenous so that
  one only ever overloads the save_master and load_master methods.
- Many changes fixes wavecal/autoid.py to make the lines being used
  explicitly clear. This fixed many bugs in the the wavelength fitting
  that were recently introduced.
- Introduced reidentification algorithm for wavelengths and many
  associated algorithms. Reidentification is now the default for
  x-shooter and NIRES. Other changes to the wavelength interface and
  routines to make them more compatible with echelle.
- Tweaked LA cosmics defaults. Add instrument specific parameters in
  spectrograh classes along with routines that check binning and decide
  on best params for LRIS-RED
- Now updating cosmic ray masking after each global sky subtraction
- Major developments for echelle functionality, including object
  wavelengths, and reduction control flow.
- Introduced wavemodel.py to simulate/extract/ID sky and ThAr spectral
  emission lines.
- Significant refactor of tracing slit/edge orders and new docs+tests
- Changed back BPM image to be aligned with datasec *not* the raw image
  shape (without trimming)
- Renabled ability to add user supplied slits
- Miscellaneious echelle-related advances
- PNGs of X-Shooter fits
- Sped up trace plotting in ginga
- Fussed again with how time is handled in PypeIt.  Hopefully the last
  time..
- dispaxis renamed specaxis and dispflip to specflip
- Lots of VLT/X-Shooter development
- Removed a number of files that had been mistakingly added into the
  repo
- Now running on cooked v=0.92
- Allow for multiple paths to be defined in the pypeit file
- Changed the procedure used to identify instrument configurations and
  identify which frames to use when calibrating science exposures.
- Added configurations, calibration groups, and background index to
- Total revamp of Tilts. Arc line tracing significantly improved.
- Fixes to trace_crude_init, trace_fweight, and trace_gweight.
- Many other small bug fixes and modifications particularly in the
  fitting routines.
- Lots of development related to echelle functionality.
- Major enhancements to fitting routines (in utils)
- Make GMOS south works and update OH line lists, and also add LBT/MODS.
- Introduce calib groups
- Removes setup designation.  Largely replaced with master_key
- Refactor Calibrations class to handle new calib groups
- Refactor QA to handle new calib groups
- Refactor tests to handle new calib groups
- Pushed pieces of run_pypeit into the PypeIt class
- Removed future as a dependency
- Change point step size to 50 pixels in show_slits and show_trace for
  major speed up
- Implemented difference imaging for near-IR reductions for both
  Multislit and Echelle
- Fixed a bug in echelle object finding algorithm.
- Fixed bug in object finding associated with defining the background
  level for bright telluric standards and short slits.
- Implemented using standard stars as crutches for object tracing.
- Reworked the implementation of reuse_masters in the PypeIt class and
  in the Calibrations class.
- New behavior associated with the -o overwrite feature in run_pypeit.
  User prompting feature has been disabled. Existing science files will
  not be re-created unless the -o option is set.
- Fixed a bug where local sky subtraction was crashing when all the
  pixels get masked.
- Nearly resurrected simple_calib
- New method to build the fitstbl of meta data
- Refactor handling of meta data including a data model defining core
  and additional meta data
- Replaces metadata_keys with pypeit_file_keys for output to PypeIt file
- Updates new metadata approach for VLT, Keck, Lick, Gemini instruments
- Remove PypeItSetup call from within PypeIt
- Remove lacosmic specific method in Spectrograph;  replaced with
  config_specific_par
- setup block now required when running on a PypeIt file
- Introduced a new method of determining breakpoint locations for local
  sky subtraction which takes the sampling set by the wavelength tilts
  into account.
- Fixed a major bug in the near-IR difference imaging for the case of
  A-B, i.e. just two images.
- Introduced routines into core.procimg that will be used in 2-d
  co-adding.
- Tweaks to VLT X-SHOOTER spectrograph class to improve reductions.
- Moved methods for imaging processing from scienceimage class to
  processimages class.
- Introduce full_template() method for multi-slit wavelength
  calibrations; includes nsnippet parameter
- Generate full template files for LRIS, DEIMOS, Kastb
- Added a few new Arc lines for DEIMOS in the blue
- Introduce mask_frac_thresh and smash_range parameters for slit
  tracing; modified LRISb 300 defaults
- Updated slit tracing docs
- Introduced --show command in pypeit_chk_edges
- Added echelle specific local_skysub_extract driver.
- Refactored PypeIt and ScienceImage classes and introduced Reduce
  class. ScienceImage now only does proc-ing whereas reduction
  operations are done by Reduce. Reduce is now subclassed in an
  instrument specific way using instantiate_me instead of PypeIt. This
  was necessary to enable using the same reduction functionality for 2d
  coadds.
- Added and improved routines for upcoming coadd2d functionality.
- Fixed bug in weight determination for 1d spectral coadds.
- Major fixes and improvements to Telluric corrections and fluxing
  routines.
- Fluxing now implemented via a script.
- Turned flexure back on for several instruments
- Introduced VLT/FORS2 spectrograph
- Swapped binspec and binspat in parse binning methods
- Extended LRISr 1200_900 arc template
- Modified add/rm slit methods to be spec,spat
- Add an option in coadding to scale the coadded spectrum to a given
  magnitude in a given filter
- Extended DEIMOS 1200G template

0.9.0
-----

- Major refactor to rename most modules and incorporate the PYPIT ->
  PypeIt switch
- Add SlitMask, OpticalModel, and DetectorMap classes.  Implemented
  DEIMOSOpticalModel based on DEEP2 IDL code.
- Improved treatment of large offsets in
  pypeit.core.trace_slits.trace_gweight to be symmetric with
  trace_fweight. Large outlying pixels were breaking object tracing.
- Added thresholding in pypeit.core.tracewave to ensure that tilts are
  never crazy values due to extrapolation of fits which can break sky
  subtraction.
- Turn off 2.7 Travis testing
- Integrated arclines into PypeIt
- Added KDTree algorithm to the wavelength calibration routines
- Modified debug/developer modes
- Update SpecObjs class; ndarray instead of list;  set() method
- Completely revamped object finding, global sky subtraction and local
  sky subtraction with new algorithms.
- Added -s option to run_pypeit for interactive outputs.
- Improved pypeit_show_spec2d script.
- Fixed bug whereby -m --use_master was not being used by run_pypeit
  script.
- Overhaul of general algorithm for wavelength calibration
- Hot fix for bspline + requirements update
- Fixed issue with biases being written to disk as untrimmed.
- Completely reworked flat fielding algorithm.
- Fixed some parsing issues with the .pypeit file for cases where there
  is a whitepsace in the path.
- Implemented interactive plots with the -s option which allow the
  reduction to continue running.
- Modified global sky subtraction significantly to now do a polynomial
  fit. This greatly improves results for large slits.
- Updated loading of spectra and pypeit_show_1dspec script to work with
  new output data model.
- Implemeneted a new peak finding algorithm for arc lines which
  significantly improved wavelength fits.
- Added filtering of saturated arc lines which fixed issues with
  wavelength fits.
- Added algorithms and data files for telluric correction of near-IR
  spectra.
- Revamped flat field roiutine to tweak slit boundaries based on slit
  illumination profile. Reworked calibrations class to accomodate the
  updated slit boundaries and tilts images as well as update the master
  files.
- Include BitMask class from MaNGA DAP.
- Change the way frame types are include in PypeItSetup.fitstbl
- Edited KeckLRISSpectrograph header keywords
- Edited how headers are read from the provided files
- Created metadata.PypeItMetaData class to handle what was previously
  `fitstbl`
- Fussed with date/time driven by GMOS;  date is no longer required in
  `fitstbl`
- Initial work on GMOS;  this is still work-in-progress
- Pushed several arcparam items into the Wavelengths parset
- Series of hacks for when binning is missing from the fitstbl
- CuAr line lists for GMOS
- New option to reduce only 1 det at a time
- Data provided in pypeit file overwrites anything read from the fits
  file headers.
- Filled in fits table reading data for GNIRS
- Demand frametype column in fits table is U8 format
- Further improvements to detect_lines arcline detection algorithm.
- Got rid of arcparam and added info and docs to wavelengths parset.
- Improved and commented autoid.py arclines code.
- Added utilities to wavecalib to compute shift,stretch of two spectra.
- Completely revamped cross-correlation algorithm in wavecalib to give
  roburt results.

0.8.1
-----
- Figuring out how to tag releases

0.8.0
-----

- First major steps on ARMED echelle data reduction pipeline
- APF/Levy and Keck/HIRES implemented
- Updates to blaze function and slit profile fitting
- Initial support for multislit reduction
- Coadding; including docs; and tests
- Now requiring astropy >= v1.3
- raw_input handling for Python 3
- coadd handling of bad input
- coadd bug fix on obj name
- Init local (i.e. object dependent) parameters in coadding
- fix local background logic error in slit masking
- Refactor QA PDF to PNG+HTML
- Add nminima object finding
- Add new parameters for object finding, reduce specific detectors
- Add slit profile QA
- Begin writing header (e.g. RA/DEC) info to spec1d files
- Fix bug in applying BPM for finding slit edges
- Update Ginga hooks
- Enable archiving/loading sensitivity function
- Add new cosmic ray algorithms for coadding (especially pairs of
  spectra)
- Added support for TNG+Dolores long slit spectrograph
- Started removing cython code
- Update line detection algorithm
- Updated flexure and tilt tracing documentation
- Updated docs:added standards.rst, and make a small correction in using
  script pypit_setup in setup.rst
- Fixed travis
- Updated slit trace algorithm
- Improved arc line detection algorithm
- Added functionality for fully automated wavelength calibration with
  arclines
- Switched settings files to allow IRAF style data sections to be
  defined
- Allowed data sections to be extracted from header information
- Significant refactor of routines related to pypit_setup
- Various small improvements, primarly to handle Gemini/GMOS data [not
  yet fully supported in PYPIT]
- Removed majority of cython functionality
- Moved logging to be a package object using the main __init__.py file
- Begin to adhere to PEP8 (mostly)
- setup.py rewritten.  Modeled after
  https://github.com/sdss/marvin/blob/master/setup.py .  Added
  requirements.txt with the package versions required.
- Updates archeck
- Loads NIST arclines from arclines instead of PYPIT
- DEIMOS reduction!
- Bug fix for bspline with bkspace
- Enable loading a sensitivity function with YAML
- Allow for multiple detectors when using `reduce detnum`
- Moved all imports to the start of every file to catch and avoid
  circular imports, removed most `import ... as ...` constructs
- dummy_* removed from arutils as necessary and propagated changes to
  tests
- remove dependency of ararclines functions on slf
- change requirements for astropy to >=1.3.0 so that `overwrite` is
  valid
- include numba in requirements, but actually a requirement of arclines
- Improve cookbook and setup docs
- Faster algorithm for defining object and background regions
- Restore armsgs -d functionality
- Finished cython to python conversions, but more testing needed
- Introduce maskslits array
- Enable multi-slit reduction
- Bug fixes in trace_slits
- Fixes what appears to be a gross error in slit bg_subtraction
  (masking)
- Turns off PCA tilt QA for now [very slow for each slit]
- Several improvements for coadding
- Modify lacosmic to identify tiny CR's
- Enabled writing Arc_fit QA for each slit/order
- Refactored comb_frames
- Refactored load_frames
- Refactored save_master
- Refactored get_datasec_trimmed, get_datasec, pix_to_amp
- Refactored slit_pixels
- Refactored sub_overscan
- Refactored trace_slits (currently named driver_trace_slits) and many
  of its dependencies
- Added parameter trace_slits_medrep for optional smoothing of the trace
  slits image
- Updated a few settings for DEIMOS and LRIS related to tracing slits
- Added a replace_columns() method to arproc.py
- Fixed a bug in new_match_edges()
- Moved tracing docs -> slit_tracing and edited extensively
- Updated docs on DEIMOS, LRIS
- Added the pypit_chk_edges script
- Added BPM for DEIMOS
- Added the code for users to add slits [edgearr_from_users()] but have
  not documented nor made it accessible from the PYPIT file
- Generated tcrude_edgearr() method for using trace crude on the slit
  edges
- Added trace_crude() method that I ported previously for DESI
- Added multi_sync() method for ARMLSD slit synchronization
- Have somewhat deprecated the maxgap method
- Refactored the gen_pixloc() method
- Generate arpixels.py module for holding pixel level algorithms
- Move all methods related to TraceSlits to artraceslits.py
- Introduce the TraceSlits class
- Update armlsd accordingly
- Remove driver_trace_slits and refctor_trace_slits methods
- Making Ginga a true dependency of PYPIT
- Have TraceSlits write/load MasterFrames
- Introduce SetupClass object
- Replace armbase.setup_science() with SetupClass.run()
- Move setup acitivites to inside pypit.py
- doc updates in setup.rst
- Refactor fitsdict -> fitstbl  (variable name not updated everywhere)
- Removed slurped headers from fitsdict (and therefore fitstbl)
- Include SetupClass Notebook
- Move ftype_list from armeta.py to arsort.py
- Bug fix related to fluxing
- Substantial refactor of arsort.py
- Substantial refactor of arsetup.py
- Introduced base-level ProcessImages class
- Introduced abstract MasterFrame class
- Introduced BiasFrame, BPMImage, ArcImage, and TraceImage classes
- Started NormPixelFlat class but have not yet implemented it
- Substantial refactoring of armasters
- Moved arlris, ardeimos to core/
- Moved image processing methods to arprocimg in core/
- Introduced calib_dict to hold calibration frames in armlsd (instead of
  slf)
- Modified ardeimos to load only a single image (if desired)
- Turned off fluxing in this branch;  is 'fixed' in the one that follows
- Moved get_slitid() to artraceslits
- Deprecates ['trace']['combine']['match'] > 0.0 option
- Deprecates ['arc']['combine']['match'] > 0.0 option
- Refactoring of settings and slf out of core methods continues
- Removed _msbias, _msarc, _datasec, _bpix from slf
- New tests and Notebooks
- Introduced FluxSpec class
- Introduce pypit_flux_spec script (and docs)
- Added FluxSpec Notebook
- armlsd has reappeared (momentarily) but is not being used;  it goes
  away again in a future branch
- Added a dict (std_dict) in arms.py to hold standard star extractions
- Reducing standard stars in the main arms loop
- Modified save_1d_spectra to handle loaded SpecObj in addition to
  internally generated ones
- Moved arflux to core and stripped out slf, settings
- Really restricting to nobj when user requests it
- New tests
- Introduces WaveCalib class
- Push ararc.py to core/ after removing slf and settings dependencies
- Further refactor masters including MasterFrame; includes addressing
  previous comment from RC
- Removed armlsd.py again
- Strips wv_calib from ScienceExposure
- Push get_censpec() to ararc.py
- New tests; limited docs
- TraceSlits load method pushed outside the class
- Introduces WaveTilts class
- Significant modification to tilt recipe including deprecation of PCA
- Moved tilt tracing algorithms from artrace.py to artracewave.py in
  core/
- Added 2D Legendre fitting to polyfit2d_general
- New trace slits tilts  settings (for 2D fitting)
- New QA plot
- New pypit_chk_tilts script
- New docs
- New tests
- Introduces FlatField class
- Adds FlatField Notebook, tests
- Pushes flat field algorithms into core/arflat.py
- Main flatfield method broken into a few pieces
- Further refactoring of armasters
- Further refactoring related to settings and ScienceExposure
- WaveImage class
- Strip mswave from ScienceExposure
- New tests
- Push get_calib methods into the individual classes
- Significant refactoring in arms.py followed
- Rename slits_dict -> tslits_dict
- Use tslits_dict in wavetilts.py
- Introduce ScienceImage class
- Substantial refactoring in arms.py followed
- Notebook too
- Reversed exposure/det loops for the (last?) time
- Generated arskysub.py in core/
- Significant portions of arproc.py are now superfluous
- Moved flexure_qa to arwave.py
- Significant refactoring of arsave.py (also moved to core/)
- Removed settings and slf from arspecobj.py
- Refactored trace_objects_in_slit()
- Refactoring of flexure algorithms
- Adds build_crmask() and flat_field() methods to ProcessImages
- Completed the deprecation of arsciexp (RIP)
- Many test updates
- Doc strings improved but no new main docs
- Completed armasters refactor and moved to core/
- Adds bspline_profile() method;  Used here for skysub but will also
  show up in extraction
- Introduces new skysub method;  still a bspline but now the new one
- Adds several methods from the PYDL repository into a pydl.py module
  including bspline Class
- Adds method to generate ximg and edgemask frames
- Adds new trace_slits_trim settings
- Small install edits
- Fixes Travis failure that crept into the previous PR
- Fix bug in bspline
- Adds a demo Notebook for LRISr redux
- Other odds and ends including code flow doc
- Introduce pypit/par and pypit/config directories
- Introduce PypitPar as an initial step toward refactoring the front end
- Final nail in the coffin for cython
- Add API docs
- Add bumpversion
- Adds a demo Notebook for LRISr redux
- Other odds and ends including code flow doc
- Introduce pypit/par and pypit/config directories
- Introduce PypitPar as an initial step toward refactoring the front end
- Move spectrograph specific code into spectographs/ folder
- Introduces the Spectrographs class
- Introduces the Calibrations class with Notebook
- Bug fix in view_fits script
- Handle no-slits-found condition
- Added NIRES to spectrographs folder
- Fixed logic in ArcImage class related to settings and user settings
- Added user settings to some of the other classes.
- Enabled load_raw_frame to take a negative dispersion axis indicating
  flips.
- Major bug fixed in bspline_profile where it was producing gargabe
  results when breakpoints were being rejected.
- Edits to Spectrograph class
- Removed all use of settings in ARMS and its subsequent calls.  ARMS
  now uses PypitPar and its sub parameter sets
- propagated ParSet changes into run_pypit and pypit_setup
- settings/parameters for pypit now set in the pypit file using a
  configuration parameter set
- rewrote pypit file parser
- Included automatically generated documentation of PypitPar when
  running make html in doc/ directory
- Checked orientation of array correct for DATASEC and OSCANSEC in
  DetectorPar for each Spectrograph
- Add SpecObjs class
- Add from_dict and to_dict methods to pydl bspline and update docs
- Updated from_dict method in pydl bspline

0.7 (2017-02-07)
----------------

This file enters the scene.<|MERGE_RESOLUTION|>--- conflicted
+++ resolved
@@ -10,12 +10,9 @@
 - Added the option to disable strict version checking for 1d coadds.
 - Hotfix for KCWI when using alignment (aka ContBars) frames for the astrometric correction.
 - Sensitivity function masking and output updates
-<<<<<<< HEAD
-=======
 - Fixed a bug in the `variance_model` calculation for combined images.
 - Added the possibility to use dither offsets saved in the header of the science frames for
   coadding 2D spectra (``dithoff`` must be part of the spectrograph metadata).
->>>>>>> 73a4e06b
 - Calibration group numbers can now be anything, as long as there are no more
   than 63 unique integers.
 - Removed use of the term "master", renamed to calibration frames/files.
@@ -30,14 +27,10 @@
 - The ``'calib'`` column is now always added to the pypeit file, regardless of
   whether or not you also request the ``'comb_id'`` and ``'bkg_id'`` columns.
 - Names of associated calibration frames now written to ``spec2d`` file headers.
-<<<<<<< HEAD
-- Major quicklook updates.  ql_multislit.py temporarily deprecated.
-=======
 - Major quicklook updates.  ql_multislit.py deprecated.
 - Improve speed in ginga visualization of traces and added
   `pypeit_chk_tilts`. Note that this script uses an update
   of the tilts datamodel, so it will not work on older reductions.
->>>>>>> 73a4e06b
 
 1.12.2 (29 Mar 2023)
 --------------------
